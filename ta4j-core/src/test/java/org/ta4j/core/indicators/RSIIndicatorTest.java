--- conflicted
+++ resolved
@@ -159,15 +159,6 @@
         // second online calculation uses MMAs
         //第二次在线计算使用 MMA
         // MMA of average gain
-<<<<<<< HEAD
-        // 平均增益的 MMA
-        double dividend = avgGain.getValue(14).multipliedBy(series.numOf(13)).plus(gain.getValue(15))
-                .dividedBy(series.numOf(14)).doubleValue();
-        // MMA of average loss
-        // 平均损失的 MMA
-        double divisor = avgLoss.getValue(14).multipliedBy(series.numOf(13)).plus(loss.getValue(15))
-                .dividedBy(series.numOf(14)).doubleValue();
-=======
         double dividend = avgGain.getValue(14)
                 .multipliedBy(series.numOf(13))
                 .plus(gain.getValue(15))
@@ -179,7 +170,6 @@
                 .plus(loss.getValue(15))
                 .dividedBy(series.numOf(14))
                 .doubleValue();
->>>>>>> 94c13f01
         onlineRs = dividend / divisor;
         assertEquals(0.9409, onlineRs, TestUtils.GENERAL_OFFSET);
         onlineRsi = 100d - (100d / (1d + onlineRs));
