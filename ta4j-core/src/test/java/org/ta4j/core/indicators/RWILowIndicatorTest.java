/**
 * The MIT License (MIT)
 *
 * Copyright (c) 2017-2023 Ta4j Organization & respective
 * authors (see AUTHORS)
 *
 * Permission is hereby granted, free of charge, to any person obtaining a copy of
 * this software and associated documentation files (the "Software"), to deal in
 * the Software without restriction, including without limitation the rights to
 * use, copy, modify, merge, publish, distribute, sublicense, and/or sell copies of
 * the Software, and to permit persons to whom the Software is furnished to do so,
 * subject to the following conditions:
 *
 * The above copyright notice and this permission notice shall be included in all
 * copies or substantial portions of the Software.
 *
 * THE SOFTWARE IS PROVIDED "AS IS", WITHOUT WARRANTY OF ANY KIND, EXPRESS OR
 * IMPLIED, INCLUDING BUT NOT LIMITED TO THE WARRANTIES OF MERCHANTABILITY, FITNESS
 * FOR A PARTICULAR PURPOSE AND NONINFRINGEMENT. IN NO EVENT SHALL THE AUTHORS OR
 * COPYRIGHT HOLDERS BE LIABLE FOR ANY CLAIM, DAMAGES OR OTHER LIABILITY, WHETHER
 * IN AN ACTION OF CONTRACT, TORT OR OTHERWISE, ARISING FROM, OUT OF OR IN
 * CONNECTION WITH THE SOFTWARE OR THE USE OR OTHER DEALINGS IN THE SOFTWARE.
 */
package org.ta4j.core.indicators;

import static org.ta4j.core.TestUtils.assertIndicatorEquals;

import java.util.function.Function;

import org.junit.Test;
import org.ta4j.core.BarSeries;
import org.ta4j.core.ExternalIndicatorTest;
import org.ta4j.core.num.Num;

/**
 * Testing the RWILowIndicator
 */
public class RWILowIndicatorTest extends AbstractIndicatorTest<BarSeries, Num> {

    /**
     * TODO: Just graphically Excel-Sheet validation with hard coded results. Excel formula needed
     * * TODO：只是图形化的 Excel 表格验证，带有硬编码的结果。 需要Excel公式
     */
<<<<<<< HEAD

    private ExternalIndicatorTest xls;
=======
    private final ExternalIndicatorTest xls;
>>>>>>> 94c13f01

    public RWILowIndicatorTest(Function<Number, Num> numFunction) {
        super((data, params) -> new RWILowIndicator(data, (int) params[0]), numFunction);
        xls = new XLSIndicatorTest(this.getClass(), "RWIHL.xls", 9, numFunction);
    }

    @Test
    public void randomWalkIndexHigh() throws Exception {
        BarSeries series = xls.getSeries();
        RWILowIndicator rwih = (RWILowIndicator) getIndicator(series, 20);
        assertIndicatorEquals(getIndicator(series, 20), rwih);
    }
}<|MERGE_RESOLUTION|>--- conflicted
+++ resolved
@@ -41,12 +41,7 @@
      * TODO: Just graphically Excel-Sheet validation with hard coded results. Excel formula needed
      * * TODO：只是图形化的 Excel 表格验证，带有硬编码的结果。 需要Excel公式
      */
-<<<<<<< HEAD
-
-    private ExternalIndicatorTest xls;
-=======
     private final ExternalIndicatorTest xls;
->>>>>>> 94c13f01
 
     public RWILowIndicatorTest(Function<Number, Num> numFunction) {
         super((data, params) -> new RWILowIndicator(data, (int) params[0]), numFunction);
