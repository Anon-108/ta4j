--- conflicted
+++ resolved
@@ -75,14 +75,8 @@
         assertNumEquals(54.2544, cci.getValue(11));
 
         // Complete time frame
-<<<<<<< HEAD
-        // 完成时间范围
-        double[] results20to30 = new double[] { 101.9185, 31.1946, 6.5578, 33.6078, 34.9686, 13.6027, -10.6789, -11.471,
-                -29.2567, -128.6, -72.7273 };
-=======
         double[] results20to30 = { 101.9185, 31.1946, 6.5578, 33.6078, 34.9686, 13.6027, -10.6789, -11.471, -29.2567,
                 -128.6, -72.7273 };
->>>>>>> 94c13f01
         for (int i = 0; i < results20to30.length; i++) {
             assertNumEquals(results20to30[i], cci.getValue(i + 19));
         }
