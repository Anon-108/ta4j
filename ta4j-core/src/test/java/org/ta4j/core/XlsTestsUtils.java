--- conflicted
+++ resolved
@@ -23,12 +23,8 @@
 package org.ta4j.core;
 
 import org.apache.poi.hssf.usermodel.HSSFDateUtil;
-
-import static org.junit.Assert.*;
-
 import org.apache.poi.hssf.usermodel.HSSFWorkbook;
 import org.apache.poi.ss.usermodel.*;
-import org.ta4j.core.mocks.MockTradingRecord;
 
 import java.time.Duration;
 import java.time.Instant;
@@ -39,10 +35,6 @@
 import java.util.Date;
 import java.util.Iterator;
 import java.util.List;
-<<<<<<< HEAD
-import java.util.stream.Stream;
-=======
->>>>>>> bc7e500c
 import java.util.zip.DataFormatException;
 
 public class XlsTestsUtils {
@@ -66,12 +58,12 @@
                     .mapToDouble(Decimal::doubleValue)
                     .forEach(d -> iterator.next().getCell(1).setCellValue(d));
                 return;
-            }            
+            }
         }
         throw new DataFormatException("\"Param\" header row not found");
     }
 
-    public static TimeSeries readTimeSeries(Sheet sheet) throws DataFormatException {        
+    public static TimeSeries readTimeSeries(Sheet sheet) throws DataFormatException {
         TimeSeries series = new BaseTimeSeries();
         FormulaEvaluator evaluator = sheet.getWorkbook().getCreationHelper().createFormulaEvaluator();
         Duration weekDuration = Duration.ofDays(7);
@@ -105,7 +97,7 @@
         }
         return values;
     }
-    
+
     public static List<Row> readDataAfterHeader(Sheet sheet) throws DataFormatException {
         // the data follow a data header row with the first cell containing "Date"
         FormulaEvaluator evaluator = sheet.getWorkbook().getCreationHelper().createFormulaEvaluator();
@@ -114,12 +106,6 @@
         List<Row> rows = new ArrayList<Row>();
         while (iterator.hasNext()) {
             Row row = iterator.next();
-<<<<<<< HEAD
-            if (row.getCell(0) == null) {
-                continue;
-            }
-=======
->>>>>>> bc7e500c
             if (noHeader == false) {
                 if (evaluator.evaluate(row.getCell(0)).formatAsString().compareTo("\"//\"") != 0) {
                     rows.add(row);
@@ -147,48 +133,11 @@
         // compare values computed by indicator with values computed independently in excel
         TATestsUtils.assertValuesEquals(actualIndicator, expectedValues);
     }
-<<<<<<< HEAD
-    
-    public static <T> void testXlsIndicator(Class testClass, String xlsFileName, int valueColumnIdx, IndicatorFactory indicatorFactory, T... params) throws Exception {
-        Decimal[] decimalParams = (Decimal[]) Arrays.asList(params)
-                .stream()
-                .map(p -> p.toString())
-                .map(Decimal::valueOf)
-                .toArray(Decimal[]::new);
-        testXlsIndicator(testClass, xlsFileName, valueColumnIdx, indicatorFactory, decimalParams);
-    }
-
-    public static void testXlsCriterion(Class testClass, String xlsFileName, int stateColumnIdx, int valueColumnIdx, AnalysisCriterion analysisCriterion, Decimal... params) throws Exception {
-        // read time series from xls
-        Sheet sheet = getDataSheet(testClass, xlsFileName);
-        TimeSeries inputSeries = readTimeSeries(sheet);
-        // compute and read expected values from xls
-        setParams(sheet, params);
-        List<Decimal> expectedValues = readValues(sheet, valueColumnIdx);
-        Decimal expectedValue = expectedValues.get(expectedValues.size() - 1);
-        // create trading record using states
-        List<Decimal> states = readValues(sheet, stateColumnIdx);
-        TradingRecord tradingRecord = new MockTradingRecord(states);
-        // calculate criterion using series and trading record
-        double actualValue = analysisCriterion.calculate(inputSeries, tradingRecord);
-        // compare value computed by criterion with value computed independently in excel
-        assertEquals(actualValue, expectedValue.doubleValue(), TATestsUtils.TA_OFFSET);
-    }
-
-    public static <T> void testXlsCriterion(Class testClass, String xlsFileName, int stateColumnIdx, int valueColumnIdx, AnalysisCriterion analysisCriterion, T... params) throws Exception {
-        Decimal[] decimalParams = (Decimal[]) Arrays.asList(params)
-                .stream()
-                .map(p -> p.toString())
-                .map(Decimal::valueOf)
-                .toArray(Decimal[]::new);
-        testXlsCriterion(testClass, xlsFileName, stateColumnIdx, valueColumnIdx, analysisCriterion, decimalParams);
-=======
     public static <T> void testXlsIndicator(Class testClass, String xlsFileName, int valueColumnIdx, IndicatorFactory indicatorFactory, T... params) throws Exception {
         Decimal[] decimalParams = new Decimal[params.length];
         for (int i = 0; i < params.length; i++) {
             decimalParams[i] = Decimal.valueOf(params[i].toString());
         }
         testXlsIndicator(testClass, xlsFileName, valueColumnIdx, indicatorFactory, decimalParams);
->>>>>>> bc7e500c
     }
 }