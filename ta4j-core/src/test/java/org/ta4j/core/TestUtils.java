--- conflicted
+++ resolved
@@ -49,22 +49,11 @@
      * Verifies that the actual {@code Num} value is equal to the given {@code String} representation.
      * * 验证实际的 {@code Num} 值是否等于给定的 {@code String} 表示。
      *
-<<<<<<< HEAD
-     * @param actual   the actual {@code Num} value
-     *                 实际的 {@code Num} 值
-     *
-     * @param expected the given {@code String} representation to compare the actual  value to
-     *                 * @param 期望给定的 {@code String} 表示将实际值与
-     *
-     * @throws AssertionError if the actual value is not equal to the given    {@code String} representation
-     * * @throws AssertionError 如果实际值不等于给定的 {@code String} 表示
-=======
      * @param expected the given {@code String} representation to compare the actual
      *                 value to
      * @param actual   the actual {@code Num} value
      * @throws AssertionError if the actual value is not equal to the given
      *                        {@code String} representation
->>>>>>> 94c13f01
      */
     public static void assertNumEquals(String expected, Num actual) {
         assertEquals(actual.numOf(new BigDecimal(expected)), actual);
@@ -74,22 +63,11 @@
      * Verifies that the actual {@code Num} value is equal to the given {@code Num}.
      * * 验证实际的 {@code Num} 值是否等于给定的 {@code Num}。
      *
-<<<<<<< HEAD
-     * @param actual   the actual {@code Num} value
-     *                 实际的 {@code Num} 值
-     *
-     * @param expected the given {@code Num} representation to compare the actual    value to
-     *                 * @param 期望给定的 {@code Num} 表示将实际值与
-     *
-     * @throws AssertionError if the actual value is not equal to the given  {@code Num} representation
-     * * @throws AssertionError 如果实际值不等于给定的 {@code Num} 表示
-=======
      * @param expected the given {@code Num} representation to compare the actual
      *                 value to
      * @param actual   the actual {@code Num} value
      * @throws AssertionError if the actual value is not equal to the given
      *                        {@code Num} representation
->>>>>>> 94c13f01
      */
     public static void assertNumEquals(Num expected, Num actual) {
         assertEquals(expected, actual);
@@ -99,23 +77,12 @@
      * Verifies that the actual {@code Num} value is equal to the given {@code int} representation.
      * * 验证实际的 {@code Num} 值是否等于给定的 {@code int} 表示。
      *
-<<<<<<< HEAD
-     * @param actual   the actual {@code Num} value
-     *                 实际的 {@code Num} 值
-     *
-     * @param expected the given {@code int} representation to compare the actual   value to
-     *                 * @param 期望给定的 {@code int} 表示将实际值与
-     *
-     * @throws AssertionError if the actual value is not equal to the given   {@code int} representation
-     * * @throws AssertionError 如果实际值不等于给定的 {@code int} 表示
-=======
-     * 
+     *
      * @param expected the given {@code int} representation to compare the actual
      *                 value to
      * @param actual   the actual {@code Num} value
      * @throws AssertionError if the actual value is not equal to the given
      *                        {@code int} representation
->>>>>>> 94c13f01
      */
     public static void assertNumEquals(int expected, Num actual) {
         if (actual.isNaN()) {
@@ -128,22 +95,11 @@
      * Verifies that the actual {@code Num} value is equal (within a positive offset) to the given {@code double} representation.
      * * 验证实际的 {@code Num} 值是否等于（在正偏移量内）给定的 {@code double} 表示。
      *
-<<<<<<< HEAD
-     * @param actual   the actual {@code Num} value
-     *                 实际的 {@code Num} 值
-     *
-     * @param expected the given {@code double} representation to compare the actual   value to
-     *                 * @param 期望给定的 {@code double} 表示将实际值与
-     *
-     * @throws AssertionError if the actual value is not equal to the given    {@code double} representation
-     * * @throws AssertionError 如果实际值不等于给定的 {@code double} 表示
-=======
      * @param expected the given {@code double} representation to compare the actual
      *                 value to
      * @param actual   the actual {@code Num} value
      * @throws AssertionError if the actual value is not equal to the given
      *                        {@code double} representation
->>>>>>> 94c13f01
      */
     public static void assertNumEquals(double expected, Num actual) {
         assertEquals(expected, actual.doubleValue(), GENERAL_OFFSET);
@@ -169,7 +125,7 @@
     /**
      * Verifies that two indicators have the same size and values to an offset
      * 验证两个指标的大小和偏移值是否相同
-     * 
+     *
      * @param expected indicator of expected values
      *                 预期值指标
      *
@@ -257,7 +213,7 @@
     /**
      * Verifies that two indicators have the same size and values
      * * 验证两个指标的大小和值是否相同
-     * 
+     *
      * @param expected indicator of expected values
      *                 预期值指标
      *
