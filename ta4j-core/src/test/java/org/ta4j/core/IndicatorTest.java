/**
 * The MIT License (MIT)
 *
 * Copyright (c) 2017-2023 Ta4j Organization & respective
 * authors (see AUTHORS)
 *
 * Permission is hereby granted, free of charge, to any person obtaining a copy of
 * this software and associated documentation files (the "Software"), to deal in
 * the Software without restriction, including without limitation the rights to
 * use, copy, modify, merge, publish, distribute, sublicense, and/or sell copies of
 * the Software, and to permit persons to whom the Software is furnished to do so,
 * subject to the following conditions:
 *
 * The above copyright notice and this permission notice shall be included in all
 * copies or substantial portions of the Software.
 *
 * THE SOFTWARE IS PROVIDED "AS IS", WITHOUT WARRANTY OF ANY KIND, EXPRESS OR
 * IMPLIED, INCLUDING BUT NOT LIMITED TO THE WARRANTIES OF MERCHANTABILITY, FITNESS
 * FOR A PARTICULAR PURPOSE AND NONINFRINGEMENT. IN NO EVENT SHALL THE AUTHORS OR
 * COPYRIGHT HOLDERS BE LIABLE FOR ANY CLAIM, DAMAGES OR OTHER LIABILITY, WHETHER
 * IN AN ACTION OF CONTRACT, TORT OR OTHERWISE, ARISING FROM, OUT OF OR IN
 * CONNECTION WITH THE SOFTWARE OR THE USE OR OTHER DEALINGS IN THE SOFTWARE.
 */
package org.ta4j.core;

import static org.junit.Assert.assertEquals;
import static org.junit.Assert.assertTrue;
import static org.ta4j.core.TestUtils.assertNumEquals;

import java.util.Arrays;
import java.util.List;
import java.util.function.Function;
import java.util.stream.Collectors;
import java.util.stream.Stream;

import org.junit.Assert;
import org.junit.Before;
import org.junit.Test;
import org.ta4j.core.indicators.AbstractIndicatorTest;
import org.ta4j.core.mocks.MockBarSeries;
import org.ta4j.core.mocks.MockIndicator;
import org.ta4j.core.num.Num;

<<<<<<< HEAD
/**
 * Tests for {@link Indicator}.
 * * 测试 {@link Indicator}。
 *
 * @author Johnny Lim
 */
public class IndicatorTest {
=======
public class IndicatorTest extends AbstractIndicatorTest<Indicator<Num>, Num> {

    double[] typicalPrices = { 23.98, 23.92, 23.79, 23.67, 23.54, 23.36, 23.65, 23.72, 24.16, 23.91, 23.81, 23.92,
            23.74, 24.68, 24.94, 24.93, 25.10, 25.12, 25.20, 25.06, 24.50, 24.31, 24.57, 24.62, 24.49, 24.37, 24.41,
            24.35, 23.75, 24.09 };
    BarSeries data;

    public IndicatorTest(Function<Number, Num> numFunction) {
        super(numFunction);
    }

    @Before
    public void setUp() {
        data = new MockBarSeries(numFunction, typicalPrices);
    }
>>>>>>> 94c13f01

    @Test
    public void toDouble() {
        List<Num> expectedValues = Arrays.stream(typicalPrices)
                .mapToObj(numFunction::apply)
                .collect(Collectors.toList());
        MockIndicator closePriceMockIndicator = new MockIndicator(data, expectedValues);

        int barCount = 10, index = 20;
        Double[] doubles = Indicator.toDouble(closePriceMockIndicator, index, barCount);
        assertTrue(doubles.length == barCount);

        for (int i = 0; i < barCount; i++) {
            assertTrue(typicalPrices[i + 11] == doubles[i]);
        }
    }

    @Test
    public void shouldProvideStream() {
        List<Num> expectedValues = Arrays.stream(typicalPrices)
                .mapToObj(numFunction::apply)
                .collect(Collectors.toList());
        MockIndicator closePriceMockIndicator = new MockIndicator(data, expectedValues);

        Stream<Num> stream = closePriceMockIndicator.stream();
        List<Num> collectedValues = stream.collect(Collectors.toList());

        Assert.assertNotNull(stream);
        Assert.assertNotNull(collectedValues);
        assertEquals(30, collectedValues.size());
        for (int i = 0; i < data.getBarCount(); i++) {
            assertNumEquals(typicalPrices[i], collectedValues.get(i));
        }
    }

}<|MERGE_RESOLUTION|>--- conflicted
+++ resolved
@@ -41,15 +41,6 @@
 import org.ta4j.core.mocks.MockIndicator;
 import org.ta4j.core.num.Num;
 
-<<<<<<< HEAD
-/**
- * Tests for {@link Indicator}.
- * * 测试 {@link Indicator}。
- *
- * @author Johnny Lim
- */
-public class IndicatorTest {
-=======
 public class IndicatorTest extends AbstractIndicatorTest<Indicator<Num>, Num> {
 
     double[] typicalPrices = { 23.98, 23.92, 23.79, 23.67, 23.54, 23.36, 23.65, 23.72, 24.16, 23.91, 23.81, 23.92,
@@ -65,7 +56,6 @@
     public void setUp() {
         data = new MockBarSeries(numFunction, typicalPrices);
     }
->>>>>>> 94c13f01
 
     @Test
     public void toDouble() {
