/**
 * The MIT License (MIT)
 *
 * Copyright (c) 2017-2023 Ta4j Organization & respective
 * authors (see AUTHORS)
 *
 * Permission is hereby granted, free of charge, to any person obtaining a copy of
 * this software and associated documentation files (the "Software"), to deal in
 * the Software without restriction, including without limitation the rights to
 * use, copy, modify, merge, publish, distribute, sublicense, and/or sell copies of
 * the Software, and to permit persons to whom the Software is furnished to do so,
 * subject to the following conditions:
 *
 * The above copyright notice and this permission notice shall be included in all
 * copies or substantial portions of the Software.
 *
 * THE SOFTWARE IS PROVIDED "AS IS", WITHOUT WARRANTY OF ANY KIND, EXPRESS OR
 * IMPLIED, INCLUDING BUT NOT LIMITED TO THE WARRANTIES OF MERCHANTABILITY, FITNESS
 * FOR A PARTICULAR PURPOSE AND NONINFRINGEMENT. IN NO EVENT SHALL THE AUTHORS OR
 * COPYRIGHT HOLDERS BE LIABLE FOR ANY CLAIM, DAMAGES OR OTHER LIABILITY, WHETHER
 * IN AN ACTION OF CONTRACT, TORT OR OTHERWISE, ARISING FROM, OUT OF OR IN
 * CONNECTION WITH THE SOFTWARE OR THE USE OR OTHER DEALINGS IN THE SOFTWARE.
 */
package org.ta4j.core.aggregator;

import java.util.List;

import org.ta4j.core.Bar;

/**
<<<<<<< HEAD
 * Bar aggregator interface to aggregate list of bars into another list of bars.
 * 条形聚合器接口将条形列表聚合到另一个条形列表中。
=======
 * Aggregates a list of {@link Bar bars} into another one.
>>>>>>> 94c13f01
 */
public interface BarAggregator {

    /**
<<<<<<< HEAD
     * Aggregate bars.
     * 聚合条。
=======
     * Aggregates the {@code bars} into another one.
>>>>>>> 94c13f01
     *
     * @param bars the bars to be aggregated
     * @return aggregated bars
     * @param 条形条聚合条形
     *       * @return 聚合条形图
     */
    List<Bar> aggregate(List<Bar> bars);
}<|MERGE_RESOLUTION|>--- conflicted
+++ resolved
@@ -28,22 +28,12 @@
 import org.ta4j.core.Bar;
 
 /**
-<<<<<<< HEAD
- * Bar aggregator interface to aggregate list of bars into another list of bars.
- * 条形聚合器接口将条形列表聚合到另一个条形列表中。
-=======
  * Aggregates a list of {@link Bar bars} into another one.
->>>>>>> 94c13f01
  */
 public interface BarAggregator {
 
     /**
-<<<<<<< HEAD
-     * Aggregate bars.
-     * 聚合条。
-=======
      * Aggregates the {@code bars} into another one.
->>>>>>> 94c13f01
      *
      * @param bars the bars to be aggregated
      * @return aggregated bars
