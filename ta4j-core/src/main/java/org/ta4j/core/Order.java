--- conflicted
+++ resolved
@@ -103,13 +103,7 @@
      */
     private Num cost;
 
-<<<<<<< HEAD
     /** The cost model for order execution */
-=======
-    /**
-     * Model for the costs
-     */
->>>>>>> 3688a516
     private CostModel costModel;
 
     /**
@@ -137,21 +131,12 @@
 
     /**
      * Constructor.
-<<<<<<< HEAD
      * 
      * @param index  the index the order is executed
      * @param series the bar series
      * @param type   the type of the order
      * @param amount the amount to be (or that was) ordered
      * @param transactionCostModel the cost model for order execution cost
-=======
-     *
-     * @param index                the index the order is executed
-     * @param series               the bar series
-     * @param type                 the type of the order
-     * @param amount               the amount to be (or that was) ordered
-     * @param transactionCostModel the transaction cost model
->>>>>>> 3688a516
      */
     protected Order(int index, BarSeries series, OrderType type, Num amount, CostModel transactionCostModel) {
         this.type = type;
