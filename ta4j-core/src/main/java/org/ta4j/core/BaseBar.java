/**
 * The MIT License (MIT)
 *
 * Copyright (c) 2017-2023 Ta4j Organization & respective
 * authors (see AUTHORS)
 *
 * Permission is hereby granted, free of charge, to any person obtaining a copy of
 * this software and associated documentation files (the "Software"), to deal in
 * the Software without restriction, including without limitation the rights to
 * use, copy, modify, merge, publish, distribute, sublicense, and/or sell copies of
 * the Software, and to permit persons to whom the Software is furnished to do so,
 * subject to the following conditions:
 *
 * The above copyright notice and this permission notice shall be included in all
 * copies or substantial portions of the Software.
 *
 * THE SOFTWARE IS PROVIDED "AS IS", WITHOUT WARRANTY OF ANY KIND, EXPRESS OR
 * IMPLIED, INCLUDING BUT NOT LIMITED TO THE WARRANTIES OF MERCHANTABILITY, FITNESS
 * FOR A PARTICULAR PURPOSE AND NONINFRINGEMENT. IN NO EVENT SHALL THE AUTHORS OR
 * COPYRIGHT HOLDERS BE LIABLE FOR ANY CLAIM, DAMAGES OR OTHER LIABILITY, WHETHER
 * IN AN ACTION OF CONTRACT, TORT OR OTHERWISE, ARISING FROM, OUT OF OR IN
 * CONNECTION WITH THE SOFTWARE OR THE USE OR OTHER DEALINGS IN THE SOFTWARE.
 */
package org.ta4j.core;

import java.math.BigDecimal;
import java.time.Duration;
import java.time.ZoneId;
import java.time.ZonedDateTime;
import java.util.Objects;
import java.util.function.Function;

import org.ta4j.core.num.DecimalNum;
import org.ta4j.core.num.Num;

/**
 * Base implementation of a {@link Bar}.
 * {@link Bar} 的基本实现。
 */
public class BaseBar implements Bar {

    private static final long serialVersionUID = 8038383777467488147L;
<<<<<<< HEAD
    /** Time period (e.g. 1 day, 15 min, etc.) of the bar
     * 柱形的时间段（例如 1 天、15 分钟等） */
    private Duration timePeriod;
    /** End time of the bar
     * 酒吧/柱形结束时间 */
    private ZonedDateTime endTime;
    /** Begin time of the bar
     * 酒吧的开始时间 */
    private ZonedDateTime beginTime;
    /** Open price of the period
     * 本期开盘价 */
    private Num openPrice = null;
    /** Close price of the period
     * 期间收盘价 */
    private Num closePrice = null;
    /** High price of the period
     * 期间高价 */
    private Num highPrice = null;
    /** Low price of the period
     * 期间低价*/
    private Num lowPrice = null;
    /** Traded amount during the period
     * 期间成交金额 */
    private Num amount;
    /** Volume of the period
     * 本期成交量 */
    private Num volume;
    /** Trade count
     * 贸易计数 */
=======

    /** The time period (e.g. 1 day, 15 min, etc.) of the bar. */
    private final Duration timePeriod;

    /** The begin time of the bar period. */
    private final ZonedDateTime beginTime;

    /** The end time of the bar period. */
    private final ZonedDateTime endTime;

    /** The open price of the bar period. */
    private Num openPrice = null;

    /** The high price of the bar period. */
    private Num highPrice = null;

    /** The low price of the bar period. */
    private Num lowPrice = null;

    /** The close price of the bar period. */
    private Num closePrice = null;

    /** The total traded volume of the bar period. */
    private Num volume;

    /** The total traded amount of the bar period. */
    private Num amount;

    /** The number of trades of the bar period. */
>>>>>>> 94c13f01
    private long trades = 0;

    /**
     * Constructor.
     *
     * @param timePeriod  the time period
     *                    时间段
     * @param endTime     the end time of the bar period
     *                    柱周期的结束时间
     * @param numFunction the numbers precision
     *                    数字精度
     */
    public BaseBar(Duration timePeriod, ZonedDateTime endTime, Function<Number, Num> numFunction) {
        checkTimeArguments(timePeriod, endTime);
        this.timePeriod = timePeriod;
        this.endTime = endTime;
        this.beginTime = endTime.minus(timePeriod);
        this.volume = numFunction.apply(0);
        this.amount = numFunction.apply(0);
    }

    /**
     * Constructor.
     *
     * @param timePeriod the time period
     *                   时间段
     *
     * @param endTime    the end time of the bar period
     *                   柱周期的结束时间
     *
     * @param openPrice  the open price of the bar period
     *                   柱周期的开盘价
     *
     * @param highPrice  the highest price of the bar period
     *                   柱期最高价
     *
     * @param lowPrice   the lowest price of the bar period
     *                   柱期最低价
     *
     * @param closePrice the close price of the bar period
<<<<<<< HEAD
     *                   柱周期的收盘价
     * @param volume     the volume of the bar period
     *                   柱周期的交易量
=======
     * @param volume     the total traded volume of the bar period
>>>>>>> 94c13f01
     */
    public BaseBar(Duration timePeriod, ZonedDateTime endTime, double openPrice, double highPrice, double lowPrice,
            double closePrice, double volume) {
        this(timePeriod, endTime, openPrice, highPrice, lowPrice, closePrice, volume, 0.0);
    }

    /**
     * Constructor.
     *
     * @param timePeriod the time period
     *                   时间段
     *
     * @param endTime    the end time of the bar period
     *                   柱周期的结束时间
     *
     * @param openPrice  the open price of the bar period
     *                   柱周期的开盘价
     *
     * @param highPrice  the highest price of the bar period
     *                   柱期最高价
     *
     * @param lowPrice   the lowest price of the bar period
     *                   柱期最低价
     *
     * @param closePrice the close price of the bar period
<<<<<<< HEAD
     *                   柱周期的收盘价
     *
     * @param volume     the volume of the bar period
     *                   柱周期的交易量
     *
     * @param amount     the amount of the bar period
     *                   酒吧期间的金额
=======
     * @param volume     the total traded volume of the bar period
     * @param amount     the total traded amount of the bar period
>>>>>>> 94c13f01
     */
    public BaseBar(Duration timePeriod, ZonedDateTime endTime, double openPrice, double highPrice, double lowPrice,
            double closePrice, double volume, double amount) {
        this(timePeriod, endTime, openPrice, highPrice, lowPrice, closePrice, volume, amount, 0, DecimalNum::valueOf);
    }

    /**
     * Constructor.
     *
     * @param timePeriod  the time period
     *                    时间段
     *
     * @param endTime     the end time of the bar period
     *                    柱周期的结束时间
     *
     * @param openPrice   the open price of the bar period
     *                    柱周期的开盘价
     * @param highPrice   the highest price of the bar period
     *                    柱期最高价
     *
     * @param lowPrice    the lowest price of the bar period
     *                    柱期最低价
     *
     * @param closePrice  the close price of the bar period
<<<<<<< HEAD
     *                    柱周期的收盘价
     *
     * @param volume      the volume of the bar period
     *                    柱周期的交易量
     *
     * @param amount      the amount of the bar period
     *                    酒吧期间的金额
     *
     * @param trades      the trades count of the bar period
     *                    柱周期的交易计数
     *
=======
     * @param volume      the total traded volume of the bar period
     * @param amount      the total traded amount of the bar period
     * @param trades      the number of trades of the bar period
>>>>>>> 94c13f01
     * @param numFunction the numbers precision
     *                    数字精度
     */
    public BaseBar(Duration timePeriod, ZonedDateTime endTime, double openPrice, double highPrice, double lowPrice,
            double closePrice, double volume, double amount, long trades, Function<Number, Num> numFunction) {
        this(timePeriod, endTime, numFunction.apply(openPrice), numFunction.apply(highPrice),
                numFunction.apply(lowPrice), numFunction.apply(closePrice), numFunction.apply(volume),
                numFunction.apply(amount), trades);
    }

    /**
     * Constructor.
     *
     * @param timePeriod the time period
     *                   时间段
     *
     * @param endTime    the end time of the bar period
     *                   柱周期的结束时间
     *
     * @param openPrice  the open price of the bar period
     *                   柱周期的开盘价
     *
     * @param highPrice  the highest price of the bar period
     *                   柱期最高价
     *
     * @param lowPrice   the lowest price of the bar period
     *                   柱期最低价
     *
     * @param closePrice the close price of the bar period
<<<<<<< HEAD
     *                   柱周期的收盘价
     *
     * @param volume     the volume of the bar period
     *                   柱周期的交易量
=======
     * @param volume     the total traded volume of the bar period
>>>>>>> 94c13f01
     */
    public BaseBar(Duration timePeriod, ZonedDateTime endTime, BigDecimal openPrice, BigDecimal highPrice,
            BigDecimal lowPrice, BigDecimal closePrice, BigDecimal volume) {
        this(timePeriod, endTime, openPrice, highPrice, lowPrice, closePrice, volume, BigDecimal.ZERO);
    }

    /**
     * Constructor.
     *
     * @param timePeriod the time period
     *                   时间段
     *
     * @param endTime    the end time of the bar period
     *                   柱周期的结束时间
     *
     * @param openPrice  the open price of the bar period
     *                   柱周期的开盘价
     *
     * @param highPrice  the highest price of the bar period
     *                   柱期最高价
     *
     * @param lowPrice   the lowest price of the bar period
     *                   柱期最低价
     *
     * @param closePrice the close price of the bar period
<<<<<<< HEAD
     *                   柱周期的收盘价
     *
     * @param volume     the volume of the bar period
     *                   柱周期的交易量
     *
     * @param amount     the amount of the bar period
     *                   酒吧期间的金额
=======
     * @param volume     the total traded volume of the bar period
     * @param amount     the total traded amount of the bar period
>>>>>>> 94c13f01
     */
    public BaseBar(Duration timePeriod, ZonedDateTime endTime, BigDecimal openPrice, BigDecimal highPrice,
            BigDecimal lowPrice, BigDecimal closePrice, BigDecimal volume, BigDecimal amount) {
        this(timePeriod, endTime, openPrice, highPrice, lowPrice, closePrice, volume, amount, 0, DecimalNum::valueOf);
    }

    /**
     * Constructor.
     *
     * @param timePeriod  the time period
     *                    时间段
     *
     * @param endTime     the end time of the bar period
     *                    柱周期的结束时间
     *
     * @param openPrice   the open price of the bar period
     *                    柱周期的开盘价
     *
     * @param highPrice   the highest price of the bar period
     *                    柱期最高价
     *
     * @param lowPrice    the lowest price of the bar period
     *                    柱期最低价
     *
     * @param closePrice  the close price of the bar period
<<<<<<< HEAD
     *                    柱周期的收盘价
     *
     * @param volume      the volume of the bar period
     *                    柱周期的交易量
     *
     * @param amount      the amount of the bar period
     *                    酒吧期间的金额
     *
     * @param trades      the trades count of the bar period
     *                    柱周期的交易计数
     *
=======
     * @param volume      the total traded volume of the bar period
     * @param amount      the total traded amount of the bar period
     * @param trades      the number of trades of the bar period
>>>>>>> 94c13f01
     * @param numFunction the numbers precision
     *                    数字精度
     */
    public BaseBar(Duration timePeriod, ZonedDateTime endTime, BigDecimal openPrice, BigDecimal highPrice,
            BigDecimal lowPrice, BigDecimal closePrice, BigDecimal volume, BigDecimal amount, long trades,
            Function<Number, Num> numFunction) {
        this(timePeriod, endTime, numFunction.apply(openPrice), numFunction.apply(highPrice),
                numFunction.apply(lowPrice), numFunction.apply(closePrice), numFunction.apply(volume),
                numFunction.apply(amount), trades);
    }

    /**
     * Constructor.
     *
     * @param timePeriod the time period
     *                   时间段
     *
     * @param endTime    the end time of the bar period
     *                   柱周期的结束时间
     *
     * @param openPrice  the open price of the bar period
     *                   柱周期的开盘价
     *
     * @param highPrice  the highest price of the bar period
     *                   柱期最高价
     *
     * @param lowPrice   the lowest price of the bar period
     *                   柱期最低价
     *
     * @param closePrice the close price of the bar period
<<<<<<< HEAD
     *                   柱周期的收盘价
     *
     * @param volume     the volume of the bar period
     *                   柱周期的交易量
=======
     * @param volume     the total traded volume of the bar period
>>>>>>> 94c13f01
     */
    public BaseBar(Duration timePeriod, ZonedDateTime endTime, String openPrice, String highPrice, String lowPrice,
            String closePrice, String volume) {
        this(timePeriod, endTime, openPrice, highPrice, lowPrice, closePrice, volume, "0");
    }

    /**
     * Constructor.
     *
     * @param timePeriod the time period
     *                   时间段
     *
     * @param endTime    the end time of the bar period
     *                   柱周期的结束时间
     *
     * @param openPrice  the open price of the bar period
     *                   柱周期的开盘价
     *
     * @param highPrice  the highest price of the bar period
     *                   柱期最高价
     *
     * @param lowPrice   the lowest price of the bar period
     *                   柱期最低价
     *
     * @param closePrice the close price of the bar period
<<<<<<< HEAD
     *                   柱周期的收盘价
     * @param volume     the volume of the bar period
     *                   柱周期的交易量
     *
     * @param amount     the amount of the bar period
     *                   酒吧期间的金额
=======
     * @param volume     the total traded volume of the bar period
     * @param amount     the total traded amount of the bar period
>>>>>>> 94c13f01
     */
    public BaseBar(Duration timePeriod, ZonedDateTime endTime, String openPrice, String highPrice, String lowPrice,
            String closePrice, String volume, String amount) {
        this(timePeriod, endTime, openPrice, highPrice, lowPrice, closePrice, volume, amount, "0", DecimalNum::valueOf);
    }

    /**
     * Constructor.
     *
     * @param timePeriod  the time period
     *                    时间段
     *
     * @param endTime     the end time of the bar period
     *                    柱周期的结束时间
     *
     * @param openPrice   the open price of the bar period
     *                    柱周期的开盘价
     *
     * @param highPrice   the highest price of the bar period
     *                    柱期最高价
     *
     * @param lowPrice    the lowest price of the bar period
     *                    柱期最低价
     *
     * @param closePrice  the close price of the bar period
<<<<<<< HEAD
     *                    柱周期的收盘价
     *
     * @param volume      the volume of the bar period
     *                    柱周期的交易量
     *
     * @param amount      the amount of the bar period
     *                    酒吧期间的金额
     *
     * @param trades      the trades count of the bar period
     *                    柱周期的交易计数
     *
=======
     * @param volume      the total traded volume of the bar period
     * @param amount      the total traded amount of the bar period
     * @param trades      the number of trades of the bar period
>>>>>>> 94c13f01
     * @param numFunction the numbers precision
     *                    数字精度
     */
    public BaseBar(Duration timePeriod, ZonedDateTime endTime, String openPrice, String highPrice, String lowPrice,
            String closePrice, String volume, String amount, String trades, Function<Number, Num> numFunction) {
        this(timePeriod, endTime, numFunction.apply(new BigDecimal(openPrice)),
                numFunction.apply(new BigDecimal(highPrice)), numFunction.apply(new BigDecimal(lowPrice)),
                numFunction.apply(new BigDecimal(closePrice)), numFunction.apply(new BigDecimal(volume)),
                numFunction.apply(new BigDecimal(amount)), Integer.parseInt(trades));
    }

    /**
     * Constructor.
     *
     * @param timePeriod the time period
     *                   时间段
     *
     * @param endTime    the end time of the bar period
     *                   柱周期的结束时间
     *
     * @param openPrice  the open price of the bar period
     *                   柱周期的开盘价
     *
     * @param highPrice  the highest price of the bar period
     *                   柱期最高价
     *
     * @param lowPrice   the lowest price of the bar period
     *                   柱期最低价
     *
     * @param closePrice the close price of the bar period
<<<<<<< HEAD
     *                   柱周期的收盘价
     *
     * @param volume     the volume of the bar period
     *                   柱周期的交易量
     *
     * @param amount     the amount of the bar period
     *                   酒吧期间的金额
=======
     * @param volume     the total traded volume of the bar period
     * @param amount     the total traded amount of the bar period
>>>>>>> 94c13f01
     */
    public BaseBar(Duration timePeriod, ZonedDateTime endTime, Num openPrice, Num highPrice, Num lowPrice,
            Num closePrice, Num volume, Num amount) {
        this(timePeriod, endTime, openPrice, highPrice, lowPrice, closePrice, volume, amount, 0);
    }

    /**
     * Constructor.
     *
     * @param timePeriod the time period
     *                   时间段
     *
     * @param endTime    the end time of the bar period
     *                   柱周期的结束时间
     *
     * @param openPrice  the open price of the bar period
     *                   柱周期的开盘价
     *
     * @param highPrice  the highest price of the bar period
     *                   柱期最高价
     *
     * @param lowPrice   the lowest price of the bar period
     *                   柱期最低价
     *
     * @param closePrice the close price of the bar period
<<<<<<< HEAD
     *                   柱周期的收盘价
     *
     * @param volume     the volume of the bar period
     *                   柱周期的交易量
     *
     * @param amount     the amount of the bar period
     *                   酒吧期间的金额
     *
     * @param trades     the trades count of the bar period
     *                   柱周期的交易计数
=======
     * @param volume     the total traded volume of the bar period
     * @param amount     the total traded amount of the bar period
     * @param trades     the number of trades of the bar period
>>>>>>> 94c13f01
     */
    public BaseBar(Duration timePeriod, ZonedDateTime endTime, Num openPrice, Num highPrice, Num lowPrice,
            Num closePrice, Num volume, Num amount, long trades) {
        checkTimeArguments(timePeriod, endTime);
        this.timePeriod = timePeriod;
        this.endTime = endTime;
        this.beginTime = endTime.minus(timePeriod);
        this.openPrice = openPrice;
        this.highPrice = highPrice;
        this.lowPrice = lowPrice;
        this.closePrice = closePrice;
        this.volume = volume;
        this.amount = amount;
        this.trades = trades;
    }

    /**
<<<<<<< HEAD
     * Returns BaseBarBuilder
     * 返回 BaseBarBuilder
     * 
     * @return builder of class BaseBarBuilder
     * BaseBarBuilder 类的构建器
=======
     * @return the {@link BaseBarBuilder} to build a new {@code BaseBar}
>>>>>>> 94c13f01
     */
    public static BaseBarBuilder builder() {
        return new BaseBarBuilder();
    }

    /**
<<<<<<< HEAD
     * Returns BaseBarBuilder
     * 返回 BaseBarBuilder
     * 
     * @return builder of class BaseBarBuilder
     *      BaseBarBuilder 类的构建器
=======
     * @param <T>   the type of the clazz
     * @param num   any instance of Num to determine its Num function; with this, we
     *              can convert a {@link Number} of type {@code T} to a {@link Num
     *              Num implementation}
     * @param clazz any type convertable to Num
     * @return the {@link BaseBarConvertibleBuilder} to build a new {@code BaseBar}
>>>>>>> 94c13f01
     */
    @SuppressWarnings("unchecked")
    public static <T> BaseBarConvertibleBuilder<T> builder(Num num, Class<T> clazz) {
        return new BaseBarConvertibleBuilder<>((Function<T, Num>) num.function());
    }

    /**
<<<<<<< HEAD
     * @return the open price of the period
     * * @return 期间的开盘价
=======
     * @param <T>                the type of the clazz
     * @param conversionFunction any Num function; with this, we can convert a
     *                           {@link Number} of type {@code T} to a {@link Num
     *                           Num implementation}
     * @param clazz              any type convertable to Num
     * @return the {@link BaseBarConvertibleBuilder} to build a new {@code BaseBar}
>>>>>>> 94c13f01
     */
    public static <T> BaseBarConvertibleBuilder<T> builder(Function<T, Num> conversionFunction, Class<T> clazz) {
        return new BaseBarConvertibleBuilder<>(conversionFunction);
    }

    /**
<<<<<<< HEAD
     * @return the low price of the period
     * * @return 期间的最低价
=======
     * @return the time period of the bar (must be the same for all bars within the
     *         same {@code BarSeries})
>>>>>>> 94c13f01
     */
    @Override
    public Duration getTimePeriod() {
        return timePeriod;
    }

    /**
<<<<<<< HEAD
     * @return the high price of the period
     * * @return 期间的最高价
=======
     * @return the begin timestamp of the bar period (derived by {@link #endTime} -
     *         {@link #timePeriod})
>>>>>>> 94c13f01
     */
    @Override
    public ZonedDateTime getBeginTime() {
        return beginTime;
    }

    @Override
    public ZonedDateTime getEndTime() {
        return endTime;
    }

    @Override
    public Num getOpenPrice() {
        return openPrice;
    }

    @Override
    public Num getHighPrice() {
        return highPrice;
    }

<<<<<<< HEAD
    /**
     * @return the close price of the period
     * * @return 期间的收盘价
     */
=======
    @Override
    public Num getLowPrice() {
        return lowPrice;
    }

    @Override
>>>>>>> 94c13f01
    public Num getClosePrice() {
        return closePrice;
    }

<<<<<<< HEAD
    /**
     * @return the whole traded volume in the period
     * * @return 期间的全部交易量
     */
=======
    @Override
>>>>>>> 94c13f01
    public Num getVolume() {
        return volume;
    }

<<<<<<< HEAD
    /**
     * @return the number of trades in the period
     * * @return 周期内的交易数量
     */
    public long getTrades() {
        return trades;
    }

    /**
     * @return the whole traded amount (tradePrice x tradeVolume) of the period
     * * @return 整个期间的交易金额（tradePrice x tradeVolume）
     */
=======
    @Override
>>>>>>> 94c13f01
    public Num getAmount() {
        return amount;
    }

<<<<<<< HEAD
    /**
     * @return the time period of the bar
     * * @return 柱的时间段
     */
    public Duration getTimePeriod() {
        return timePeriod;
    }

    /**
     * @return the begin timestamp of the bar period
     * * @return 柱周期的开始时间戳
     */
    public ZonedDateTime getBeginTime() {
        return beginTime;
    }

    /**
     * @return the end timestamp of the bar period
     * * @return 柱周期的结束时间戳
     */
    public ZonedDateTime getEndTime() {
        return endTime;
    }

    /**
     * Adds a trade at the end of bar period.
     * * 在柱周期结束时添加交易。
     * 
     * @param tradeVolume the traded volume
     *                    成交量
     *
     * @param tradePrice  the price
     *                    价格
     */
=======
    @Override
    public long getTrades() {
        return trades;
    }

    @Override
>>>>>>> 94c13f01
    public void addTrade(Num tradeVolume, Num tradePrice) {
        addPrice(tradePrice);

        volume = volume.plus(tradeVolume);
        amount = amount.plus(tradeVolume.multipliedBy(tradePrice));
        trades++;
    }

    @Override
    public void addPrice(Num price) {
        if (openPrice == null) {
            openPrice = price;
        }
        closePrice = price;
        if (highPrice == null || highPrice.isLessThan(price)) {
            highPrice = price;
        }
        if (lowPrice == null || lowPrice.isGreaterThan(price)) {
            lowPrice = price;
        }
    }

    @Override
    public String toString() {
        return String.format(
                "{end time: %1s, close price: %2$f, open price: %3$f, low price: %4$f, high price: %5$f, volume: %6$f}",
                endTime.withZoneSameInstant(ZoneId.systemDefault()), closePrice.doubleValue(), openPrice.doubleValue(),
                lowPrice.doubleValue(), highPrice.doubleValue(), volume.doubleValue());
    }

    /**
     * @param timePeriod the time period
     *                   时间段
     *
     * @param endTime    the end time of the bar
<<<<<<< HEAD
     *                   酒吧的结束时间
     *
     * @throws IllegalArgumentException if one of the arguments is null
     *                                  如果参数之一为空
     */
    private static void checkTimeArguments(Duration timePeriod, ZonedDateTime endTime) {
        if (timePeriod == null) {
            throw new IllegalArgumentException("Time period cannot be null 时间段不能为空");
        }
        if (endTime == null) {
            throw new IllegalArgumentException("End time cannot be null 结束时间不能为空");
        }
=======
     * @throws NullPointerException if one of the arguments is null
     */
    private static void checkTimeArguments(Duration timePeriod, ZonedDateTime endTime) {
        Objects.requireNonNull(timePeriod, "Time period cannot be null");
        Objects.requireNonNull(endTime, "End time cannot be null");
>>>>>>> 94c13f01
    }

    @Override
    public int hashCode() {
        return Objects.hash(beginTime, endTime, timePeriod, openPrice, highPrice, lowPrice, closePrice, volume, amount,
                trades);
    }

    @Override
    public boolean equals(Object obj) {
        if (this == obj)
            return true;
        if (!(obj instanceof BaseBar))
            return false;
        final BaseBar other = (BaseBar) obj;
        return Objects.equals(beginTime, other.beginTime) && Objects.equals(endTime, other.endTime)
                && Objects.equals(timePeriod, other.timePeriod) && Objects.equals(openPrice, other.openPrice)
                && Objects.equals(highPrice, other.highPrice) && Objects.equals(lowPrice, other.lowPrice)
                && Objects.equals(closePrice, other.closePrice) && Objects.equals(volume, other.volume)
                && Objects.equals(amount, other.amount) && trades == other.trades;
    }
}<|MERGE_RESOLUTION|>--- conflicted
+++ resolved
@@ -40,37 +40,6 @@
 public class BaseBar implements Bar {
 
     private static final long serialVersionUID = 8038383777467488147L;
-<<<<<<< HEAD
-    /** Time period (e.g. 1 day, 15 min, etc.) of the bar
-     * 柱形的时间段（例如 1 天、15 分钟等） */
-    private Duration timePeriod;
-    /** End time of the bar
-     * 酒吧/柱形结束时间 */
-    private ZonedDateTime endTime;
-    /** Begin time of the bar
-     * 酒吧的开始时间 */
-    private ZonedDateTime beginTime;
-    /** Open price of the period
-     * 本期开盘价 */
-    private Num openPrice = null;
-    /** Close price of the period
-     * 期间收盘价 */
-    private Num closePrice = null;
-    /** High price of the period
-     * 期间高价 */
-    private Num highPrice = null;
-    /** Low price of the period
-     * 期间低价*/
-    private Num lowPrice = null;
-    /** Traded amount during the period
-     * 期间成交金额 */
-    private Num amount;
-    /** Volume of the period
-     * 本期成交量 */
-    private Num volume;
-    /** Trade count
-     * 贸易计数 */
-=======
 
     /** The time period (e.g. 1 day, 15 min, etc.) of the bar. */
     private final Duration timePeriod;
@@ -100,7 +69,6 @@
     private Num amount;
 
     /** The number of trades of the bar period. */
->>>>>>> 94c13f01
     private long trades = 0;
 
     /**
@@ -141,13 +109,7 @@
      *                   柱期最低价
      *
      * @param closePrice the close price of the bar period
-<<<<<<< HEAD
-     *                   柱周期的收盘价
-     * @param volume     the volume of the bar period
-     *                   柱周期的交易量
-=======
-     * @param volume     the total traded volume of the bar period
->>>>>>> 94c13f01
+     * @param volume     the total traded volume of the bar period
      */
     public BaseBar(Duration timePeriod, ZonedDateTime endTime, double openPrice, double highPrice, double lowPrice,
             double closePrice, double volume) {
@@ -173,18 +135,8 @@
      *                   柱期最低价
      *
      * @param closePrice the close price of the bar period
-<<<<<<< HEAD
-     *                   柱周期的收盘价
-     *
-     * @param volume     the volume of the bar period
-     *                   柱周期的交易量
-     *
-     * @param amount     the amount of the bar period
-     *                   酒吧期间的金额
-=======
      * @param volume     the total traded volume of the bar period
      * @param amount     the total traded amount of the bar period
->>>>>>> 94c13f01
      */
     public BaseBar(Duration timePeriod, ZonedDateTime endTime, double openPrice, double highPrice, double lowPrice,
             double closePrice, double volume, double amount) {
@@ -209,23 +161,9 @@
      *                    柱期最低价
      *
      * @param closePrice  the close price of the bar period
-<<<<<<< HEAD
-     *                    柱周期的收盘价
-     *
-     * @param volume      the volume of the bar period
-     *                    柱周期的交易量
-     *
-     * @param amount      the amount of the bar period
-     *                    酒吧期间的金额
-     *
-     * @param trades      the trades count of the bar period
-     *                    柱周期的交易计数
-     *
-=======
      * @param volume      the total traded volume of the bar period
      * @param amount      the total traded amount of the bar period
      * @param trades      the number of trades of the bar period
->>>>>>> 94c13f01
      * @param numFunction the numbers precision
      *                    数字精度
      */
@@ -255,14 +193,7 @@
      *                   柱期最低价
      *
      * @param closePrice the close price of the bar period
-<<<<<<< HEAD
-     *                   柱周期的收盘价
-     *
-     * @param volume     the volume of the bar period
-     *                   柱周期的交易量
-=======
-     * @param volume     the total traded volume of the bar period
->>>>>>> 94c13f01
+     * @param volume     the total traded volume of the bar period
      */
     public BaseBar(Duration timePeriod, ZonedDateTime endTime, BigDecimal openPrice, BigDecimal highPrice,
             BigDecimal lowPrice, BigDecimal closePrice, BigDecimal volume) {
@@ -288,18 +219,8 @@
      *                   柱期最低价
      *
      * @param closePrice the close price of the bar period
-<<<<<<< HEAD
-     *                   柱周期的收盘价
-     *
-     * @param volume     the volume of the bar period
-     *                   柱周期的交易量
-     *
-     * @param amount     the amount of the bar period
-     *                   酒吧期间的金额
-=======
      * @param volume     the total traded volume of the bar period
      * @param amount     the total traded amount of the bar period
->>>>>>> 94c13f01
      */
     public BaseBar(Duration timePeriod, ZonedDateTime endTime, BigDecimal openPrice, BigDecimal highPrice,
             BigDecimal lowPrice, BigDecimal closePrice, BigDecimal volume, BigDecimal amount) {
@@ -325,23 +246,9 @@
      *                    柱期最低价
      *
      * @param closePrice  the close price of the bar period
-<<<<<<< HEAD
-     *                    柱周期的收盘价
-     *
-     * @param volume      the volume of the bar period
-     *                    柱周期的交易量
-     *
-     * @param amount      the amount of the bar period
-     *                    酒吧期间的金额
-     *
-     * @param trades      the trades count of the bar period
-     *                    柱周期的交易计数
-     *
-=======
      * @param volume      the total traded volume of the bar period
      * @param amount      the total traded amount of the bar period
      * @param trades      the number of trades of the bar period
->>>>>>> 94c13f01
      * @param numFunction the numbers precision
      *                    数字精度
      */
@@ -372,14 +279,7 @@
      *                   柱期最低价
      *
      * @param closePrice the close price of the bar period
-<<<<<<< HEAD
-     *                   柱周期的收盘价
-     *
-     * @param volume     the volume of the bar period
-     *                   柱周期的交易量
-=======
-     * @param volume     the total traded volume of the bar period
->>>>>>> 94c13f01
+     * @param volume     the total traded volume of the bar period
      */
     public BaseBar(Duration timePeriod, ZonedDateTime endTime, String openPrice, String highPrice, String lowPrice,
             String closePrice, String volume) {
@@ -405,17 +305,8 @@
      *                   柱期最低价
      *
      * @param closePrice the close price of the bar period
-<<<<<<< HEAD
-     *                   柱周期的收盘价
-     * @param volume     the volume of the bar period
-     *                   柱周期的交易量
-     *
-     * @param amount     the amount of the bar period
-     *                   酒吧期间的金额
-=======
      * @param volume     the total traded volume of the bar period
      * @param amount     the total traded amount of the bar period
->>>>>>> 94c13f01
      */
     public BaseBar(Duration timePeriod, ZonedDateTime endTime, String openPrice, String highPrice, String lowPrice,
             String closePrice, String volume, String amount) {
@@ -441,23 +332,9 @@
      *                    柱期最低价
      *
      * @param closePrice  the close price of the bar period
-<<<<<<< HEAD
-     *                    柱周期的收盘价
-     *
-     * @param volume      the volume of the bar period
-     *                    柱周期的交易量
-     *
-     * @param amount      the amount of the bar period
-     *                    酒吧期间的金额
-     *
-     * @param trades      the trades count of the bar period
-     *                    柱周期的交易计数
-     *
-=======
      * @param volume      the total traded volume of the bar period
      * @param amount      the total traded amount of the bar period
      * @param trades      the number of trades of the bar period
->>>>>>> 94c13f01
      * @param numFunction the numbers precision
      *                    数字精度
      */
@@ -488,18 +365,8 @@
      *                   柱期最低价
      *
      * @param closePrice the close price of the bar period
-<<<<<<< HEAD
-     *                   柱周期的收盘价
-     *
-     * @param volume     the volume of the bar period
-     *                   柱周期的交易量
-     *
-     * @param amount     the amount of the bar period
-     *                   酒吧期间的金额
-=======
      * @param volume     the total traded volume of the bar period
      * @param amount     the total traded amount of the bar period
->>>>>>> 94c13f01
      */
     public BaseBar(Duration timePeriod, ZonedDateTime endTime, Num openPrice, Num highPrice, Num lowPrice,
             Num closePrice, Num volume, Num amount) {
@@ -525,22 +392,9 @@
      *                   柱期最低价
      *
      * @param closePrice the close price of the bar period
-<<<<<<< HEAD
-     *                   柱周期的收盘价
-     *
-     * @param volume     the volume of the bar period
-     *                   柱周期的交易量
-     *
-     * @param amount     the amount of the bar period
-     *                   酒吧期间的金额
-     *
-     * @param trades     the trades count of the bar period
-     *                   柱周期的交易计数
-=======
      * @param volume     the total traded volume of the bar period
      * @param amount     the total traded amount of the bar period
      * @param trades     the number of trades of the bar period
->>>>>>> 94c13f01
      */
     public BaseBar(Duration timePeriod, ZonedDateTime endTime, Num openPrice, Num highPrice, Num lowPrice,
             Num closePrice, Num volume, Num amount, long trades) {
@@ -558,35 +412,19 @@
     }
 
     /**
-<<<<<<< HEAD
-     * Returns BaseBarBuilder
-     * 返回 BaseBarBuilder
-     * 
-     * @return builder of class BaseBarBuilder
-     * BaseBarBuilder 类的构建器
-=======
      * @return the {@link BaseBarBuilder} to build a new {@code BaseBar}
->>>>>>> 94c13f01
      */
     public static BaseBarBuilder builder() {
         return new BaseBarBuilder();
     }
 
     /**
-<<<<<<< HEAD
-     * Returns BaseBarBuilder
-     * 返回 BaseBarBuilder
-     * 
-     * @return builder of class BaseBarBuilder
-     *      BaseBarBuilder 类的构建器
-=======
      * @param <T>   the type of the clazz
      * @param num   any instance of Num to determine its Num function; with this, we
      *              can convert a {@link Number} of type {@code T} to a {@link Num
      *              Num implementation}
      * @param clazz any type convertable to Num
      * @return the {@link BaseBarConvertibleBuilder} to build a new {@code BaseBar}
->>>>>>> 94c13f01
      */
     @SuppressWarnings("unchecked")
     public static <T> BaseBarConvertibleBuilder<T> builder(Num num, Class<T> clazz) {
@@ -594,30 +432,20 @@
     }
 
     /**
-<<<<<<< HEAD
-     * @return the open price of the period
-     * * @return 期间的开盘价
-=======
      * @param <T>                the type of the clazz
      * @param conversionFunction any Num function; with this, we can convert a
      *                           {@link Number} of type {@code T} to a {@link Num
      *                           Num implementation}
      * @param clazz              any type convertable to Num
      * @return the {@link BaseBarConvertibleBuilder} to build a new {@code BaseBar}
->>>>>>> 94c13f01
      */
     public static <T> BaseBarConvertibleBuilder<T> builder(Function<T, Num> conversionFunction, Class<T> clazz) {
         return new BaseBarConvertibleBuilder<>(conversionFunction);
     }
 
     /**
-<<<<<<< HEAD
-     * @return the low price of the period
-     * * @return 期间的最低价
-=======
      * @return the time period of the bar (must be the same for all bars within the
      *         same {@code BarSeries})
->>>>>>> 94c13f01
      */
     @Override
     public Duration getTimePeriod() {
@@ -625,13 +453,8 @@
     }
 
     /**
-<<<<<<< HEAD
-     * @return the high price of the period
-     * * @return 期间的最高价
-=======
      * @return the begin timestamp of the bar period (derived by {@link #endTime} -
      *         {@link #timePeriod})
->>>>>>> 94c13f01
      */
     @Override
     public ZonedDateTime getBeginTime() {
@@ -653,98 +476,32 @@
         return highPrice;
     }
 
-<<<<<<< HEAD
-    /**
-     * @return the close price of the period
-     * * @return 期间的收盘价
-     */
-=======
     @Override
     public Num getLowPrice() {
         return lowPrice;
     }
 
     @Override
->>>>>>> 94c13f01
     public Num getClosePrice() {
         return closePrice;
     }
 
-<<<<<<< HEAD
-    /**
-     * @return the whole traded volume in the period
-     * * @return 期间的全部交易量
-     */
-=======
-    @Override
->>>>>>> 94c13f01
+    @Override
     public Num getVolume() {
         return volume;
     }
 
-<<<<<<< HEAD
-    /**
-     * @return the number of trades in the period
-     * * @return 周期内的交易数量
-     */
+    @Override
+    public Num getAmount() {
+        return amount;
+    }
+
+    @Override
     public long getTrades() {
         return trades;
     }
 
-    /**
-     * @return the whole traded amount (tradePrice x tradeVolume) of the period
-     * * @return 整个期间的交易金额（tradePrice x tradeVolume）
-     */
-=======
-    @Override
->>>>>>> 94c13f01
-    public Num getAmount() {
-        return amount;
-    }
-
-<<<<<<< HEAD
-    /**
-     * @return the time period of the bar
-     * * @return 柱的时间段
-     */
-    public Duration getTimePeriod() {
-        return timePeriod;
-    }
-
-    /**
-     * @return the begin timestamp of the bar period
-     * * @return 柱周期的开始时间戳
-     */
-    public ZonedDateTime getBeginTime() {
-        return beginTime;
-    }
-
-    /**
-     * @return the end timestamp of the bar period
-     * * @return 柱周期的结束时间戳
-     */
-    public ZonedDateTime getEndTime() {
-        return endTime;
-    }
-
-    /**
-     * Adds a trade at the end of bar period.
-     * * 在柱周期结束时添加交易。
-     * 
-     * @param tradeVolume the traded volume
-     *                    成交量
-     *
-     * @param tradePrice  the price
-     *                    价格
-     */
-=======
-    @Override
-    public long getTrades() {
-        return trades;
-    }
-
-    @Override
->>>>>>> 94c13f01
+    @Override
     public void addTrade(Num tradeVolume, Num tradePrice) {
         addPrice(tradePrice);
 
@@ -780,26 +537,11 @@
      *                   时间段
      *
      * @param endTime    the end time of the bar
-<<<<<<< HEAD
-     *                   酒吧的结束时间
-     *
-     * @throws IllegalArgumentException if one of the arguments is null
-     *                                  如果参数之一为空
-     */
-    private static void checkTimeArguments(Duration timePeriod, ZonedDateTime endTime) {
-        if (timePeriod == null) {
-            throw new IllegalArgumentException("Time period cannot be null 时间段不能为空");
-        }
-        if (endTime == null) {
-            throw new IllegalArgumentException("End time cannot be null 结束时间不能为空");
-        }
-=======
      * @throws NullPointerException if one of the arguments is null
      */
     private static void checkTimeArguments(Duration timePeriod, ZonedDateTime endTime) {
         Objects.requireNonNull(timePeriod, "Time period cannot be null");
         Objects.requireNonNull(endTime, "End time cannot be null");
->>>>>>> 94c13f01
     }
 
     @Override
