--- conflicted
+++ resolved
@@ -30,15 +30,11 @@
 import org.ta4j.core.num.Num;
 
 /**
-<<<<<<< HEAD
- * Gross loss criterion (with commissions).
-=======
  * Gross loss criterion (includes trading costs).
  *
  * <p>
  * The gross loss of the provided {@link Position position(s)} over the provided
  * {@link BarSeries series}.
->>>>>>> 125fae44
  */
 public class GrossLossCriterion extends AbstractAnalysisCriterion {
 
