--- conflicted
+++ resolved
@@ -34,15 +34,6 @@
 import org.ta4j.core.num.Num;
 
 /**
-<<<<<<< HEAD
- * Pair of two {@link Trade trades}.
- * * 两对 {@link Trade trades}。
- *
- * The exit trade has the complement type of the entry trade.<br>
- * * 离场交易具有进场交易的补码类型。<br>
- * I.e.: entry == BUY --> exit == SELL entry == SELL --> exit == BUY
- * * 即：进入 == 买入 --> 退出 == 卖出 进入 == 卖出 --> 退出 == 买入
-=======
  * A {@code Position} is a pair of two {@link Trade trades}.
  *
  * <p>
@@ -51,7 +42,6 @@
  * <li>entry == BUY --> exit == SELL
  * <li>entry == SELL --> exit == BUY
  * </ul>
->>>>>>> 94c13f01
  */
 public class Position implements Serializable {
 
@@ -65,19 +55,6 @@
      * 退出交易*/
     private Trade exit;
 
-<<<<<<< HEAD
-    /** The type of the entry trade
-     * 入场交易的类型 */
-    private TradeType startingType;
-
-    /** The cost model for transactions of the asset
-     * 资产交易的成本模型 */
-    private CostModel transactionCostModel;
-
-    /** The cost model for holding the asset
-     * 持有资产的成本模型 */
-    private CostModel holdingCostModel;
-=======
     /** The type of the entry trade */
     private final TradeType startingType;
 
@@ -86,7 +63,6 @@
 
     /** The cost model for holding the asset */
     private final transient CostModel holdingCostModel;
->>>>>>> 94c13f01
 
     /** Constructor with {@link #startingType} = BUY. */
     public Position() {
@@ -95,15 +71,9 @@
 
     /**
      * Constructor.
-<<<<<<< HEAD
-     * 
-     * @param startingType the starting {@link TradeType trade type} of the position (i.e. type of the entry trade)
-     *                     * @param startingType 头寸的起始{@link TradeType 交易类型}（即入场交易的类型）
-=======
      *
      * @param startingType the starting {@link TradeType trade type} of the position
      *                     (i.e. type of the entry trade)
->>>>>>> 94c13f01
      */
     public Position(TradeType startingType) {
         this(startingType, new ZeroCostModel(), new ZeroCostModel());
@@ -111,16 +81,9 @@
 
     /**
      * Constructor.
-<<<<<<< HEAD
-     * 
-     * @param startingType         the starting {@link TradeType trade type} of the  position (i.e. type of the entry trade)
-     *                             * @param startingType 头寸的起始{@link TradeType 交易类型}（即入场交易的类型）
-     *
-=======
      *
      * @param startingType         the starting {@link TradeType trade type} of the
      *                             position (i.e. type of the entry trade)
->>>>>>> 94c13f01
      * @param transactionCostModel the cost model for transactions of the asset
      *                             资产交易的成本模型
      *
@@ -214,36 +177,21 @@
     }
 
     /**
-<<<<<<< HEAD
-     * Operates the position at the index-th position
-     * * 操作第 index 个位置的位置
-=======
      * Operates the position at the index-th position.
->>>>>>> 94c13f01
      *
      * @param index the bar index
      *              条形索引
      *
      * @return the trade
-<<<<<<< HEAD
-     * 贸易
-=======
      * @see #operate(int, Num, Num)
->>>>>>> 94c13f01
      */
     public Trade operate(int index) {
         return operate(index, NaN, NaN);
     }
 
     /**
-<<<<<<< HEAD
-     * Operates the position at the index-th position
-     * * 操作第 index 个位置的位置
-     * 
-=======
      * Operates the position at the index-th position.
      *
->>>>>>> 94c13f01
      * @param index  the bar index
      *               条形索引
      *
@@ -254,11 +202,7 @@
      *               数量
      *
      * @return the trade
-<<<<<<< HEAD
-     *              贸易
-=======
      * @throws IllegalStateException if {@link #isOpened()} and index < entry.index
->>>>>>> 94c13f01
      */
     public Trade operate(int index, Num price, Num amount) {
         Trade trade = null;
@@ -299,14 +243,6 @@
         return (entry == null) && (exit == null);
     }
 
-<<<<<<< HEAD
-    @Override
-    public String toString() {
-        return "Entry 入口: " + entry + " exit 出口: " + exit;
-    }
-
-=======
->>>>>>> 94c13f01
     /**
      * @return true if position is closed and {@link #getProfit()} > 0
      * * @return 如果仓位平仓且 {@link #getProfit()} > 0，则返回 true
@@ -324,13 +260,8 @@
     }
 
     /**
-<<<<<<< HEAD
-     * Calculate the profit of the position if it is closed
-     * * 计算平仓时的利润
-=======
      * Calculates the net profit of the position if it is closed. The net profit
      * includes any trading costs.
->>>>>>> 94c13f01
      *
      * @return the profit or loss of the position
      *      * @return the profit or loss of the position
@@ -344,19 +275,11 @@
     }
 
     /**
-<<<<<<< HEAD
-     * Calculate the profit of the position. If it is open, calculates the profit until the final bar.
-     * * 计算仓位的利润。 如果它是开放的，则计算直到最后一根柱子的利润。
-     *
-     * @param finalIndex the index of the final bar to be considered (if position is open)
-     *                   * @param finalIndex 要考虑的最后一根柱的索引（如果仓位未平仓）
+     * Calculates the net profit of the position. If it is open, calculates the
+     * profit until the final bar. The net profit includes any trading costs.
      *
      * @param finalPrice the price of the final bar to be considered (if position is open)
      *                   * @param finalPrice 要考虑的最终柱的价格（如果持仓未平仓）
-=======
-     * Calculates the net profit of the position. If it is open, calculates the
-     * profit until the final bar. The net profit includes any trading costs.
->>>>>>> 94c13f01
      *
      * @return the profit or loss of the position
      *          头寸的盈亏
@@ -368,13 +291,6 @@
     }
 
     /**
-<<<<<<< HEAD
-     * Calculate the gross return of the position if it is closed
-     *              如果平仓，计算头寸的总回报
-     *
-     * @return the gross return of the position in percent
-     *              头寸的总回报百分比
-=======
      * Calculates the gross profit of the position if it is closed. The gross profit
      * excludes any trading costs.
      *
@@ -417,7 +333,6 @@
      *
      * @return the gross return of the position in percent
      * @see #getGrossReturn(Num)
->>>>>>> 94c13f01
      */
     public Num getGrossReturn() {
         if (isOpened()) {
@@ -428,36 +343,19 @@
     }
 
     /**
-<<<<<<< HEAD
-     * Calculate the gross return of the position, if it exited at the provided price.
-     * * 计算头寸的总回报，如果它以提供的价格退出。
-=======
      * Calculates the gross return of the position, if it exited at the provided
      * price. The gross return excludes any trading costs (and includes the base).
->>>>>>> 94c13f01
      *
      * @param finalPrice the price of the final bar to be considered (if position is open)
      *                   要考虑的最后一根柱线的价格（如果头寸未平仓）
      * @return the gross return of the position in percent
-<<<<<<< HEAD
-     * * @return 以百分比为单位的头寸总回报
-=======
      * @see #getGrossReturn(Num, Num)
->>>>>>> 94c13f01
      */
     public Num getGrossReturn(Num finalPrice) {
         return getGrossReturn(getEntry().getPricePerAsset(), finalPrice);
     }
 
     /**
-<<<<<<< HEAD
-     * Calculates the gross return of the position. If either the entry or the exit price are <code>NaN</code>, the close price from the supplied {@link BarSeries} is used.
-     * * 计算头寸的总回报。 如果进入或退出价格是 <code>NaN</code>，则使用提供的 {@link BarSeries} 的收盘价。
-     * 
-     * @param barSeries
-     * @return the gross return in percent with entry and exit prices from the   barSeries
-     * * @return 以 barSeries 的进入和退出价格为单位的总回报率
-=======
      * Calculates the gross return of the position. If either the entry or exit
      * price is {@code NaN}, the close price from given {@code barSeries} is used.
      * The gross return excludes any trading costs (and includes the base).
@@ -466,7 +364,6 @@
      * @return the gross return in percent with entry and exit prices from the
      *         barSeries
      * @see #getGrossReturn(Num, Num)
->>>>>>> 94c13f01
      */
     public Num getGrossReturn(BarSeries barSeries) {
         Num entryPrice = getEntry().getPricePerAsset(barSeries);
@@ -475,14 +372,9 @@
     }
 
     /**
-<<<<<<< HEAD
-     * Calculates the gross return between entry and exit price in percent. Includes the base.
-     * * 以百分比计算进入和退出价格之间的总回报。 包括底座。
-=======
      * Calculates the gross return between entry and exit price in percent. Includes
      * the base.
      *
->>>>>>> 94c13f01
      * <p>
      * For example:
      * 例如：
@@ -513,59 +405,10 @@
     }
 
     /**
-<<<<<<< HEAD
-     * Calculate the gross profit of the position if it is closed
-     * * 如果平仓，计算仓位的毛利润
-     *
-     * @return the gross profit of the position
-     * * @return 仓位毛利
-     */
-    public Num getGrossProfit() {
-        if (isOpened()) {
-            return numOf(0);
-        } else {
-            return getGrossProfit(exit.getPricePerAsset());
-        }
-    }
-
-    /**
-     * Calculate the gross (w/o trading costs) profit of the position.
-     * * 计算头寸的毛利润（不含交易成本）。
-     * 
-     * @param finalPrice the price of the final bar to be considered (if position is  open)
-     *                   * @param finalPrice 要考虑的最终柱的价格（如果持仓未平仓）
-     *
-     * @return the profit or loss of the position
-     * * @return 仓位盈亏
-     */
-    public Num getGrossProfit(Num finalPrice) {
-        Num grossProfit;
-        if (isOpened()) {
-            grossProfit = entry.getAmount().multipliedBy(finalPrice).minus(entry.getValue());
-        } else {
-            grossProfit = exit.getValue().minus(entry.getValue());
-        }
-
-        // Profits of long position are losses of short
-        // 多头头寸的利润是空头头寸的损失
-        if (entry.isSell()) {
-            grossProfit = grossProfit.negate();
-        }
-        return grossProfit;
-    }
-
-    /**
-     * Calculates the total cost of the position
-     * * 计算职位的总成本
-     * 
-     * @param finalIndex the index of the final bar to be considered (if position is  open)
-     *                   * @param finalIndex 要考虑的最后一根柱的索引（如果仓位未平仓）
-=======
      * Calculates the total cost of the position.
      *
      * @param finalIndex the index of the final bar to be considered (if position is
      *                   open)
->>>>>>> 94c13f01
      * @return the cost of the position
      *  @return 职位的成本
      */
@@ -576,14 +419,8 @@
     }
 
     /**
-<<<<<<< HEAD
-     * Calculates the total cost of the closed position
-     * * 计算平仓的总成本
-     * 
-=======
      * Calculates the total cost of the closed position.
      *
->>>>>>> 94c13f01
      * @return the cost of the position
      * * @return 仓位的成本
      */
@@ -594,14 +431,8 @@
     }
 
     /**
-<<<<<<< HEAD
-     * Calculates the holding cost of the closed position
-     * * 计算平仓的持有成本
-     * 
-=======
      * Calculates the holding cost of the closed position.
      *
->>>>>>> 94c13f01
      * @return the cost of the position
      * * @return 仓位的成本
      */
@@ -610,19 +441,10 @@
     }
 
     /**
-<<<<<<< HEAD
-     * Calculates the holding cost of the position
-     * * 计算持仓成本
-     * 
-     * @param finalIndex the index of the final bar to be considered (if position is  open)
-     *                   * @param finalIndex 要考虑的最后一根柱的索引（如果仓位未平仓）
-     *
-=======
      * Calculates the holding cost of the position.
      *
      * @param finalIndex the index of the final bar to be considered (if position is
      *                   open)
->>>>>>> 94c13f01
      * @return the cost of the position
      * * @return 仓位的成本
      */
