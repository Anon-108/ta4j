/**
 * The MIT License (MIT)
 *
 * Copyright (c) 2017-2023 Ta4j Organization & respective
 * authors (see AUTHORS)
 *
 * Permission is hereby granted, free of charge, to any person obtaining a copy of
 * this software and associated documentation files (the "Software"), to deal in
 * the Software without restriction, including without limitation the rights to
 * use, copy, modify, merge, publish, distribute, sublicense, and/or sell copies of
 * the Software, and to permit persons to whom the Software is furnished to do so,
 * subject to the following conditions:
 *
 * The above copyright notice and this permission notice shall be included in all
 * copies or substantial portions of the Software.
 *
 * THE SOFTWARE IS PROVIDED "AS IS", WITHOUT WARRANTY OF ANY KIND, EXPRESS OR
 * IMPLIED, INCLUDING BUT NOT LIMITED TO THE WARRANTIES OF MERCHANTABILITY, FITNESS
 * FOR A PARTICULAR PURPOSE AND NONINFRINGEMENT. IN NO EVENT SHALL THE AUTHORS OR
 * COPYRIGHT HOLDERS BE LIABLE FOR ANY CLAIM, DAMAGES OR OTHER LIABILITY, WHETHER
 * IN AN ACTION OF CONTRACT, TORT OR OTHERWISE, ARISING FROM, OUT OF OR IN
 * CONNECTION WITH THE SOFTWARE OR THE USE OR OTHER DEALINGS IN THE SOFTWARE.
 */
package org.ta4j.core.reports;

import org.ta4j.core.num.Num;

/**
<<<<<<< HEAD
 * This class represents report which contains performance statistics
 * * 此类表示包含性能统计信息的报告
=======
 * Represents a report that contains performance statistics.
>>>>>>> 94c13f01
 */
public class PerformanceReport {

    /** The total PnL. */
    private final Num totalProfitLoss;

    /** The total PnL in percent. */
    private final Num totalProfitLossPercentage;

    /** The total profit. */
    private final Num totalProfit;

    /** The total loss. */
    private final Num totalLoss;

    /**
     * Constructor.
     * 
     * @param totalProfitLoss           the total PnL
     * @param totalProfitLossPercentage the total PnL in percent
     * @param totalProfit               the total profit
     * @param totalLoss                 the total loss
     */
    public PerformanceReport(Num totalProfitLoss, Num totalProfitLossPercentage, Num totalProfit, Num totalLoss) {
        this.totalProfitLoss = totalProfitLoss;
        this.totalProfitLossPercentage = totalProfitLossPercentage;
        this.totalProfit = totalProfit;
        this.totalLoss = totalLoss;
    }

    /** @return {@link #totalProfitLoss} */
    public Num getTotalProfitLoss() {
        return totalProfitLoss;
    }

    /** @return {@link #totalProfitLossPercentage} */
    public Num getTotalProfitLossPercentage() {
        return totalProfitLossPercentage;
    }

    /** @return {@link #totalProfit} */
    public Num getTotalProfit() {
        return totalProfit;
    }

    /** @return {@link #totalLoss} */
    public Num getTotalLoss() {
        return totalLoss;
    }
}<|MERGE_RESOLUTION|>--- conflicted
+++ resolved
@@ -26,12 +26,7 @@
 import org.ta4j.core.num.Num;
 
 /**
-<<<<<<< HEAD
- * This class represents report which contains performance statistics
- * * 此类表示包含性能统计信息的报告
-=======
  * Represents a report that contains performance statistics.
->>>>>>> 94c13f01
  */
 public class PerformanceReport {
 
@@ -49,7 +44,7 @@
 
     /**
      * Constructor.
-     * 
+     *
      * @param totalProfitLoss           the total PnL
      * @param totalProfitLossPercentage the total PnL in percent
      * @param totalProfit               the total profit
