--- conflicted
+++ resolved
@@ -32,14 +32,8 @@
 import org.ta4j.core.num.Num;
 
 /**
-<<<<<<< HEAD
- * This class generates PositionStatsReport based on provided trading record and bar series.
- * 该类根据提供的交易记录和柱系列生成 PositionStatsReport。 *
- * @see PositionStatsReport
-=======
  * Generates a {@link PositionStatsReport} based on provided trading record and
  * bar series.
->>>>>>> 94c13f01
  */
 public class PositionStatsReportGenerator implements ReportGenerator<PositionStatsReport> {
 
