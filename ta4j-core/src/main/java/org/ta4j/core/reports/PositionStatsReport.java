--- conflicted
+++ resolved
@@ -26,12 +26,7 @@
 import org.ta4j.core.num.Num;
 
 /**
-<<<<<<< HEAD
- * This class represents report with statistics for positions.
- * This class represents report with statistics for positions.
-=======
  * Represents a report with statistics for positions.
->>>>>>> 94c13f01
  */
 public class PositionStatsReport {
 
