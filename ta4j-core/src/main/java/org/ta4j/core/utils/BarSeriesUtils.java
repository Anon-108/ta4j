/**
 * The MIT License (MIT)
 *
 * Copyright (c) 2017-2023 Ta4j Organization & respective
 * authors (see AUTHORS)
 *
 * Permission is hereby granted, free of charge, to any person obtaining a copy of
 * this software and associated documentation files (the "Software"), to deal in
 * the Software without restriction, including without limitation the rights to
 * use, copy, modify, merge, publish, distribute, sublicense, and/or sell copies of
 * the Software, and to permit persons to whom the Software is furnished to do so,
 * subject to the following conditions:
 *
 * The above copyright notice and this permission notice shall be included in all
 * copies or substantial portions of the Software.
 *
 * THE SOFTWARE IS PROVIDED "AS IS", WITHOUT WARRANTY OF ANY KIND, EXPRESS OR
 * IMPLIED, INCLUDING BUT NOT LIMITED TO THE WARRANTIES OF MERCHANTABILITY, FITNESS
 * FOR A PARTICULAR PURPOSE AND NONINFRINGEMENT. IN NO EVENT SHALL THE AUTHORS OR
 * COPYRIGHT HOLDERS BE LIABLE FOR ANY CLAIM, DAMAGES OR OTHER LIABILITY, WHETHER
 * IN AN ACTION OF CONTRACT, TORT OR OTHERWISE, ARISING FROM, OUT OF OR IN
 * CONNECTION WITH THE SOFTWARE OR THE USE OR OTHER DEALINGS IN THE SOFTWARE.
 */
package org.ta4j.core.utils;

import java.time.Duration;
import java.time.ZonedDateTime;
import java.util.ArrayList;
import java.util.Collections;
import java.util.Comparator;
import java.util.List;
import java.util.function.Function;

import org.ta4j.core.Bar;
import org.ta4j.core.BarSeries;
import org.ta4j.core.BaseBarSeries;
import org.ta4j.core.BaseBarConvertibleBuilder;
import org.ta4j.core.aggregator.BarAggregator;
import org.ta4j.core.aggregator.BarSeriesAggregator;
import org.ta4j.core.aggregator.BaseBarSeriesAggregator;
import org.ta4j.core.aggregator.DurationBarAggregator;
import org.ta4j.core.num.Num;

/**
<<<<<<< HEAD
 * Common utilities and helper methods for BarSeries.
 * * BarSeries 的常用实用程序和辅助方法。
=======
 * Common utilities and helper methods for {@link BarSeries}.
>>>>>>> 94c13f01
 */
public final class BarSeriesUtils {

    /**
     * Sorts the Bars by {@link Bar#getEndTime()} in ascending sequence (lower values before higher values).
     * * 按 {@link Bar#getEndTime()} 升序（较低值在较高值之前）对条形图进行排序。
     */
    public static final Comparator<Bar> sortBarsByTime = (b1, b2) -> b1.getEndTime().isAfter(b2.getEndTime()) ? 1 : -1;

    private BarSeriesUtils() {
    }

    /**
<<<<<<< HEAD
     * Aggregates a list of bars by <code>timePeriod</code>. The new <code>timePeriod</code> must be a multiplication of the actual time period.
     * * 按 <code>timePeriod</code> 聚合柱形列表。 新的 <code>timePeriod</code> 必须是实际时间段的乘积。
     * 
     * @param barSeries            the barSeries
     *                             酒吧系列
     *
     * @param timePeriod           time period to aggregate
     *                             汇总的时间段
     *
=======
     * Aggregates a list of bars by {@code timePeriod}. The new {@code timePeriod}
     * must be a multiplication of the actual time period.
     *
     * @param barSeries            the barSeries
     * @param timePeriod           the target time period that aggregated bars
     *                             should have
>>>>>>> 94c13f01
     * @param aggregatedSeriesName the name of the aggregated barSeries
     *                             聚合 barSeries 的名称
     * @return the aggregated barSeries
     * @return 聚合的 barSeries
     */
    public static BarSeries aggregateBars(BarSeries barSeries, Duration timePeriod, String aggregatedSeriesName) {
        final BarAggregator durationAggregator = new DurationBarAggregator(timePeriod, true);
        final BarSeriesAggregator seriesAggregator = new BaseBarSeriesAggregator(durationAggregator);
        return seriesAggregator.aggregate(barSeries, aggregatedSeriesName);
    }

    /**
     * We can assume that finalized bar data will be never changed afterwards by the
<<<<<<< HEAD
      marketdata provider. It is rare, but depending on the exchange, they reserve
      the right to make updates to finalized bars. This method finds and replaces
      potential bar data that was changed afterwards by the marketdata provider. It
      can also be uses to check bar data equality over different marketdata
      providers. This method does <b>not</b> add missing bars but replaces an
      existing bar with its new bar.
     我们可以假设最终的柱状数据将永远不会被
     市场数据提供商。 很少见，但根据交易所，他们会保留
     对最终酒吧进行更新的权利。 此方法查找并替换
     之后由市场数据提供者更改的潜在柱数据。 它
     也可用于检查不同市场数据的柱数据相等性
     提供者。 此方法<b>不</b>添加缺失的条，但替换
     现有酒吧及其新酒吧。
     * 
=======
     * marketdata provider. It is rare, but depending on the exchange, they reserve
     * the right to make updates to finalized bars. This method finds and replaces
     * potential bar data that was changed afterwards by the marketdata provider. It
     * can also be uses to check bar data equality over different marketdata
     * providers. This method does <b>not</b> add missing bars but replaces an
     * existing bar with its new bar.
     *
>>>>>>> 94c13f01
     * @param barSeries the barSeries
     *                  酒吧系列
     * @param newBar    the bar which has precedence over the same existing bar
     *                  优先于相同现有栏的栏
     * @return the previous bar replaced by newBar, or null if there was no replacement.
     * @return 用 newBar 替换的前一个 bar，如果没有替换，则返回 null。
     */
    public static Bar replaceBarIfChanged(BarSeries barSeries, Bar newBar) {
        List<Bar> bars = barSeries.getBarData();
        if (bars == null || bars.isEmpty())
            return null;
        for (int i = 0; i < bars.size(); i++) {
            Bar bar = bars.get(i);
            boolean isSameBar = bar.getBeginTime().isEqual(newBar.getBeginTime())
                    && bar.getEndTime().isEqual(newBar.getEndTime())
                    && bar.getTimePeriod().equals(newBar.getTimePeriod());
            if (isSameBar && !bar.equals(newBar))
                return bars.set(i, newBar);
        }
        return null;
    }

    /**
<<<<<<< HEAD
     * Finds possibly missing bars. The returned list contains the
      <code>endTime</code> of each missing bar. A bar is possibly missing if: (1)
      the subsequent bar starts not with the end time of the previous bar or (2) if
      any open, high, low price is missing.
     查找可能丢失的条形图。 返回的列表包含
     <code>endTime</code> 每个缺失柱。 如果出现以下情况，则可能缺少条： (1)
     下一个柱不以前一个柱的结束时间开始，或者 (2) 如果
     缺少任何开盘价、最高价、最低价。
     * 
     * <b>Note:</b> Market closing times (e.g., weekends, holidays) will lead to
      wrongly detected missing bars and should be ignored by the client.
     <b>注意：</b> 市场收盘时间（例如周末、节假日）将导致
     错误地检测到缺失的柱线，客户应忽略。
     * 
=======
     * Finds possibly missing bars. The returned list contains the {@code endTime}
     * of each missing bar. A bar is possibly missing if: (1) the subsequent bar
     * starts not with the end time of the previous bar or (2) if any open, high,
     * low price is missing.
     *
     * <b>Note:</b> Market closing times (e.g., weekends, holidays) will lead to
     * wrongly detected missing bars and should be ignored by the client.
     *
>>>>>>> 94c13f01
     * @param barSeries       the barSeries
     *                        酒吧系列
     * @param findOnlyNaNBars find only bars with undefined prices
     *                        仅查找价格未定义的柱
     *
     * @return the list of possibly missing bars
     *              可能缺失的酒吧列表
     */
    public static List<ZonedDateTime> findMissingBars(BarSeries barSeries, boolean findOnlyNaNBars) {
        List<Bar> bars = barSeries.getBarData();
        if (bars == null || bars.isEmpty())
            return new ArrayList<>();
        Duration duration = bars.iterator().next().getTimePeriod();
        List<ZonedDateTime> missingBars = new ArrayList<>();
        for (int i = 0; i < bars.size(); i++) {
            Bar bar = bars.get(i);
            if (!findOnlyNaNBars) {
                Bar nextBar = i + 1 < bars.size() ? bars.get(i + 1) : null;
                Duration incDuration = Duration.ZERO;
                if (nextBar != null) {
                    // market closing times are also treated as missing bars
                    // 收市时间也被视为缺失柱
                    while (nextBar.getBeginTime().minus(incDuration).isAfter(bar.getEndTime())) {
                        missingBars.add(bar.getEndTime().plus(incDuration).plus(duration));
                        incDuration = incDuration.plus(duration);
                    }
                }
            }
            boolean noFullData = bar.getOpenPrice().isNaN() || bar.getHighPrice().isNaN() || bar.getLowPrice().isNaN();
            if (noFullData) {
                missingBars.add(bar.getEndTime());
            }
        }
        return missingBars;
    }

    /**
     * Gets a new BarSeries cloned from the provided barSeries with bars converted
<<<<<<< HEAD
      by conversionFunction. The returned barSeries inherits
      <code>beginIndex</code>, <code>endIndex</code> and
      <code>maximumBarCount</code> from the provided barSeries.
     获取从提供的 barSeries 克隆的新 BarSeries，并转换了条形
     通过转换函数。 返回的 barSeries 继承
     <code>beginIndex</code>、<code>endIndex</code> 和
     <code>maximumBarCount</code> 来自提供的 barSeries。
     * 
     * @param barSeries          the BarSeries
     *                           酒吧系列
     *
     * @param conversionFunction the conversionFunction
     *                           转换函数
     *
     * @return new cloned BarSeries with bars converted by conversionFunction
     * @return 新克隆的 BarSeries 以及由 conversionFunction 转换的条形
=======
     * by conversionFunction. The returned barSeries inherits {@code beginIndex},
     * {@code endIndex} and {@code maximumBarCount} from the provided barSeries.
     *
     * @param barSeries the BarSeries
     * @param num       any instance of Num to determine its Num function; with
     *                  this, we can convert a {@link Number} to a {@link Num Num
     *                  implementation}
     * @return new cloned BarSeries with bars converted by the Num function of num
>>>>>>> 94c13f01
     */
    public static BarSeries convertBarSeries(BarSeries barSeries, Num num) {
        List<Bar> bars = barSeries.getBarData();
        if (bars == null || bars.isEmpty())
            return barSeries;
        List<Bar> convertedBars = new ArrayList<>();
        for (int i = barSeries.getBeginIndex(); i <= barSeries.getEndIndex(); i++) {
            Bar bar = bars.get(i);
            Function<Number, Num> conversionFunction = num.function();
            Bar convertedBar = new BaseBarConvertibleBuilder<>(conversionFunction::apply)
                    .timePeriod(bar.getTimePeriod())
                    .endTime(bar.getEndTime())
                    .openPrice(bar.getOpenPrice().getDelegate())
                    .highPrice(bar.getHighPrice().getDelegate())
                    .lowPrice(bar.getLowPrice().getDelegate())
                    .closePrice(bar.getClosePrice().getDelegate())
                    .volume(bar.getVolume().getDelegate())
                    .amount(bar.getAmount().getDelegate())
                    .trades(bar.getTrades())
                    .build();
            convertedBars.add(convertedBar);
        }
        BarSeries convertedBarSeries = new BaseBarSeries(barSeries.getName(), convertedBars, num);
        if (barSeries.getMaximumBarCount() > 0) {
            convertedBarSeries.setMaximumBarCount(barSeries.getMaximumBarCount());
        }

        return convertedBarSeries;
    }

    /**
     * Finds overlapping bars within barSeries.
<<<<<<< HEAD
     * 查找 barSeries 中的重叠条。
     * 
=======
     *
>>>>>>> 94c13f01
     * @param barSeries the bar series with bar data
     *                  带有条形数据的条形系列
     * @return overlapping bars
     * @return 重叠条
     */
    public static List<Bar> findOverlappingBars(BarSeries barSeries) {
        List<Bar> bars = barSeries.getBarData();
        if (bars == null || bars.isEmpty())
            return new ArrayList<>();
        Duration period = bars.iterator().next().getTimePeriod();
        List<Bar> overlappingBars = new ArrayList<>();
        for (int i = 0; i < bars.size(); i++) {
            Bar bar = bars.get(i);
            Bar nextBar = i + 1 < bars.size() ? bars.get(i + 1) : null;
            if (nextBar != null) {
                if (bar.getEndTime().isAfter(nextBar.getBeginTime())
                        || bar.getBeginTime().plus(period).isBefore(nextBar.getBeginTime())) {
                    overlappingBars.add(nextBar);
                }
            }
        }
        return overlappingBars;
    }

    /**
<<<<<<< HEAD
     * Adds <code>newBars</code> to <code>barSeries</code>.
     * * 将 <code>newBars</code> 添加到 <code>barSeries</code>。
     * 
=======
     * Adds {@code newBars} to {@code barSeries}.
     *
>>>>>>> 94c13f01
     * @param barSeries the BarSeries
     *                  酒吧系列
     * @param newBars   the new bars to be added
     *                  要添加的新酒吧
     */
    public static void addBars(BarSeries barSeries, List<Bar> newBars) {
        if (newBars != null && !newBars.isEmpty()) {
            sortBars(newBars);
            for (Bar bar : newBars) {
                if (barSeries.isEmpty() || bar.getEndTime().isAfter(barSeries.getLastBar().getEndTime())) {
                    barSeries.addBar(bar);
                }
            }
        }
    }

    /**
<<<<<<< HEAD
     * Sorts the Bars by {@link Bar#getEndTime()} in ascending sequence (lower times before higher times).
     * * 按 {@link Bar#getEndTime()} 升序（较低时间在较高时间之前）对条形图进行排序。
     * 
=======
     * Sorts the Bars by {@link Bar#getEndTime()} in ascending sequence (lower times
     * before higher times).
     *
>>>>>>> 94c13f01
     * @param bars the bars
     *             酒吧
     * @return the sorted bars
     *          排序的条形图
     */
    public static List<Bar> sortBars(List<Bar> bars) {
        if (!bars.isEmpty()) {
            Collections.sort(bars, BarSeriesUtils.sortBarsByTime);
        }
        return bars;
    }

}<|MERGE_RESOLUTION|>--- conflicted
+++ resolved
@@ -42,12 +42,7 @@
 import org.ta4j.core.num.Num;
 
 /**
-<<<<<<< HEAD
- * Common utilities and helper methods for BarSeries.
- * * BarSeries 的常用实用程序和辅助方法。
-=======
  * Common utilities and helper methods for {@link BarSeries}.
->>>>>>> 94c13f01
  */
 public final class BarSeriesUtils {
 
@@ -61,24 +56,12 @@
     }
 
     /**
-<<<<<<< HEAD
-     * Aggregates a list of bars by <code>timePeriod</code>. The new <code>timePeriod</code> must be a multiplication of the actual time period.
-     * * 按 <code>timePeriod</code> 聚合柱形列表。 新的 <code>timePeriod</code> 必须是实际时间段的乘积。
-     * 
-     * @param barSeries            the barSeries
-     *                             酒吧系列
-     *
-     * @param timePeriod           time period to aggregate
-     *                             汇总的时间段
-     *
-=======
      * Aggregates a list of bars by {@code timePeriod}. The new {@code timePeriod}
      * must be a multiplication of the actual time period.
      *
      * @param barSeries            the barSeries
      * @param timePeriod           the target time period that aggregated bars
      *                             should have
->>>>>>> 94c13f01
      * @param aggregatedSeriesName the name of the aggregated barSeries
      *                             聚合 barSeries 的名称
      * @return the aggregated barSeries
@@ -92,22 +75,6 @@
 
     /**
      * We can assume that finalized bar data will be never changed afterwards by the
-<<<<<<< HEAD
-      marketdata provider. It is rare, but depending on the exchange, they reserve
-      the right to make updates to finalized bars. This method finds and replaces
-      potential bar data that was changed afterwards by the marketdata provider. It
-      can also be uses to check bar data equality over different marketdata
-      providers. This method does <b>not</b> add missing bars but replaces an
-      existing bar with its new bar.
-     我们可以假设最终的柱状数据将永远不会被
-     市场数据提供商。 很少见，但根据交易所，他们会保留
-     对最终酒吧进行更新的权利。 此方法查找并替换
-     之后由市场数据提供者更改的潜在柱数据。 它
-     也可用于检查不同市场数据的柱数据相等性
-     提供者。 此方法<b>不</b>添加缺失的条，但替换
-     现有酒吧及其新酒吧。
-     * 
-=======
      * marketdata provider. It is rare, but depending on the exchange, they reserve
      * the right to make updates to finalized bars. This method finds and replaces
      * potential bar data that was changed afterwards by the marketdata provider. It
@@ -115,7 +82,6 @@
      * providers. This method does <b>not</b> add missing bars but replaces an
      * existing bar with its new bar.
      *
->>>>>>> 94c13f01
      * @param barSeries the barSeries
      *                  酒吧系列
      * @param newBar    the bar which has precedence over the same existing bar
@@ -139,22 +105,6 @@
     }
 
     /**
-<<<<<<< HEAD
-     * Finds possibly missing bars. The returned list contains the
-      <code>endTime</code> of each missing bar. A bar is possibly missing if: (1)
-      the subsequent bar starts not with the end time of the previous bar or (2) if
-      any open, high, low price is missing.
-     查找可能丢失的条形图。 返回的列表包含
-     <code>endTime</code> 每个缺失柱。 如果出现以下情况，则可能缺少条： (1)
-     下一个柱不以前一个柱的结束时间开始，或者 (2) 如果
-     缺少任何开盘价、最高价、最低价。
-     * 
-     * <b>Note:</b> Market closing times (e.g., weekends, holidays) will lead to
-      wrongly detected missing bars and should be ignored by the client.
-     <b>注意：</b> 市场收盘时间（例如周末、节假日）将导致
-     错误地检测到缺失的柱线，客户应忽略。
-     * 
-=======
      * Finds possibly missing bars. The returned list contains the {@code endTime}
      * of each missing bar. A bar is possibly missing if: (1) the subsequent bar
      * starts not with the end time of the previous bar or (2) if any open, high,
@@ -163,7 +113,6 @@
      * <b>Note:</b> Market closing times (e.g., weekends, holidays) will lead to
      * wrongly detected missing bars and should be ignored by the client.
      *
->>>>>>> 94c13f01
      * @param barSeries       the barSeries
      *                        酒吧系列
      * @param findOnlyNaNBars find only bars with undefined prices
@@ -202,24 +151,6 @@
 
     /**
      * Gets a new BarSeries cloned from the provided barSeries with bars converted
-<<<<<<< HEAD
-      by conversionFunction. The returned barSeries inherits
-      <code>beginIndex</code>, <code>endIndex</code> and
-      <code>maximumBarCount</code> from the provided barSeries.
-     获取从提供的 barSeries 克隆的新 BarSeries，并转换了条形
-     通过转换函数。 返回的 barSeries 继承
-     <code>beginIndex</code>、<code>endIndex</code> 和
-     <code>maximumBarCount</code> 来自提供的 barSeries。
-     * 
-     * @param barSeries          the BarSeries
-     *                           酒吧系列
-     *
-     * @param conversionFunction the conversionFunction
-     *                           转换函数
-     *
-     * @return new cloned BarSeries with bars converted by conversionFunction
-     * @return 新克隆的 BarSeries 以及由 conversionFunction 转换的条形
-=======
      * by conversionFunction. The returned barSeries inherits {@code beginIndex},
      * {@code endIndex} and {@code maximumBarCount} from the provided barSeries.
      *
@@ -228,7 +159,6 @@
      *                  this, we can convert a {@link Number} to a {@link Num Num
      *                  implementation}
      * @return new cloned BarSeries with bars converted by the Num function of num
->>>>>>> 94c13f01
      */
     public static BarSeries convertBarSeries(BarSeries barSeries, Num num) {
         List<Bar> bars = barSeries.getBarData();
@@ -261,12 +191,8 @@
 
     /**
      * Finds overlapping bars within barSeries.
-<<<<<<< HEAD
      * 查找 barSeries 中的重叠条。
-     * 
-=======
-     *
->>>>>>> 94c13f01
+     *
      * @param barSeries the bar series with bar data
      *                  带有条形数据的条形系列
      * @return overlapping bars
@@ -292,14 +218,8 @@
     }
 
     /**
-<<<<<<< HEAD
-     * Adds <code>newBars</code> to <code>barSeries</code>.
-     * * 将 <code>newBars</code> 添加到 <code>barSeries</code>。
-     * 
-=======
      * Adds {@code newBars} to {@code barSeries}.
      *
->>>>>>> 94c13f01
      * @param barSeries the BarSeries
      *                  酒吧系列
      * @param newBars   the new bars to be added
@@ -317,15 +237,9 @@
     }
 
     /**
-<<<<<<< HEAD
-     * Sorts the Bars by {@link Bar#getEndTime()} in ascending sequence (lower times before higher times).
-     * * 按 {@link Bar#getEndTime()} 升序（较低时间在较高时间之前）对条形图进行排序。
-     * 
-=======
      * Sorts the Bars by {@link Bar#getEndTime()} in ascending sequence (lower times
      * before higher times).
      *
->>>>>>> 94c13f01
      * @param bars the bars
      *             酒吧
      * @return the sorted bars
