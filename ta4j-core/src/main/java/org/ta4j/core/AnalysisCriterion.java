/**
 * The MIT License (MIT)
 *
 * Copyright (c) 2017-2023 Ta4j Organization & respective
 * authors (see AUTHORS)
 *
 * Permission is hereby granted, free of charge, to any person obtaining a copy of
 * this software and associated documentation files (the "Software"), to deal in
 * the Software without restriction, including without limitation the rights to
 * use, copy, modify, merge, publish, distribute, sublicense, and/or sell copies of
 * the Software, and to permit persons to whom the Software is furnished to do so,
 * subject to the following conditions:
 *
 * The above copyright notice and this permission notice shall be included in all
 * copies or substantial portions of the Software.
 *
 * THE SOFTWARE IS PROVIDED "AS IS", WITHOUT WARRANTY OF ANY KIND, EXPRESS OR
 * IMPLIED, INCLUDING BUT NOT LIMITED TO THE WARRANTIES OF MERCHANTABILITY, FITNESS
 * FOR A PARTICULAR PURPOSE AND NONINFRINGEMENT. IN NO EVENT SHALL THE AUTHORS OR
 * COPYRIGHT HOLDERS BE LIABLE FOR ANY CLAIM, DAMAGES OR OTHER LIABILITY, WHETHER
 * IN AN ACTION OF CONTRACT, TORT OR OTHERWISE, ARISING FROM, OUT OF OR IN
 * CONNECTION WITH THE SOFTWARE OR THE USE OR OTHER DEALINGS IN THE SOFTWARE.
 */
package org.ta4j.core;

import java.util.List;

import org.ta4j.core.Trade.TradeType;
import org.ta4j.core.backtest.BarSeriesManager;
import org.ta4j.core.num.Num;

/**
<<<<<<< HEAD
 * An analysis criterion.
 * 分析标准。
 *
 * Can be used to:
 * * 可用于：
 * <ul>
 * <li>Analyze the performance of a {@link Strategy strategy}
 * * <li>分析 {@link 策略策略} 的表现
 * <li>Compare several {@link Strategy strategies} together
 * * <li>比较几个{@link Strategy strategy}
=======
 * An analysis criterion. It can be used to:
 * 
 * <ul>
 * <li>analyze the performance of a {@link Strategy strategy}
 * <li>compare several {@link Strategy strategies} together
>>>>>>> 94c13f01
 * </ul>
 */
public interface AnalysisCriterion {

    /** Filter to differentiate between winning or losing positions. */
    public enum PositionFilter {
        /** Consider only winning positions. */
        PROFIT,
        /** Consider only losing positions. */
        LOSS;
    }

    /**
<<<<<<< HEAD
     * @param series   a bar series, not null
     *                 一个酒吧系列，不为空
     * @param position a position, not null
     *                 一个位置，不为空
=======
     * @param series   the bar series, not null
     * @param position the position, not null
>>>>>>> 94c13f01
     * @return the criterion value for the position
     *              位置的标准值
     */
    Num calculate(BarSeries series, Position position);

    /**
<<<<<<< HEAD
     * @param series        a bar series, not null
     *                      一个酒吧系列，不为空
     *
     * @param tradingRecord a trading record, not null
     *                      交易记录，不为空
     *
=======
     * @param series        the bar series, not null
     * @param tradingRecord the trading record, not null
>>>>>>> 94c13f01
     * @return the criterion value for the positions
     *          位置的标准值
     */
    Num calculate(BarSeries series, TradingRecord tradingRecord);

    /**
     * @param manager    the bar series manager with entry type of BUY
     *                   条目类型为 BUY 的酒吧系列经理
     *
     * @param strategies a list of strategies
     *                   策略列表
     *
     * @return the best strategy (among the provided ones) according to the  criterion
     * * @return 根据标准返回最佳策略（在提供的策略中）
     */
    default Strategy chooseBest(BarSeriesManager manager, List<Strategy> strategies) {
        return chooseBest(manager, TradeType.BUY, strategies);
    }

    /**
     * @param manager    the bar series manager
     *                   酒吧系列经理
     *
     * @param tradeType  the entry type (BUY or SELL) of the first trade in the  trading session
     *                   交易时段内第一笔交易的入场类型（买入或卖出）
     *
     * @param strategies a list of strategies
     *                   策略列表
     * @return the best strategy (among the provided ones) according to the     criterion
     * @return 根据标准返回最佳策略（在提供的策略中）
     */
    default Strategy chooseBest(BarSeriesManager manager, TradeType tradeType, List<Strategy> strategies) {

        Strategy bestStrategy = strategies.get(0);
        Num bestCriterionValue = calculate(manager.getBarSeries(), manager.run(bestStrategy));

        for (int i = 1; i < strategies.size(); i++) {
            Strategy currentStrategy = strategies.get(i);
            Num currentCriterionValue = calculate(manager.getBarSeries(), manager.run(currentStrategy, tradeType));

            if (betterThan(currentCriterionValue, bestCriterionValue)) {
                bestStrategy = currentStrategy;
                bestCriterionValue = currentCriterionValue;
            }
        }

        return bestStrategy;
    }

    /**
     * @param criterionValue1 the first value
<<<<<<< HEAD
     *                        第一个值
     * @param criterionValue2 the second value 第二个值
     * 
     * @return true if the first value is better than (according to the criterion)  the second one, false otherwise
     * * @return 如果第一个值优于（根据标准）第二个值，则返回 true，否则返回 false
=======
     * @param criterionValue2 the second value
     * @return true if the first value is better than (according to the criterion)
     *         the second one, false otherwise
>>>>>>> 94c13f01
     */
    boolean betterThan(Num criterionValue1, Num criterionValue2);
}<|MERGE_RESOLUTION|>--- conflicted
+++ resolved
@@ -30,24 +30,11 @@
 import org.ta4j.core.num.Num;
 
 /**
-<<<<<<< HEAD
- * An analysis criterion.
- * 分析标准。
- *
- * Can be used to:
- * * 可用于：
- * <ul>
- * <li>Analyze the performance of a {@link Strategy strategy}
- * * <li>分析 {@link 策略策略} 的表现
- * <li>Compare several {@link Strategy strategies} together
- * * <li>比较几个{@link Strategy strategy}
-=======
  * An analysis criterion. It can be used to:
  * 
  * <ul>
  * <li>analyze the performance of a {@link Strategy strategy}
  * <li>compare several {@link Strategy strategies} together
->>>>>>> 94c13f01
  * </ul>
  */
 public interface AnalysisCriterion {
@@ -61,32 +48,15 @@
     }
 
     /**
-<<<<<<< HEAD
-     * @param series   a bar series, not null
-     *                 一个酒吧系列，不为空
-     * @param position a position, not null
-     *                 一个位置，不为空
-=======
      * @param series   the bar series, not null
      * @param position the position, not null
->>>>>>> 94c13f01
      * @return the criterion value for the position
-     *              位置的标准值
      */
     Num calculate(BarSeries series, Position position);
 
     /**
-<<<<<<< HEAD
-     * @param series        a bar series, not null
-     *                      一个酒吧系列，不为空
-     *
-     * @param tradingRecord a trading record, not null
-     *                      交易记录，不为空
-     *
-=======
      * @param series        the bar series, not null
      * @param tradingRecord the trading record, not null
->>>>>>> 94c13f01
      * @return the criterion value for the positions
      *          位置的标准值
      */
@@ -138,17 +108,10 @@
 
     /**
      * @param criterionValue1 the first value
-<<<<<<< HEAD
-     *                        第一个值
-     * @param criterionValue2 the second value 第二个值
-     * 
-     * @return true if the first value is better than (according to the criterion)  the second one, false otherwise
-     * * @return 如果第一个值优于（根据标准）第二个值，则返回 true，否则返回 false
-=======
      * @param criterionValue2 the second value
      * @return true if the first value is better than (according to the criterion)
      *         the second one, false otherwise
->>>>>>> 94c13f01
+     *  如果第一个值优于（根据标准）第二个值，则为 true，否则为 false
      */
     boolean betterThan(Num criterionValue1, Num criterionValue2);
 }