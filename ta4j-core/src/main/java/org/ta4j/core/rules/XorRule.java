--- conflicted
+++ resolved
@@ -30,14 +30,9 @@
  * A XOR combination of two {@link Rule rules}.
  * * 两个 {@link Rule 规则} 的 XOR 组合。
  *
-<<<<<<< HEAD
- * Satisfied when only of the two provided rules is satisfied.
- * 仅满足两个提供的规则时满足。
-=======
  * <p>
  * Satisfied if only one of the two rules is satisfied. Not satisfied if no rule
  * or both rules are satisfied.
->>>>>>> 94c13f01
  */
 public class XorRule extends AbstractRule {
 
