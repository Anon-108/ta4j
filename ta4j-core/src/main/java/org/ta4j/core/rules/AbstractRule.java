--- conflicted
+++ resolved
@@ -33,26 +33,17 @@
  */
 public abstract class AbstractRule implements Rule {
 
-    /** The logger
-     * 记录器*/
+    /** The logger */
     protected final transient Logger log = LoggerFactory.getLogger(getClass());
 
-    /** The class name
-     * 班级名称 */
+    /** The class name */
     private final String className = getClass().getSimpleName();
 
     /**
-<<<<<<< HEAD
-     * Traces the isSatisfied() method calls.
-     * 跟踪 isSatisfied() 方法调用。
-     * 
-=======
      * Traces the {@code isSatisfied()} method calls.
+     * 跟踪 {@code isSatisfied()} 方法调用。
      *
->>>>>>> 94c13f01
      * @param index       the bar index
-     *                    条形索引
-     *
      * @param isSatisfied true if the rule is satisfied, false otherwise
      *                    如果满足规则，则为 true，否则为 false
      */
