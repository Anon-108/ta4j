--- conflicted
+++ resolved
@@ -30,16 +30,8 @@
 import org.ta4j.core.num.Num;
 
 /**
-<<<<<<< HEAD
- * Crossed-up indicator rule.
- * * 交叉指标规则。
- *
- * Satisfied when the value of the first {@link Indicator indicator} crosses-up the value of the second one.
- * * 当第一个 {@link Indicator indicator} 的值与第二个的值交叉时满足。
-=======
  * Satisfied when the value of the first {@link Indicator indicator} crosses-up
  * the value of the second one.
->>>>>>> 94c13f01
  */
 public class CrossedUpIndicatorRule extends AbstractRule {
 
@@ -49,15 +41,9 @@
 
     /**
      * Constructor.
-<<<<<<< HEAD
-     * 
-     * @param indicator the indicator 指标
-     * @param threshold a threshold  阈值
-=======
      *
      * @param indicator the indicator
      * @param threshold the threshold
->>>>>>> 94c13f01
      */
     public CrossedUpIndicatorRule(Indicator<Num> indicator, Number threshold) {
         this(indicator, indicator.numOf(threshold));
@@ -65,15 +51,9 @@
 
     /**
      * Constructor.
-<<<<<<< HEAD
-     * 
-     * @param indicator the indicator  指标
-     * @param threshold a threshold  阈值
-=======
      *
      * @param indicator the indicator
      * @param threshold the threshold
->>>>>>> 94c13f01
      */
     public CrossedUpIndicatorRule(Indicator<Num> indicator, Num threshold) {
         this(indicator, new ConstantIndicator<>(indicator.getBarSeries(), threshold));
@@ -99,26 +79,12 @@
         return satisfied;
     }
 
-<<<<<<< HEAD
-    /**
-     * @return the initial lower indicator
-     * @return 初始下限指标
-     */
-=======
     /** @return the initial lower indicator */
->>>>>>> 94c13f01
     public Indicator<Num> getLow() {
         return cross.getLow();
     }
 
-<<<<<<< HEAD
-    /**
-     * @return the initial upper indicator
-     * @return 初始上限指标
-     */
-=======
     /** @return the initial upper indicator */
->>>>>>> 94c13f01
     public Indicator<Num> getUp() {
         return cross.getUp();
     }
