/**
 * The MIT License (MIT)
 *
 * Copyright (c) 2017-2023 Ta4j Organization & respective
 * authors (see AUTHORS)
 *
 * Permission is hereby granted, free of charge, to any person obtaining a copy of
 * this software and associated documentation files (the "Software"), to deal in
 * the Software without restriction, including without limitation the rights to
 * use, copy, modify, merge, publish, distribute, sublicense, and/or sell copies of
 * the Software, and to permit persons to whom the Software is furnished to do so,
 * subject to the following conditions:
 *
 * The above copyright notice and this permission notice shall be included in all
 * copies or substantial portions of the Software.
 *
 * THE SOFTWARE IS PROVIDED "AS IS", WITHOUT WARRANTY OF ANY KIND, EXPRESS OR
 * IMPLIED, INCLUDING BUT NOT LIMITED TO THE WARRANTIES OF MERCHANTABILITY, FITNESS
 * FOR A PARTICULAR PURPOSE AND NONINFRINGEMENT. IN NO EVENT SHALL THE AUTHORS OR
 * COPYRIGHT HOLDERS BE LIABLE FOR ANY CLAIM, DAMAGES OR OTHER LIABILITY, WHETHER
 * IN AN ACTION OF CONTRACT, TORT OR OTHERWISE, ARISING FROM, OUT OF OR IN
 * CONNECTION WITH THE SOFTWARE OR THE USE OR OTHER DEALINGS IN THE SOFTWARE.
 */
package org.ta4j.core.rules;

import org.ta4j.core.Indicator;
import org.ta4j.core.Position;
import org.ta4j.core.TradingRecord;
import org.ta4j.core.indicators.helpers.HighestValueIndicator;
import org.ta4j.core.indicators.helpers.LowestValueIndicator;
import org.ta4j.core.num.Num;

/**
<<<<<<< HEAD
 * A trailing stop-loss rule
 * * 追踪止损规则
=======
 * A trailing stop-loss rule.
 *
 * <p>
>>>>>>> 94c13f01
 * Satisfied when the price reaches the trailing loss threshold.
 * 当价格达到追踪损失阈值时满足。
 */
public class TrailingStopLossRule extends AbstractRule {

<<<<<<< HEAD
    /**
     * The price indicator
     * * 价格指标
     */
    private final PriceIndicator priceIndicator;
    /**
     * the current price extremum
     * * 当前价格极值
     */
    private Num currentExtremum = null;
    /**
     * the current stop loss price activation
     * * 当前止损价格激活
     */
    private Num currentStopLossLimitActivation = null;
    /** The barCount
     * 酒吧计数*/
    private int barCount;
    /** the loss-distance as percentage
     * 损失距离百分比 */
=======
    /** The price indicator. */
    private final Indicator<Num> priceIndicator;

    /** The barCount. */
    private final int barCount;

    /** the loss-distance as percentage. */
>>>>>>> 94c13f01
    private final Num lossPercentage;

    /**
     * Constructor.
<<<<<<< HEAD
     * 
     * @param closePrice     the close price indicator
     *                       收盘价指标
     * @param lossPercentage the loss percentage
     *                       损失百分比
     * @param barCount       number of bars to look back for the calculation
     *                       回溯计算的柱数
=======
     *
     * @param indicator      the (close price) indicator
     * @param lossPercentage the loss percentage
     * @param barCount       the number of bars to look back for the calculation
>>>>>>> 94c13f01
     */
    public TrailingStopLossRule(Indicator<Num> indicator, Num lossPercentage, int barCount) {
        this.priceIndicator = indicator;
        this.barCount = barCount;
        this.lossPercentage = lossPercentage;
    }

    /**
     * Constructor.
<<<<<<< HEAD
     * 
     * @param closePrice     the close price indicator
     *                       收盘价指标
=======
     *
     * @param indicator      the (close price) indicator
>>>>>>> 94c13f01
     * @param lossPercentage the loss percentage
     *                       损失百分比
     */
    public TrailingStopLossRule(Indicator<Num> indicator, Num lossPercentage) {
        this(indicator, lossPercentage, Integer.MAX_VALUE);
    }

    /** This rule uses the {@code tradingRecord}. */
    @Override
    public boolean isSatisfied(int index, TradingRecord tradingRecord) {
        boolean satisfied = false;
        // No trading history or no position opened, no loss
        // 无交易历史或未开仓，无亏损
        if (tradingRecord != null) {
            Position currentPosition = tradingRecord.getCurrentPosition();
            if (currentPosition.isOpened()) {
                Num currentPrice = priceIndicator.getValue(index);
                int positionIndex = currentPosition.getEntry().getIndex();

                if (currentPosition.getEntry().isBuy()) {
                    satisfied = isBuySatisfied(currentPrice, index, positionIndex);
                } else {
                    satisfied = isSellSatisfied(currentPrice, index, positionIndex);
                }
            }
        }
        traceIsSatisfied(index, satisfied);
        return satisfied;
    }

    private boolean isBuySatisfied(Num currentPrice, int index, int positionIndex) {
        HighestValueIndicator highest = new HighestValueIndicator(priceIndicator,
                getValueIndicatorBarCount(index, positionIndex));
        Num highestCloseNum = highest.getValue(index);
        Num lossRatioThreshold = highestCloseNum.numOf(100).minus(lossPercentage).dividedBy(highestCloseNum.numOf(100));
        Num currentStopLossLimitActivation = highestCloseNum.multipliedBy(lossRatioThreshold);
        return currentPrice.isLessThanOrEqual(currentStopLossLimitActivation);
    }

    private boolean isSellSatisfied(Num currentPrice, int index, int positionIndex) {
        LowestValueIndicator lowest = new LowestValueIndicator(priceIndicator,
                getValueIndicatorBarCount(index, positionIndex));
        Num lowestCloseNum = lowest.getValue(index);
        Num lossRatioThreshold = lowestCloseNum.numOf(100).plus(lossPercentage).dividedBy(lowestCloseNum.numOf(100));
        Num currentStopLossLimitActivation = lowestCloseNum.multipliedBy(lossRatioThreshold);
        return currentPrice.isGreaterThanOrEqual(currentStopLossLimitActivation);
    }

    private int getValueIndicatorBarCount(int index, int positionIndex) {
        return Math.min(index - positionIndex + 1, this.barCount);
    }

    @Override
    protected void traceIsSatisfied(int index, boolean isSatisfied) {
        if (log.isTraceEnabled()) {
<<<<<<< HEAD
            log.trace("{}#isSatisfied({}): {}. Current price 时价: {}, Current stop loss activation 当前止损激活: {}",
                    getClass().getSimpleName(), index, isSatisfied, priceIndicator.getValue(index),
                    currentStopLossLimitActivation);
=======
            log.trace("{}#isSatisfied({}): {}. Current price: {}", getClass().getSimpleName(), index, isSatisfied,
                    priceIndicator.getValue(index));
>>>>>>> 94c13f01
        }
    }
}<|MERGE_RESOLUTION|>--- conflicted
+++ resolved
@@ -31,41 +31,14 @@
 import org.ta4j.core.num.Num;
 
 /**
-<<<<<<< HEAD
- * A trailing stop-loss rule
- * * 追踪止损规则
-=======
  * A trailing stop-loss rule.
  *
  * <p>
->>>>>>> 94c13f01
  * Satisfied when the price reaches the trailing loss threshold.
  * 当价格达到追踪损失阈值时满足。
  */
 public class TrailingStopLossRule extends AbstractRule {
 
-<<<<<<< HEAD
-    /**
-     * The price indicator
-     * * 价格指标
-     */
-    private final PriceIndicator priceIndicator;
-    /**
-     * the current price extremum
-     * * 当前价格极值
-     */
-    private Num currentExtremum = null;
-    /**
-     * the current stop loss price activation
-     * * 当前止损价格激活
-     */
-    private Num currentStopLossLimitActivation = null;
-    /** The barCount
-     * 酒吧计数*/
-    private int barCount;
-    /** the loss-distance as percentage
-     * 损失距离百分比 */
-=======
     /** The price indicator. */
     private final Indicator<Num> priceIndicator;
 
@@ -73,25 +46,14 @@
     private final int barCount;
 
     /** the loss-distance as percentage. */
->>>>>>> 94c13f01
     private final Num lossPercentage;
 
     /**
      * Constructor.
-<<<<<<< HEAD
-     * 
-     * @param closePrice     the close price indicator
-     *                       收盘价指标
-     * @param lossPercentage the loss percentage
-     *                       损失百分比
-     * @param barCount       number of bars to look back for the calculation
-     *                       回溯计算的柱数
-=======
      *
      * @param indicator      the (close price) indicator
      * @param lossPercentage the loss percentage
      * @param barCount       the number of bars to look back for the calculation
->>>>>>> 94c13f01
      */
     public TrailingStopLossRule(Indicator<Num> indicator, Num lossPercentage, int barCount) {
         this.priceIndicator = indicator;
@@ -101,14 +63,8 @@
 
     /**
      * Constructor.
-<<<<<<< HEAD
-     * 
-     * @param closePrice     the close price indicator
-     *                       收盘价指标
-=======
      *
      * @param indicator      the (close price) indicator
->>>>>>> 94c13f01
      * @param lossPercentage the loss percentage
      *                       损失百分比
      */
@@ -164,14 +120,8 @@
     @Override
     protected void traceIsSatisfied(int index, boolean isSatisfied) {
         if (log.isTraceEnabled()) {
-<<<<<<< HEAD
-            log.trace("{}#isSatisfied({}): {}. Current price 时价: {}, Current stop loss activation 当前止损激活: {}",
-                    getClass().getSimpleName(), index, isSatisfied, priceIndicator.getValue(index),
-                    currentStopLossLimitActivation);
-=======
             log.trace("{}#isSatisfied({}): {}. Current price: {}", getClass().getSimpleName(), index, isSatisfied,
                     priceIndicator.getValue(index));
->>>>>>> 94c13f01
         }
     }
 }