--- conflicted
+++ resolved
@@ -29,17 +29,10 @@
 import org.ta4j.core.Rule;
 
 /**
-<<<<<<< HEAD
- * A ChainLink is part of a {@link org.ta4j.core.rules.ChainRule}. Every Chainlink has a {@link Rule} and a threshold. ChainLinks are evaluated in the
- trade they are added to the ChainRule and the rule has to be satisfied within  the threshold number of bars.
- ChainLink 是 {@link org.ta4j.core.rules.ChainRule} 的一部分。 每个 Chainlink 都有一个 {@link Rule} 和一个阈值。 ChainLinks 在
- 交易它们被添加到 ChainRule 并且规则必须在柱的阈值数量内得到满足。
-=======
  * A {@code ChainLink} is part of a {@link org.ta4j.core.rules.ChainRule
  * ChainRule}. Every Chainlink has a {@link Rule} and a {@code threshold}.
  * ChainLinks are evaluated in the trade they are added to the ChainRule and the
  * rule has to be satisfied within a specified "number of bars (= threshold)".
->>>>>>> 94c13f01
  */
 public class ChainLink implements Serializable {
 
@@ -55,16 +48,6 @@
     private int threshold = 0;
 
     /**
-<<<<<<< HEAD
-     * Threshold is the number of bars the provided rule has to be satisfied after the preceding rule
-     * * 阈值是在前面的规则之后必须满足所提供规则的柱数
-     *
-     * @param rule      A {@link Rule} that has to be satisfied within the threshold
-     *                  必须在阈值内满足的 {@link Rule}
-     *
-     * @param threshold Number of bars the rule has to be satisfied in. The current  index is included.
-     *                  必须满足规则的柱数。包括当前索引。
-=======
      * Threshold is the number of bars the provided rule has to be satisfied after
      * the preceding rule.
      *
@@ -72,7 +55,6 @@
      *                  threshold
      * @param threshold the number of bars in which the rule must be satisfied. The
      *                  current index is included.
->>>>>>> 94c13f01
      */
     public ChainLink(Rule rule, int threshold) {
         this.rule = rule;
