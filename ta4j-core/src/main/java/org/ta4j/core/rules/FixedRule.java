/**
 * The MIT License (MIT)
 *
 * Copyright (c) 2017-2023 Ta4j Organization & respective
 * authors (see AUTHORS)
 *
 * Permission is hereby granted, free of charge, to any person obtaining a copy of
 * this software and associated documentation files (the "Software"), to deal in
 * the Software without restriction, including without limitation the rights to
 * use, copy, modify, merge, publish, distribute, sublicense, and/or sell copies of
 * the Software, and to permit persons to whom the Software is furnished to do so,
 * subject to the following conditions:
 *
 * The above copyright notice and this permission notice shall be included in all
 * copies or substantial portions of the Software.
 *
 * THE SOFTWARE IS PROVIDED "AS IS", WITHOUT WARRANTY OF ANY KIND, EXPRESS OR
 * IMPLIED, INCLUDING BUT NOT LIMITED TO THE WARRANTIES OF MERCHANTABILITY, FITNESS
 * FOR A PARTICULAR PURPOSE AND NONINFRINGEMENT. IN NO EVENT SHALL THE AUTHORS OR
 * COPYRIGHT HOLDERS BE LIABLE FOR ANY CLAIM, DAMAGES OR OTHER LIABILITY, WHETHER
 * IN AN ACTION OF CONTRACT, TORT OR OTHERWISE, ARISING FROM, OUT OF OR IN
 * CONNECTION WITH THE SOFTWARE OR THE USE OR OTHER DEALINGS IN THE SOFTWARE.
 */
package org.ta4j.core.rules;

import java.util.Arrays;

import org.ta4j.core.TradingRecord;

/**
<<<<<<< HEAD
 * An indexes-based rule.
 * 基于索引的规则。
 *
 * Satisfied for provided indexes.
 * 对提供的索引感到满意。
 *
 * 固定规则
=======
 * Satisfied when any of the specified {@code indexes} match the current bar
 * index.
>>>>>>> 94c13f01
 */
public class FixedRule extends AbstractRule {

    private final int[] indexes;

    /**
     * Constructor.
     *
     * @param indexes a sequence of indices to be compared to the current bar index
     */
    public FixedRule(int... indexes) {
        this.indexes = Arrays.copyOf(indexes, indexes.length);
    }

    /** This rule does not use the {@code tradingRecord}. */
    @Override
    public boolean isSatisfied(int index, TradingRecord tradingRecord) {
        boolean satisfied = false;
        for (int idx : indexes) {
            if (idx == index) {
                satisfied = true;
                break;
            }
        }
        traceIsSatisfied(index, satisfied);
        return satisfied;
    }
}<|MERGE_RESOLUTION|>--- conflicted
+++ resolved
@@ -28,18 +28,8 @@
 import org.ta4j.core.TradingRecord;
 
 /**
-<<<<<<< HEAD
- * An indexes-based rule.
- * 基于索引的规则。
- *
- * Satisfied for provided indexes.
- * 对提供的索引感到满意。
- *
- * 固定规则
-=======
  * Satisfied when any of the specified {@code indexes} match the current bar
  * index.
->>>>>>> 94c13f01
  */
 public class FixedRule extends AbstractRule {
 
