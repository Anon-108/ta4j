--- conflicted
+++ resolved
@@ -38,24 +38,6 @@
  */
 public class StopGainRule extends AbstractRule {
 
-<<<<<<< HEAD
-    /**
-     * Constant value for 100
-     * 100 的常数值
-     */
-    private final Num HUNDRED;
-
-    /**
-     * The close price indicator
-     * 收盘价指标
-     */
-    private final ClosePriceIndicator closePrice;
-
-    /**
-     * The gain percentage
-     * 增益百分比
-     */
-=======
     /** The constant value for 100. */
     private final Num HUNDRED;
 
@@ -63,7 +45,6 @@
     private final ClosePriceIndicator closePrice;
 
     /** The gain percentage. */
->>>>>>> 94c13f01
     private final Num gainPercentage;
 
     /**
