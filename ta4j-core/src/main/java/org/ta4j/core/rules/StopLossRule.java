/**
 * The MIT License (MIT)
 *
 * Copyright (c) 2017-2023 Ta4j Organization & respective
 * authors (see AUTHORS)
 *
 * Permission is hereby granted, free of charge, to any person obtaining a copy of
 * this software and associated documentation files (the "Software"), to deal in
 * the Software without restriction, including without limitation the rights to
 * use, copy, modify, merge, publish, distribute, sublicense, and/or sell copies of
 * the Software, and to permit persons to whom the Software is furnished to do so,
 * subject to the following conditions:
 *
 * The above copyright notice and this permission notice shall be included in all
 * copies or substantial portions of the Software.
 *
 * THE SOFTWARE IS PROVIDED "AS IS", WITHOUT WARRANTY OF ANY KIND, EXPRESS OR
 * IMPLIED, INCLUDING BUT NOT LIMITED TO THE WARRANTIES OF MERCHANTABILITY, FITNESS
 * FOR A PARTICULAR PURPOSE AND NONINFRINGEMENT. IN NO EVENT SHALL THE AUTHORS OR
 * COPYRIGHT HOLDERS BE LIABLE FOR ANY CLAIM, DAMAGES OR OTHER LIABILITY, WHETHER
 * IN AN ACTION OF CONTRACT, TORT OR OTHERWISE, ARISING FROM, OUT OF OR IN
 * CONNECTION WITH THE SOFTWARE OR THE USE OR OTHER DEALINGS IN THE SOFTWARE.
 */
package org.ta4j.core.rules;

import org.ta4j.core.Position;
import org.ta4j.core.TradingRecord;
import org.ta4j.core.indicators.helpers.ClosePriceIndicator;
import org.ta4j.core.num.Num;

/**
 * A stop-loss rule.
 * * 止损规则。
 *
 * <p>
 * Satisfied when the close price reaches the loss threshold.
 * * 当收盘价达到亏损阈值时满足。
 */
public class StopLossRule extends AbstractRule {

<<<<<<< HEAD
    /**
     * Constant value for 100
     * 100 的常数值
     */
    private final Num HUNDRED;

    /**
     * The close price indicator
     * 收盘价指标
     */
    private final ClosePriceIndicator closePrice;

    /**
     * The loss percentage
     * 损失百分比
     */
    private Num lossPercentage;
=======
    /** The constant value for 100. */
    private final Num HUNDRED;

    /** The close price indicator. */
    private final ClosePriceIndicator closePrice;

    /** The loss percentage. */
    private final Num lossPercentage;
>>>>>>> 94c13f01

    /**
     * Constructor.
     *
     * @param closePrice     the close price indicator
     *                       收盘价指标
     * @param lossPercentage the loss percentage
     *                       损失百分比
     */
    public StopLossRule(ClosePriceIndicator closePrice, Number lossPercentage) {
        this(closePrice, closePrice.numOf(lossPercentage));
    }

    /**
     * Constructor.
     *
     * @param closePrice     the close price indicator
     *                       收盘价指标
     * @param lossPercentage the loss percentage
     *                       损失百分比
     */
    public StopLossRule(ClosePriceIndicator closePrice, Num lossPercentage) {
        this.closePrice = closePrice;
        this.lossPercentage = lossPercentage;
        this.HUNDRED = closePrice.numOf(100);
    }

    /** This rule uses the {@code tradingRecord}. */
    @Override
    public boolean isSatisfied(int index, TradingRecord tradingRecord) {
        boolean satisfied = false;
        // No trading history or no position opened, no loss
        // 无交易历史或未开仓，无亏损
        if (tradingRecord != null) {
            Position currentPosition = tradingRecord.getCurrentPosition();
            if (currentPosition.isOpened()) {

                Num entryPrice = currentPosition.getEntry().getNetPrice();
                Num currentPrice = closePrice.getValue(index);

                if (currentPosition.getEntry().isBuy()) {
                    satisfied = isBuyStopSatisfied(entryPrice, currentPrice);
                } else {
                    satisfied = isSellStopSatisfied(entryPrice, currentPrice);
                }
            }
        }
        traceIsSatisfied(index, satisfied);
        return satisfied;
    }

    private boolean isBuyStopSatisfied(Num entryPrice, Num currentPrice) {
        Num lossRatioThreshold = HUNDRED.minus(lossPercentage).dividedBy(HUNDRED);
        Num threshold = entryPrice.multipliedBy(lossRatioThreshold);
        return currentPrice.isLessThanOrEqual(threshold);
    }

    private boolean isSellStopSatisfied(Num entryPrice, Num currentPrice) {
        Num lossRatioThreshold = HUNDRED.plus(lossPercentage).dividedBy(HUNDRED);
        Num threshold = entryPrice.multipliedBy(lossRatioThreshold);
        return currentPrice.isGreaterThanOrEqual(threshold);
    }
}<|MERGE_RESOLUTION|>--- conflicted
+++ resolved
@@ -38,25 +38,6 @@
  */
 public class StopLossRule extends AbstractRule {
 
-<<<<<<< HEAD
-    /**
-     * Constant value for 100
-     * 100 的常数值
-     */
-    private final Num HUNDRED;
-
-    /**
-     * The close price indicator
-     * 收盘价指标
-     */
-    private final ClosePriceIndicator closePrice;
-
-    /**
-     * The loss percentage
-     * 损失百分比
-     */
-    private Num lossPercentage;
-=======
     /** The constant value for 100. */
     private final Num HUNDRED;
 
@@ -65,7 +46,6 @@
 
     /** The loss percentage. */
     private final Num lossPercentage;
->>>>>>> 94c13f01
 
     /**
      * Constructor.
