/**
 * 麻省理工学院许可证 (MIT)
 *
<<<<<<< HEAD
 * 版权所有 (c) 2014-2017 Marc de Verdelhan, 2017-2021 Ta4j 组织及相关
 *作者（见作者）
=======
 * Copyright (c) 2017-2023 Ta4j Organization & respective
 * authors (see AUTHORS)
>>>>>>> 94c13f01
 *
 * 特此免费授予任何获得以下文件副本的人的许可
 * 本软件及相关文档文件（以下简称“软件”），用于处理
 * 本软件不受限制，包括但不限于以下权利
 * 使用、复制、修改、合并、发布、分发、再许可和/或出售
 * 软件，并允许向其提供软件的人这样做，
 * 须符合以下条件：
 *
 * 以上版权声明和本许可声明应包含在所有
 * 软件的副本或大部分。
 *
 * 本软件按“原样”提供，不提供任何形式的明示或
 * 暗示，包括但不限于对适销性、适用性的保证
 * 出于特定目的和非侵权。在任何情况下，作者或
 *版权持有人应对任何索赔、损害或其他责任负责，无论是
 * 在合同、侵权或其他方面的诉讼中，由、出于或在
 * 与软件或软件中的使用或其他交易的连接。
 */
/**
 * Trading rules for trading strategies.
 * 交易策略的交易规则。
 *
<<<<<<< HEAD
 * {@link org.ta4j.core.Rule} can be combined and set as entry/exit signals for
  a trading {@link org.ta4j.core.Strategy}. A trading strategy is designed to
  achieve a profitable return by going long or short over a
  {@link org.ta4j.core.BarSeries}.
 {@link org.ta4j.core.Rule} 可以组合并设置为进入/退出信号
 交易{@link org.ta4j.core.Strategy}。 交易策略旨在
 通过做多或做空来获得可盈利的回报
 {@link org.ta4j.core.BarSeries}。
=======
 * <p>
 * A {@link org.ta4j.core.Rule rule} can be combined and set as entry/exit
 * signals for a {@link org.ta4j.core.Strategy trading strategy}. A trading
 * strategy is designed to achieve a profitable return by going long or short
 * over a {@link org.ta4j.core.BarSeries series}.
>>>>>>> 94c13f01
 */
package org.ta4j.core.rules;<|MERGE_RESOLUTION|>--- conflicted
+++ resolved
@@ -1,13 +1,8 @@
 /**
  * 麻省理工学院许可证 (MIT)
  *
-<<<<<<< HEAD
- * 版权所有 (c) 2014-2017 Marc de Verdelhan, 2017-2021 Ta4j 组织及相关
- *作者（见作者）
-=======
  * Copyright (c) 2017-2023 Ta4j Organization & respective
  * authors (see AUTHORS)
->>>>>>> 94c13f01
  *
  * 特此免费授予任何获得以下文件副本的人的许可
  * 本软件及相关文档文件（以下简称“软件”），用于处理
@@ -30,21 +25,10 @@
  * Trading rules for trading strategies.
  * 交易策略的交易规则。
  *
-<<<<<<< HEAD
- * {@link org.ta4j.core.Rule} can be combined and set as entry/exit signals for
-  a trading {@link org.ta4j.core.Strategy}. A trading strategy is designed to
-  achieve a profitable return by going long or short over a
-  {@link org.ta4j.core.BarSeries}.
- {@link org.ta4j.core.Rule} 可以组合并设置为进入/退出信号
- 交易{@link org.ta4j.core.Strategy}。 交易策略旨在
- 通过做多或做空来获得可盈利的回报
- {@link org.ta4j.core.BarSeries}。
-=======
  * <p>
  * A {@link org.ta4j.core.Rule rule} can be combined and set as entry/exit
  * signals for a {@link org.ta4j.core.Strategy trading strategy}. A trading
  * strategy is designed to achieve a profitable return by going long or short
  * over a {@link org.ta4j.core.BarSeries series}.
->>>>>>> 94c13f01
  */
 package org.ta4j.core.rules;