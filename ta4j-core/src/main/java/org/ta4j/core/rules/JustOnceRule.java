/**
 * The MIT License (MIT)
 *
 * Copyright (c) 2017-2023 Ta4j Organization & respective
 * authors (see AUTHORS)
 *
 * Permission is hereby granted, free of charge, to any person obtaining a copy of
 * this software and associated documentation files (the "Software"), to deal in
 * the Software without restriction, including without limitation the rights to
 * use, copy, modify, merge, publish, distribute, sublicense, and/or sell copies of
 * the Software, and to permit persons to whom the Software is furnished to do so,
 * subject to the following conditions:
 *
 * The above copyright notice and this permission notice shall be included in all
 * copies or substantial portions of the Software.
 *
 * THE SOFTWARE IS PROVIDED "AS IS", WITHOUT WARRANTY OF ANY KIND, EXPRESS OR
 * IMPLIED, INCLUDING BUT NOT LIMITED TO THE WARRANTIES OF MERCHANTABILITY, FITNESS
 * FOR A PARTICULAR PURPOSE AND NONINFRINGEMENT. IN NO EVENT SHALL THE AUTHORS OR
 * COPYRIGHT HOLDERS BE LIABLE FOR ANY CLAIM, DAMAGES OR OTHER LIABILITY, WHETHER
 * IN AN ACTION OF CONTRACT, TORT OR OTHERWISE, ARISING FROM, OUT OF OR IN
 * CONNECTION WITH THE SOFTWARE OR THE USE OR OTHER DEALINGS IN THE SOFTWARE.
 */
package org.ta4j.core.rules;

import org.ta4j.core.Rule;
import org.ta4j.core.TradingRecord;

/**
 * A one-shot rule.
 * 一次性规则。
 *
<<<<<<< HEAD
 * Satisfied the first time it's checked then never again.
 * 第一次检查满意，以后再也不满意了。
=======
 * <p>
 * Satisfied when the rule is satisfied for the first time, then never again.
>>>>>>> 94c13f01
 */
public class JustOnceRule extends AbstractRule {

    private final Rule rule;
    private boolean satisfied = false;

    /**
     * Constructor.
     *
<<<<<<< HEAD
     * Satisfied the first time the inner rule is satisfied then never again.
     * * 第一次满足内在规则，然后再也不会满足。
=======
     * <p>
     * Satisfied when the given {@code rule} is satisfied the first time, then never
     * again.
>>>>>>> 94c13f01
     *
     * @param rule the rule that should be satisfied only the first time
     *             * @param rule 应该只在第一次满足的规则
     */
    public JustOnceRule(Rule rule) {
        this.rule = rule;
    }

    /**
     * Constructor.
     *
<<<<<<< HEAD
     * Satisfied the first time it's checked then never again.
     * *第一次检查时满意，以后再也不满意了。
=======
     * <p>
     * Satisfied at the first check, then never again.
>>>>>>> 94c13f01
     */
    public JustOnceRule() {
        this.rule = null;
    }

    @Override
    public boolean isSatisfied(int index, TradingRecord tradingRecord) {
        if (satisfied) {
            return false;
        } else if (rule == null) {
            satisfied = true;
            traceIsSatisfied(index, true);
            return true;
        }
        this.satisfied = this.rule.isSatisfied(index, tradingRecord);
        return this.satisfied;
    }
}<|MERGE_RESOLUTION|>--- conflicted
+++ resolved
@@ -30,13 +30,8 @@
  * A one-shot rule.
  * 一次性规则。
  *
-<<<<<<< HEAD
- * Satisfied the first time it's checked then never again.
- * 第一次检查满意，以后再也不满意了。
-=======
  * <p>
  * Satisfied when the rule is satisfied for the first time, then never again.
->>>>>>> 94c13f01
  */
 public class JustOnceRule extends AbstractRule {
 
@@ -46,14 +41,9 @@
     /**
      * Constructor.
      *
-<<<<<<< HEAD
-     * Satisfied the first time the inner rule is satisfied then never again.
-     * * 第一次满足内在规则，然后再也不会满足。
-=======
      * <p>
      * Satisfied when the given {@code rule} is satisfied the first time, then never
      * again.
->>>>>>> 94c13f01
      *
      * @param rule the rule that should be satisfied only the first time
      *             * @param rule 应该只在第一次满足的规则
@@ -65,13 +55,8 @@
     /**
      * Constructor.
      *
-<<<<<<< HEAD
-     * Satisfied the first time it's checked then never again.
-     * *第一次检查时满意，以后再也不满意了。
-=======
      * <p>
      * Satisfied at the first check, then never again.
->>>>>>> 94c13f01
      */
     public JustOnceRule() {
         this.rule = null;
