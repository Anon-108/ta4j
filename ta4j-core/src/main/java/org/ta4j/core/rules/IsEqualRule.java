--- conflicted
+++ resolved
@@ -29,25 +29,6 @@
 import org.ta4j.core.num.Num;
 
 /**
-<<<<<<< HEAD
- * Indicator-equal-indicator rule.
- * 指标-等于-指标规则。
- *
- * Satisfied when the value of the first {@link Indicator indicator} is equal to the value of the second one.
- * * 当第一个 {@link Indicator indicator} 的值等于第二个的值时满足。
- */
-public class IsEqualRule extends AbstractRule {
-
-    /**
-     * The first indicator
-     * 第一个指标
-     */
-    private final Indicator<Num> first;
-    /**
-     * The second indicator
-     * 第二个指标
-     */
-=======
  * Satisfied when the value of the first {@link Indicator indicator} is equal to
  * the value of the second one.
  */
@@ -57,7 +38,6 @@
     private final Indicator<Num> first;
 
     /** The second indicator. */
->>>>>>> 94c13f01
     private final Indicator<Num> second;
 
     /**
