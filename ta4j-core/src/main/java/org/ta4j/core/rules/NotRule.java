/**
 * The MIT License (MIT)
 *
 * Copyright (c) 2017-2023 Ta4j Organization & respective
 * authors (see AUTHORS)
 *
 * Permission is hereby granted, free of charge, to any person obtaining a copy of
 * this software and associated documentation files (the "Software"), to deal in
 * the Software without restriction, including without limitation the rights to
 * use, copy, modify, merge, publish, distribute, sublicense, and/or sell copies of
 * the Software, and to permit persons to whom the Software is furnished to do so,
 * subject to the following conditions:
 *
 * The above copyright notice and this permission notice shall be included in all
 * copies or substantial portions of the Software.
 *
 * THE SOFTWARE IS PROVIDED "AS IS", WITHOUT WARRANTY OF ANY KIND, EXPRESS OR
 * IMPLIED, INCLUDING BUT NOT LIMITED TO THE WARRANTIES OF MERCHANTABILITY, FITNESS
 * FOR A PARTICULAR PURPOSE AND NONINFRINGEMENT. IN NO EVENT SHALL THE AUTHORS OR
 * COPYRIGHT HOLDERS BE LIABLE FOR ANY CLAIM, DAMAGES OR OTHER LIABILITY, WHETHER
 * IN AN ACTION OF CONTRACT, TORT OR OTHERWISE, ARISING FROM, OUT OF OR IN
 * CONNECTION WITH THE SOFTWARE OR THE USE OR OTHER DEALINGS IN THE SOFTWARE.
 */
package org.ta4j.core.rules;

import org.ta4j.core.Rule;
import org.ta4j.core.TradingRecord;

/**
<<<<<<< HEAD
 * An opposite (logical operator: NOT) rule.
 * * 相反（逻辑运算符：NOT）规则。
 *
 * Satisfied when provided rule is not satisfied.<br>
 * * 不满足提供的规则时满足。<br>
 * Not satisfied when provided rule is satisfied.
 * 满足提供的规则时不满足。
=======
 * An opposite (logical operator: NOT) rule (i.e. a rule that is the negation of
 * another rule).
 *
 * <p>
 * Satisfied when the rule is not satisfied.<br>
 * Not satisfied when the rule is satisfied.
>>>>>>> 94c13f01
 */
public class NotRule extends AbstractRule {

    /** The trading rule to negate. */
    private final Rule ruleToNegate;

    /**
     * Constructor.
     *
<<<<<<< HEAD
     * @param ruleToNegate a trading rule to negate
     *                     否定的交易规则
=======
     * @param ruleToNegate the trading rule to negate
>>>>>>> 94c13f01
     */
    public NotRule(Rule ruleToNegate) {
        this.ruleToNegate = ruleToNegate;
    }

    @Override
    public boolean isSatisfied(int index, TradingRecord tradingRecord) {
        final boolean satisfied = !ruleToNegate.isSatisfied(index, tradingRecord);
        traceIsSatisfied(index, satisfied);
        return satisfied;
    }

    /** @return {@link #ruleToNegate} */
    public Rule getRuleToNegate() {
        return ruleToNegate;
    }
}<|MERGE_RESOLUTION|>--- conflicted
+++ resolved
@@ -27,22 +27,12 @@
 import org.ta4j.core.TradingRecord;
 
 /**
-<<<<<<< HEAD
- * An opposite (logical operator: NOT) rule.
- * * 相反（逻辑运算符：NOT）规则。
- *
- * Satisfied when provided rule is not satisfied.<br>
- * * 不满足提供的规则时满足。<br>
- * Not satisfied when provided rule is satisfied.
- * 满足提供的规则时不满足。
-=======
  * An opposite (logical operator: NOT) rule (i.e. a rule that is the negation of
  * another rule).
  *
  * <p>
  * Satisfied when the rule is not satisfied.<br>
  * Not satisfied when the rule is satisfied.
->>>>>>> 94c13f01
  */
 public class NotRule extends AbstractRule {
 
@@ -52,12 +42,7 @@
     /**
      * Constructor.
      *
-<<<<<<< HEAD
-     * @param ruleToNegate a trading rule to negate
-     *                     否定的交易规则
-=======
      * @param ruleToNegate the trading rule to negate
->>>>>>> 94c13f01
      */
     public NotRule(Rule ruleToNegate) {
         this.ruleToNegate = ruleToNegate;
