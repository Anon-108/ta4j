/**
 * The MIT License (MIT)
 *
 * Copyright (c) 2017-2023 Ta4j Organization & respective
 * authors (see AUTHORS)
 *
 * Permission is hereby granted, free of charge, to any person obtaining a copy of
 * this software and associated documentation files (the "Software"), to deal in
 * the Software without restriction, including without limitation the rights to
 * use, copy, modify, merge, publish, distribute, sublicense, and/or sell copies of
 * the Software, and to permit persons to whom the Software is furnished to do so,
 * subject to the following conditions:
 *
 * The above copyright notice and this permission notice shall be included in all
 * copies or substantial portions of the Software.
 *
 * THE SOFTWARE IS PROVIDED "AS IS", WITHOUT WARRANTY OF ANY KIND, EXPRESS OR
 * IMPLIED, INCLUDING BUT NOT LIMITED TO THE WARRANTIES OF MERCHANTABILITY, FITNESS
 * FOR A PARTICULAR PURPOSE AND NONINFRINGEMENT. IN NO EVENT SHALL THE AUTHORS OR
 * COPYRIGHT HOLDERS BE LIABLE FOR ANY CLAIM, DAMAGES OR OTHER LIABILITY, WHETHER
 * IN AN ACTION OF CONTRACT, TORT OR OTHERWISE, ARISING FROM, OUT OF OR IN
 * CONNECTION WITH THE SOFTWARE OR THE USE OR OTHER DEALINGS IN THE SOFTWARE.
 */
package org.ta4j.core.rules;

import java.util.Arrays;
import java.util.LinkedList;

import org.ta4j.core.Rule;
import org.ta4j.core.TradingRecord;
import org.ta4j.core.rules.helper.ChainLink;

/**
<<<<<<< HEAD
 * A chainrule has an initial rule that has to be satisfied before chain links
  are evaluated. If the initial rule is satisfied every rule of chain link has
  to be satisfied within a specified amount of bars (threshold).
 链式规则有一个初始规则，必须在链式链接之前满足该规则
 被评估。 如果满足初始规则，则链环的每个规则都有
 在指定数量的柱（阈值）内得到满足。
 *
=======
 * A {@code ChainRule} has an initial rule that has to be satisfied before a
 * list of {@link ChainLink chain links} are evaluated. If the initial rule is
 * satisfied, each rule in {@link ChainRule#rulesInChain chain links} has to be
 * satisfied within a specified "number of bars (= threshold)".
>>>>>>> 94c13f01
 */
public class ChainRule extends AbstractRule {

    private final Rule initialRule;
    private LinkedList<ChainLink> rulesInChain = new LinkedList<>();

    /**
     * @param initialRule the first rule that has to be satisfied before  {@link ChainLink} are evaluated
     *                    在评估 {@link ChainLink} 之前必须满足的第一条规则
     *
     * @param chainLinks  {@link ChainLink} that has to be satisfied after the   inital rule within their thresholds
     *                                     {@link ChainLink} 必须在初始规则之后满足其阈值
     */
    public ChainRule(Rule initialRule, ChainLink... chainLinks) {
        this.initialRule = initialRule;
        this.rulesInChain.addAll(Arrays.asList(chainLinks));
    }

    @Override
    public boolean isSatisfied(int index, TradingRecord tradingRecord) {
        int lastRuleWasSatisfiedAfterBars = 0;
        int startIndex = index;

        if (!initialRule.isSatisfied(index, tradingRecord)) {
            traceIsSatisfied(index, false);
            return false;
        }
        traceIsSatisfied(index, true);

        for (ChainLink link : rulesInChain) {
            boolean satisfiedWithinThreshold = false;
            startIndex = startIndex - lastRuleWasSatisfiedAfterBars;
            lastRuleWasSatisfiedAfterBars = 0;

            for (int i = 0; i <= link.getThreshold(); i++) {
                int resultingIndex = startIndex - i;
                if (resultingIndex < 0) {
                    break;
                }

                satisfiedWithinThreshold = link.getRule().isSatisfied(resultingIndex, tradingRecord);

                if (satisfiedWithinThreshold) {
                    break;
                }

                lastRuleWasSatisfiedAfterBars++;
            }

            if (!satisfiedWithinThreshold) {
                traceIsSatisfied(index, false);
                return false;
            }
        }

        traceIsSatisfied(index, true);
        return true;
    }
}<|MERGE_RESOLUTION|>--- conflicted
+++ resolved
@@ -31,20 +31,10 @@
 import org.ta4j.core.rules.helper.ChainLink;
 
 /**
-<<<<<<< HEAD
- * A chainrule has an initial rule that has to be satisfied before chain links
-  are evaluated. If the initial rule is satisfied every rule of chain link has
-  to be satisfied within a specified amount of bars (threshold).
- 链式规则有一个初始规则，必须在链式链接之前满足该规则
- 被评估。 如果满足初始规则，则链环的每个规则都有
- 在指定数量的柱（阈值）内得到满足。
- *
-=======
  * A {@code ChainRule} has an initial rule that has to be satisfied before a
  * list of {@link ChainLink chain links} are evaluated. If the initial rule is
  * satisfied, each rule in {@link ChainRule#rulesInChain chain links} has to be
  * satisfied within a specified "number of bars (= threshold)".
->>>>>>> 94c13f01
  */
 public class ChainRule extends AbstractRule {
 
