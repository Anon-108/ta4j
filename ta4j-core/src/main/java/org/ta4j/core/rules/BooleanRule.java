/**
 * The MIT License (MIT)
 *
 * Copyright (c) 2017-2023 Ta4j Organization & respective
 * authors (see AUTHORS)
 *
 * Permission is hereby granted, free of charge, to any person obtaining a copy of
 * this software and associated documentation files (the "Software"), to deal in
 * the Software without restriction, including without limitation the rights to
 * use, copy, modify, merge, publish, distribute, sublicense, and/or sell copies of
 * the Software, and to permit persons to whom the Software is furnished to do so,
 * subject to the following conditions:
 *
 * The above copyright notice and this permission notice shall be included in all
 * copies or substantial portions of the Software.
 *
 * THE SOFTWARE IS PROVIDED "AS IS", WITHOUT WARRANTY OF ANY KIND, EXPRESS OR
 * IMPLIED, INCLUDING BUT NOT LIMITED TO THE WARRANTIES OF MERCHANTABILITY, FITNESS
 * FOR A PARTICULAR PURPOSE AND NONINFRINGEMENT. IN NO EVENT SHALL THE AUTHORS OR
 * COPYRIGHT HOLDERS BE LIABLE FOR ANY CLAIM, DAMAGES OR OTHER LIABILITY, WHETHER
 * IN AN ACTION OF CONTRACT, TORT OR OTHERWISE, ARISING FROM, OUT OF OR IN
 * CONNECTION WITH THE SOFTWARE OR THE USE OR OTHER DEALINGS IN THE SOFTWARE.
 */
package org.ta4j.core.rules;

import org.ta4j.core.TradingRecord;

/**
<<<<<<< HEAD
 * A simple boolean rule.
 * 一个简单的布尔规则。
 *
 * Satisfied when it has been initialized with true.
 * 当它被初始化为true时满足。
 */
public class BooleanRule extends AbstractRule {

    /**
     * An always-true rule
     * 永远正确的规则
     */
    public static final BooleanRule TRUE = new BooleanRule(true);

    /**
     * An always-false rule
     * 永远错误的规则
     */
=======
 * Satisfied when the rule has been initialized with {@code true}.
 */
public class BooleanRule extends AbstractRule {

    /** An always-true rule. */
    public static final BooleanRule TRUE = new BooleanRule(true);

    /** An always-false rule. */
>>>>>>> 94c13f01
    public static final BooleanRule FALSE = new BooleanRule(false);

    private final boolean satisfied;

    /**
     * Constructor.
     *
     * @param satisfied true for the rule to be always satisfied, false to be never satisfied
     *                  true 表示总是满足规则，false 表示永远不满足
     */
    public BooleanRule(boolean satisfied) {
        this.satisfied = satisfied;
    }

    /** This rule does not use the {@code tradingRecord}. */
    @Override
    public boolean isSatisfied(int index, TradingRecord tradingRecord) {
        traceIsSatisfied(index, satisfied);
        return satisfied;
    }
}<|MERGE_RESOLUTION|>--- conflicted
+++ resolved
@@ -26,26 +26,6 @@
 import org.ta4j.core.TradingRecord;
 
 /**
-<<<<<<< HEAD
- * A simple boolean rule.
- * 一个简单的布尔规则。
- *
- * Satisfied when it has been initialized with true.
- * 当它被初始化为true时满足。
- */
-public class BooleanRule extends AbstractRule {
-
-    /**
-     * An always-true rule
-     * 永远正确的规则
-     */
-    public static final BooleanRule TRUE = new BooleanRule(true);
-
-    /**
-     * An always-false rule
-     * 永远错误的规则
-     */
-=======
  * Satisfied when the rule has been initialized with {@code true}.
  */
 public class BooleanRule extends AbstractRule {
@@ -54,7 +34,6 @@
     public static final BooleanRule TRUE = new BooleanRule(true);
 
     /** An always-false rule. */
->>>>>>> 94c13f01
     public static final BooleanRule FALSE = new BooleanRule(false);
 
     private final boolean satisfied;
