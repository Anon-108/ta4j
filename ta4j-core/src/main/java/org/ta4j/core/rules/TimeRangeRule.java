--- conflicted
+++ resolved
@@ -31,16 +31,8 @@
 import org.ta4j.core.indicators.helpers.DateTimeIndicator;
 
 /**
-<<<<<<< HEAD
- * Time range rule.
- * 时间范围规则。
- *
- * Satisfied when the local time value of the DateTimeIndicator is within a time range specified in the TimeRange list.
- * * 当 DateTimeIndicator 的本地时间值在 TimeRange 列表中指定的时间范围内时满足。
-=======
  * Satisfied when the "local time" value of the {@link DateTimeIndicator} is
  * wihin the specified set of {@link TimeRange}.
->>>>>>> 94c13f01
  */
 public class TimeRangeRule extends AbstractRule {
 
