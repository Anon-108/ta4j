/**
 * The MIT License (MIT)
 *
 * Copyright (c) 2017-2023 Ta4j Organization & respective
 * authors (see AUTHORS)
 *
 * Permission is hereby granted, free of charge, to any person obtaining a copy of
 * this software and associated documentation files (the "Software"), to deal in
 * the Software without restriction, including without limitation the rights to
 * use, copy, modify, merge, publish, distribute, sublicense, and/or sell copies of
 * the Software, and to permit persons to whom the Software is furnished to do so,
 * subject to the following conditions:
 *
 * The above copyright notice and this permission notice shall be included in all
 * copies or substantial portions of the Software.
 *
 * THE SOFTWARE IS PROVIDED "AS IS", WITHOUT WARRANTY OF ANY KIND, EXPRESS OR
 * IMPLIED, INCLUDING BUT NOT LIMITED TO THE WARRANTIES OF MERCHANTABILITY, FITNESS
 * FOR A PARTICULAR PURPOSE AND NONINFRINGEMENT. IN NO EVENT SHALL THE AUTHORS OR
 * COPYRIGHT HOLDERS BE LIABLE FOR ANY CLAIM, DAMAGES OR OTHER LIABILITY, WHETHER
 * IN AN ACTION OF CONTRACT, TORT OR OTHERWISE, ARISING FROM, OUT OF OR IN
 * CONNECTION WITH THE SOFTWARE OR THE USE OR OTHER DEALINGS IN THE SOFTWARE.
 */
package org.ta4j.core.rules;

import java.time.DayOfWeek;
import java.time.ZonedDateTime;
import java.util.Arrays;
import java.util.HashSet;
import java.util.Set;

import org.ta4j.core.TradingRecord;
import org.ta4j.core.indicators.helpers.DateTimeIndicator;

/**
<<<<<<< HEAD
 * Day of the week rule.
 * 星期几规则。
 *
 * Satisfied when the day of the week value of the DateTimeIndicator is equal to one of the DayOfWeek varargs
 * * 当 DateTimeIndicator 的星期几值等于 DayOfWeek 可变参数之一时满足
=======
 * Satisfied when the "day of the week" value of the {@link DateTimeIndicator}
 * matches the specified set of {@link DayOfWeek}.
>>>>>>> 94c13f01
 */
public class DayOfWeekRule extends AbstractRule {

    private final Set<DayOfWeek> daysOfWeekSet;
    private final DateTimeIndicator timeIndicator;

    /**
     * Constructor.
     * 
     * @param timeIndicator the {@link DateTimeIndicator}
     * @param daysOfWeek    the days of the week
     */
    public DayOfWeekRule(DateTimeIndicator timeIndicator, DayOfWeek... daysOfWeek) {
        this.timeIndicator = timeIndicator;
        this.daysOfWeekSet = new HashSet<>(Arrays.asList(daysOfWeek));
    }

    /** This rule does not use the {@code tradingRecord}. */
    @Override
    public boolean isSatisfied(int index, TradingRecord tradingRecord) {
        ZonedDateTime dateTime = timeIndicator.getValue(index);
        final boolean satisfied = daysOfWeekSet.contains(dateTime.getDayOfWeek());
        traceIsSatisfied(index, satisfied);
        return satisfied;
    }
}<|MERGE_RESOLUTION|>--- conflicted
+++ resolved
@@ -33,16 +33,8 @@
 import org.ta4j.core.indicators.helpers.DateTimeIndicator;
 
 /**
-<<<<<<< HEAD
- * Day of the week rule.
- * 星期几规则。
- *
- * Satisfied when the day of the week value of the DateTimeIndicator is equal to one of the DayOfWeek varargs
- * * 当 DateTimeIndicator 的星期几值等于 DayOfWeek 可变参数之一时满足
-=======
  * Satisfied when the "day of the week" value of the {@link DateTimeIndicator}
  * matches the specified set of {@link DayOfWeek}.
->>>>>>> 94c13f01
  */
 public class DayOfWeekRule extends AbstractRule {
 
@@ -51,7 +43,7 @@
 
     /**
      * Constructor.
-     * 
+     *
      * @param timeIndicator the {@link DateTimeIndicator}
      * @param daysOfWeek    the days of the week
      */
