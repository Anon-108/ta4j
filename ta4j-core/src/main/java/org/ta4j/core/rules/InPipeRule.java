/**
 * The MIT License (MIT)
 *
 * Copyright (c) 2017-2023 Ta4j Organization & respective
 * authors (see AUTHORS)
 *
 * Permission is hereby granted, free of charge, to any person obtaining a copy of
 * this software and associated documentation files (the "Software"), to deal in
 * the Software without restriction, including without limitation the rights to
 * use, copy, modify, merge, publish, distribute, sublicense, and/or sell copies of
 * the Software, and to permit persons to whom the Software is furnished to do so,
 * subject to the following conditions:
 *
 * The above copyright notice and this permission notice shall be included in all
 * copies or substantial portions of the Software.
 *
 * THE SOFTWARE IS PROVIDED "AS IS", WITHOUT WARRANTY OF ANY KIND, EXPRESS OR
 * IMPLIED, INCLUDING BUT NOT LIMITED TO THE WARRANTIES OF MERCHANTABILITY, FITNESS
 * FOR A PARTICULAR PURPOSE AND NONINFRINGEMENT. IN NO EVENT SHALL THE AUTHORS OR
 * COPYRIGHT HOLDERS BE LIABLE FOR ANY CLAIM, DAMAGES OR OTHER LIABILITY, WHETHER
 * IN AN ACTION OF CONTRACT, TORT OR OTHERWISE, ARISING FROM, OUT OF OR IN
 * CONNECTION WITH THE SOFTWARE OR THE USE OR OTHER DEALINGS IN THE SOFTWARE.
 */
package org.ta4j.core.rules;

import org.ta4j.core.Indicator;
import org.ta4j.core.TradingRecord;
import org.ta4j.core.indicators.helpers.ConstantIndicator;
import org.ta4j.core.num.Num;

/**
<<<<<<< HEAD
 * Indicator-between-indicators rule.
 * * 指标间指标规则。
 *
 * Satisfied when the value of the {@link Indicator indicator} is between the values of the boundary (up/down) indicators.
 * * 当 {@link Indicator indicator} 的值在边界（上/下）指标的值之间时满足。
 */
public class InPipeRule extends AbstractRule {

    /** The upper indicator
     * 上指标 */
    private Indicator<Num> upper;
    /** The lower indicator
     * 较低的指标*/
    private Indicator<Num> lower;
    /** The evaluated indicator
     * 评估指标 */
    private Indicator<Num> ref;
=======
 * Satisfied when the value of the {@link Indicator indicator} is between two
 * other indicators or values.
 */
public class InPipeRule extends AbstractRule {

    /** The upper indicator */
    private final Indicator<Num> upper;

    /** The lower indicator */
    private final Indicator<Num> lower;

    /** The evaluated indicator */
    private final Indicator<Num> ref;
>>>>>>> 94c13f01

    /**
     * Constructor.
     *
     * @param ref   the reference indicator
     *              参考指标
     * @param upper the upper threshold
     *              上限
     * @param lower the lower threshold
     *              下限
     */
    public InPipeRule(Indicator<Num> ref, Number upper, Number lower) {
        this(ref, ref.numOf(upper), ref.numOf(lower));
    }

    /**
     * Constructor.
     *
     * @param ref   the reference indicator
     *              参考指标
     * @param upper the upper threshold
     *              上限
     * @param lower the lower threshold
     *              下限
     */
    public InPipeRule(Indicator<Num> ref, Num upper, Num lower) {
        this(ref, new ConstantIndicator<>(ref.getBarSeries(), upper),
                new ConstantIndicator<>(ref.getBarSeries(), lower));
    }

    /**
     * Constructor.
     *
     * @param ref   the reference indicator
     *              参考指标
     * @param upper the upper indicator
     *              上指标
     * @param lower the lower indicator
     *              较低的指标
     */
    public InPipeRule(Indicator<Num> ref, Indicator<Num> upper, Indicator<Num> lower) {
        this.upper = upper;
        this.lower = lower;
        this.ref = ref;
    }

    /** This rule does not use the {@code tradingRecord}. */
    @Override
    public boolean isSatisfied(int index, TradingRecord tradingRecord) {
        Num refValue = ref.getValue(index);
        final boolean satisfied = refValue.isLessThanOrEqual(upper.getValue(index))
                && refValue.isGreaterThanOrEqual(lower.getValue(index));
        traceIsSatisfied(index, satisfied);
        return satisfied;
    }
}<|MERGE_RESOLUTION|>--- conflicted
+++ resolved
@@ -29,25 +29,6 @@
 import org.ta4j.core.num.Num;
 
 /**
-<<<<<<< HEAD
- * Indicator-between-indicators rule.
- * * 指标间指标规则。
- *
- * Satisfied when the value of the {@link Indicator indicator} is between the values of the boundary (up/down) indicators.
- * * 当 {@link Indicator indicator} 的值在边界（上/下）指标的值之间时满足。
- */
-public class InPipeRule extends AbstractRule {
-
-    /** The upper indicator
-     * 上指标 */
-    private Indicator<Num> upper;
-    /** The lower indicator
-     * 较低的指标*/
-    private Indicator<Num> lower;
-    /** The evaluated indicator
-     * 评估指标 */
-    private Indicator<Num> ref;
-=======
  * Satisfied when the value of the {@link Indicator indicator} is between two
  * other indicators or values.
  */
@@ -61,7 +42,6 @@
 
     /** The evaluated indicator */
     private final Indicator<Num> ref;
->>>>>>> 94c13f01
 
     /**
      * Constructor.
