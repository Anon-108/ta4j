/**
 * The MIT License (MIT)
 *
 * Copyright (c) 2017-2023 Ta4j Organization & respective
 * authors (see AUTHORS)
 *
 * Permission is hereby granted, free of charge, to any person obtaining a copy of
 * this software and associated documentation files (the "Software"), to deal in
 * the Software without restriction, including without limitation the rights to
 * use, copy, modify, merge, publish, distribute, sublicense, and/or sell copies of
 * the Software, and to permit persons to whom the Software is furnished to do so,
 * subject to the following conditions:
 *
 * The above copyright notice and this permission notice shall be included in all
 * copies or substantial portions of the Software.
 *
 * THE SOFTWARE IS PROVIDED "AS IS", WITHOUT WARRANTY OF ANY KIND, EXPRESS OR
 * IMPLIED, INCLUDING BUT NOT LIMITED TO THE WARRANTIES OF MERCHANTABILITY, FITNESS
 * FOR A PARTICULAR PURPOSE AND NONINFRINGEMENT. IN NO EVENT SHALL THE AUTHORS OR
 * COPYRIGHT HOLDERS BE LIABLE FOR ANY CLAIM, DAMAGES OR OTHER LIABILITY, WHETHER
 * IN AN ACTION OF CONTRACT, TORT OR OTHERWISE, ARISING FROM, OUT OF OR IN
 * CONNECTION WITH THE SOFTWARE OR THE USE OR OTHER DEALINGS IN THE SOFTWARE.
 */
package org.ta4j.core.rules;

import org.ta4j.core.Indicator;
import org.ta4j.core.TradingRecord;
import org.ta4j.core.num.Num;

/**
<<<<<<< HEAD
 * Indicator-rising-indicator rule.
 * * 指标上升指标规则。
 *
 * Satisfied when the values of the {@link Indicator indicator} increase within the barCount.
 * * 当{@link Indicator indicator} 的值在 barCount 内增加时满足。
=======
 * Satisfied when the values of the {@link Indicator indicator} increase within
 * the {@code barCount}.
>>>>>>> 94c13f01
 */
public class IsRisingRule extends AbstractRule {

    /** The actual indicator
     * 实际指标 */
    private final Indicator<Num> ref;
<<<<<<< HEAD
    /** The barCount
     * 酒吧计数*/
    private final int barCount;
    /** The minimum required strenght of the rising
     * 上升所需的最低强度 */
    private double minStrenght;

    /**
     * Constructor for strict rising.
     * 严格上升的构造函数。
     * 
=======

    /** The barCount */
    private final int barCount;

    /** The minimum required strenght of the rising */
    private final double minStrength;

    /**
     * Constructor for strict rising.
     *
>>>>>>> 94c13f01
     * @param ref      the indicator
     *                 指标
     * @param barCount the time frame
     *                 时间范围
     */
    public IsRisingRule(Indicator<Num> ref, int barCount) {
        this(ref, barCount, 1);
    }

    /**
     * Constructor.
<<<<<<< HEAD
     * 
     * @param ref         the indicator 指標
     * @param barCount    the time frame 時間範圍
     * @param minStrenght the minimum required rising strenght (between '0' and '1',   e.g. '1' for strict rising)
     *                    所需的最小上升强度（在“0”和“1”之间，例如“1”表示严格上升）
=======
     *
     * @param ref         the indicator
     * @param barCount    the time frame
     * @param minStrenght the minimum required rising strenght (between '0' and '1',
     *                    e.g. '1' for strict rising)
>>>>>>> 94c13f01
     */
    public IsRisingRule(Indicator<Num> ref, int barCount, double minStrenght) {
        this.ref = ref;
        this.barCount = barCount;
        this.minStrength = minStrenght >= 1 ? 0.99 : minStrenght;
    }

    /** This rule does not use the {@code tradingRecord}. */
    @Override
    public boolean isSatisfied(int index, TradingRecord tradingRecord) {
        int count = 0;
        for (int i = Math.max(0, index - barCount + 1); i <= index; i++) {
            if (ref.getValue(i).isGreaterThan(ref.getValue(Math.max(0, i - 1)))) {
                count += 1;
            }
        }

        double ratio = count / (double) barCount;

        final boolean satisfied = ratio >= minStrength;
        traceIsSatisfied(index, satisfied);
        return satisfied;
    }
}<|MERGE_RESOLUTION|>--- conflicted
+++ resolved
@@ -28,35 +28,14 @@
 import org.ta4j.core.num.Num;
 
 /**
-<<<<<<< HEAD
- * Indicator-rising-indicator rule.
- * * 指标上升指标规则。
- *
- * Satisfied when the values of the {@link Indicator indicator} increase within the barCount.
- * * 当{@link Indicator indicator} 的值在 barCount 内增加时满足。
-=======
  * Satisfied when the values of the {@link Indicator indicator} increase within
  * the {@code barCount}.
->>>>>>> 94c13f01
  */
 public class IsRisingRule extends AbstractRule {
 
     /** The actual indicator
      * 实际指标 */
     private final Indicator<Num> ref;
-<<<<<<< HEAD
-    /** The barCount
-     * 酒吧计数*/
-    private final int barCount;
-    /** The minimum required strenght of the rising
-     * 上升所需的最低强度 */
-    private double minStrenght;
-
-    /**
-     * Constructor for strict rising.
-     * 严格上升的构造函数。
-     * 
-=======
 
     /** The barCount */
     private final int barCount;
@@ -67,7 +46,6 @@
     /**
      * Constructor for strict rising.
      *
->>>>>>> 94c13f01
      * @param ref      the indicator
      *                 指标
      * @param barCount the time frame
@@ -79,19 +57,11 @@
 
     /**
      * Constructor.
-<<<<<<< HEAD
-     * 
-     * @param ref         the indicator 指標
-     * @param barCount    the time frame 時間範圍
-     * @param minStrenght the minimum required rising strenght (between '0' and '1',   e.g. '1' for strict rising)
-     *                    所需的最小上升强度（在“0”和“1”之间，例如“1”表示严格上升）
-=======
      *
      * @param ref         the indicator
      * @param barCount    the time frame
      * @param minStrenght the minimum required rising strenght (between '0' and '1',
      *                    e.g. '1' for strict rising)
->>>>>>> 94c13f01
      */
     public IsRisingRule(Indicator<Num> ref, int barCount, double minStrenght) {
         this.ref = ref;
