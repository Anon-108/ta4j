/**
 * The MIT License (MIT)
 *
 * Copyright (c) 2017-2023 Ta4j Organization & respective
 * authors (see AUTHORS)
 *
 * Permission is hereby granted, free of charge, to any person obtaining a copy of
 * this software and associated documentation files (the "Software"), to deal in
 * the Software without restriction, including without limitation the rights to
 * use, copy, modify, merge, publish, distribute, sublicense, and/or sell copies of
 * the Software, and to permit persons to whom the Software is furnished to do so,
 * subject to the following conditions:
 *
 * The above copyright notice and this permission notice shall be included in all
 * copies or substantial portions of the Software.
 *
 * THE SOFTWARE IS PROVIDED "AS IS", WITHOUT WARRANTY OF ANY KIND, EXPRESS OR
 * IMPLIED, INCLUDING BUT NOT LIMITED TO THE WARRANTIES OF MERCHANTABILITY, FITNESS
 * FOR A PARTICULAR PURPOSE AND NONINFRINGEMENT. IN NO EVENT SHALL THE AUTHORS OR
 * COPYRIGHT HOLDERS BE LIABLE FOR ANY CLAIM, DAMAGES OR OTHER LIABILITY, WHETHER
 * IN AN ACTION OF CONTRACT, TORT OR OTHERWISE, ARISING FROM, OUT OF OR IN
 * CONNECTION WITH THE SOFTWARE OR THE USE OR OTHER DEALINGS IN THE SOFTWARE.
 */
package org.ta4j.core;

import java.util.ArrayList;
import java.util.List;
import java.util.function.Function;

import org.ta4j.core.num.DecimalNum;
import org.ta4j.core.num.DoubleNum;
import org.ta4j.core.num.Num;

/**
 * A builder to build a new {@link BaseBarSeries}.
 */
public class BaseBarSeriesBuilder implements BarSeriesBuilder {

<<<<<<< HEAD
    /**
     * Default Num type function
     * * 默认 Num 类型函数
     **/
    private static Function<Number, Num> defaultFunction = DecimalNum::valueOf;
=======
    /** Default instance of Num to determine its Num type and function. */
    private static Num defaultNum = DecimalNum.ZERO;
>>>>>>> 94c13f01
    private List<Bar> bars;
    private String name;
    private Num num;
    private boolean constrained;
    private int maxBarCount;

    /** Constructor to build a {@code BaseBarSeries}. */
    public BaseBarSeriesBuilder() {
        initValues();
    }

    /**
     * @param defaultNum any instance of Num to be used as default to determine its
     *                   Num function; with this, we can convert a {@link Number} to
     *                   a {@link Num Num implementation}
     */
    public static void setDefaultNum(Num defaultNum) {
        BaseBarSeriesBuilder.defaultNum = defaultNum;
    }

    /**
     * @param defaultFunction a Num function to be used as default; with this, we
     *                        can convert a {@link Number} to a {@link Num Num
     *                        implementation}
     */
    public static void setDefaultNum(Function<Number, Num> defaultFunction) {
        BaseBarSeriesBuilder.defaultNum = defaultFunction.apply(0);
    }

    private void initValues() {
        this.bars = new ArrayList<>();
        this.name = "unnamed_series";
        this.num = BaseBarSeriesBuilder.defaultNum;
        this.constrained = false;
        this.maxBarCount = Integer.MAX_VALUE;
    }

    @Override
    public BaseBarSeries build() {
        int beginIndex = -1;
        int endIndex = -1;
        if (!bars.isEmpty()) {
            beginIndex = 0;
            endIndex = bars.size() - 1;
        }
        BaseBarSeries series = new BaseBarSeries(name, bars, beginIndex, endIndex, constrained, num);
        series.setMaximumBarCount(maxBarCount);
        initValues(); // reinitialize values for next series  // 重新初始化下一个系列的值
        return series;
    }

    /**
     * @param constrained to set {@link BaseBarSeries#constrained}
     * @return {@code this}
     */
    public BaseBarSeriesBuilder setConstrained(boolean constrained) {
        this.constrained = constrained;
        return this;
    }

    /**
     * @param name to set {@link BaseBarSeries#getName()}
     * @return {@code this}
     */
    public BaseBarSeriesBuilder withName(String name) {
        this.name = name;
        return this;
    }

    /**
     * @param bars to set {@link BaseBarSeries#getBarData()}
     * @return {@code this}
     */
    public BaseBarSeriesBuilder withBars(List<Bar> bars) {
        this.bars = bars;
        return this;
    }

    /**
     * @param maxBarCount to set {@link BaseBarSeries#getMaximumBarCount()}
     * @return {@code this}
     */
    public BaseBarSeriesBuilder withMaxBarCount(int maxBarCount) {
        this.maxBarCount = maxBarCount;
        return this;
    }

    /**
     * @param type any instance of Num to determine its Num function; with this, we
     *             can convert a {@link Number} to a {@link Num Num implementation}
     * @return {@code this}
     */
    public BaseBarSeriesBuilder withNumTypeOf(Num type) {
        this.num = type;
        return this;
    }

    /**
     * @param type any Num function; with this, we can convert a {@link Number} to a
     *             {@link Num Num implementation}
     * @return {@code this}
     */
    public BaseBarSeriesBuilder withNumTypeOf(Function<Number, Num> function) {
        this.num = function.apply(0);
        return this;
    }

    /**
     * @param clazz any Num class; with this, we can convert a {@link Number} to a
     *              {@link Num Num implementation}; if {@code clazz} is not
     *              registered, then {@link #defaultNum} is used.
     * @return {@code this}
     */
    public BaseBarSeriesBuilder withNumTypeOf(Class<? extends Num> clazz) {
        if (clazz == DecimalNum.class) {
            this.num = DecimalNum.ZERO;
            return this;
        } else if (clazz == DoubleNum.class) {
            this.num = DoubleNum.ZERO;
            return this;
        }
        this.num = defaultNum;
        return this;
    }

}<|MERGE_RESOLUTION|>--- conflicted
+++ resolved
@@ -36,16 +36,8 @@
  */
 public class BaseBarSeriesBuilder implements BarSeriesBuilder {
 
-<<<<<<< HEAD
-    /**
-     * Default Num type function
-     * * 默认 Num 类型函数
-     **/
-    private static Function<Number, Num> defaultFunction = DecimalNum::valueOf;
-=======
     /** Default instance of Num to determine its Num type and function. */
     private static Num defaultNum = DecimalNum.ZERO;
->>>>>>> 94c13f01
     private List<Bar> bars;
     private String name;
     private Num num;
