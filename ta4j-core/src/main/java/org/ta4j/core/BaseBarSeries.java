/**
 * The MIT License (MIT)
 *
 * Copyright (c) 2017-2023 Ta4j Organization & respective
 * authors (see AUTHORS)
 *
 * Permission is hereby granted, free of charge, to any person obtaining a copy of
 * this software and associated documentation files (the "Software"), to deal in
 * the Software without restriction, including without limitation the rights to
 * use, copy, modify, merge, publish, distribute, sublicense, and/or sell copies of
 * the Software, and to permit persons to whom the Software is furnished to do so,
 * subject to the following conditions:
 *
 * The above copyright notice and this permission notice shall be included in all
 * copies or substantial portions of the Software.
 *
 * THE SOFTWARE IS PROVIDED "AS IS", WITHOUT WARRANTY OF ANY KIND, EXPRESS OR
 * IMPLIED, INCLUDING BUT NOT LIMITED TO THE WARRANTIES OF MERCHANTABILITY, FITNESS
 * FOR A PARTICULAR PURPOSE AND NONINFRINGEMENT. IN NO EVENT SHALL THE AUTHORS OR
 * COPYRIGHT HOLDERS BE LIABLE FOR ANY CLAIM, DAMAGES OR OTHER LIABILITY, WHETHER
 * IN AN ACTION OF CONTRACT, TORT OR OTHERWISE, ARISING FROM, OUT OF OR IN
 * CONNECTION WITH THE SOFTWARE OR THE USE OR OTHER DEALINGS IN THE SOFTWARE.
 */
package org.ta4j.core;

import static org.ta4j.core.num.NaN.NaN;

import java.math.BigDecimal;
import java.time.Duration;
import java.time.ZonedDateTime;
import java.util.ArrayList;
import java.util.List;
import java.util.Objects;

import org.slf4j.Logger;
import org.slf4j.LoggerFactory;
import org.ta4j.core.num.DecimalNum;
import org.ta4j.core.num.Num;

/**
 * Base implementation of a {@link BarSeries}.
<<<<<<< HEAD
 * * {@link BarSeries} 的基本实现。
 * </p>
=======
>>>>>>> 94c13f01
 */
public class BaseBarSeries implements BarSeries {

    private static final long serialVersionUID = -1878027009398790126L;
<<<<<<< HEAD
    /**
     * Name for unnamed series
     * * 未命名系列的名称
     */
    private static final String UNNAMED_SERIES_NAME = "unnamed_series";
    /**
     * Num type function
     * * 数字类型函数
     **/
    protected final transient Function<Number, Num> numFunction;
    /**
     * The logger
     * * 记录器
     */
    private final transient Logger log = LoggerFactory.getLogger(getClass());
    /**
     * Name of the series
     * * 系列名称
     */
    private final String name;
    /**
     * List of bars
     * * 酒吧列表
     */
    private final List<Bar> bars;
    /**
     * Begin index of the bar series
     * * 柱系列的开始索引
     */
    private int seriesBeginIndex;
    /**
     * End index of the bar series
     * * 条形系列的结束索引
     */
    private int seriesEndIndex;
    /**
     * Maximum number of bars for the bar series
     * * 条形系列的最大条数
     */
    private int maximumBarCount = Integer.MAX_VALUE;
    /**
     * Number of removed bars
     * * 删除的条数
     */
    private int removedBarsCount = 0;
    /**
     * True if the current series is constrained (i.e. its indexes cannot change), false otherwise
     * * 如果当前序列受到约束（即其索引不能更改）则为真，否则为假
     */
    private boolean constrained;

    /**
     * Constructor of an unnamed series.
     * * 一个未命名系列的构造函数。
=======

    /** The logger. */
    private final transient Logger log = LoggerFactory.getLogger(getClass());

    /** The {@link #name} for an unnamed bar series. */
    private static final String UNNAMED_SERIES_NAME = "unnamed_series";

    /** Any instance of Num to determine its Num type. */
    protected final transient Num num;

    /** The name of the bar series. */
    private final String name;

    /** The list of bars of the bar series. */
    private final List<Bar> bars;

    /** The begin index of the bar series */
    private int seriesBeginIndex;

    /** The end index of the bar series. */
    private int seriesEndIndex;

    /** The maximum number of bars for the bar series. */
    private int maximumBarCount = Integer.MAX_VALUE;

    /** The number of removed bars. */
    private int removedBarsCount = 0;

    /**
     * True if the current bar series is constrained (i.e. its indexes cannot
     * change), false otherwise.
>>>>>>> 94c13f01
     */
    private final boolean constrained;

    /** Constructor with {@link #name} = {@link #UNNAMED_SERIES_NAME}. */
    public BaseBarSeries() {
        this(UNNAMED_SERIES_NAME);
    }

    /**
     * Constructor.
     *
<<<<<<< HEAD
     * @param name the name of the series
     *             系列名称
=======
     * @param name the name of the bar series
>>>>>>> 94c13f01
     */
    public BaseBarSeries(String name) {
        this(name, new ArrayList<>());
    }

    /**
<<<<<<< HEAD
     * Constructor of an unnamed series.
     * 未命名系列的构造函数。
     *
     * @param bars the list of bars of the series
     *             该系列的酒吧列表
=======
     * Constructor with {@link #name} = {@link #UNNAMED_SERIES_NAME}.
     *
     * @param bars the list of bars of the bar series
>>>>>>> 94c13f01
     */
    public BaseBarSeries(List<Bar> bars) {
        this(UNNAMED_SERIES_NAME, bars);
    }

    /**
     * Constructor.
     *
<<<<<<< HEAD
     * @param name the name of the series
     *             系列名称
     *
     * @param bars the list of bars of the series
     *             该系列的酒吧列表
=======
     * @param name the name of the bar series
     * @param bars the list of bars of the bar series
>>>>>>> 94c13f01
     */
    public BaseBarSeries(String name, List<Bar> bars) {
        this(name, bars, 0, bars.size() - 1, false);
    }

    /**
     * Constructor.
     *
<<<<<<< HEAD
     * @param name        the name of the series
     *                    系列名称
     * @param numFunction a {@link Function} to convert a {@link Number} to a  {@link Num Num implementation}
     *                    * @param numFunction a {@link Function} 将 {@link Number} 转换为 {@link Num Num implementation}
=======
     * @param name the name of the bar series
     * @param num  any instance of Num to determine its Num function; with this, we
     *             can convert a {@link Number} to a {@link Num Num implementation}
>>>>>>> 94c13f01
     */
    public BaseBarSeries(String name, Num num) {
        this(name, new ArrayList<>(), num);
    }

    /**
     * Constructor.
     *
<<<<<<< HEAD
     * @param name the name of the series
     *             系列名称
     *
     * @param bars the list of bars of the series
     *             该系列的酒吧列表
=======
     * @param name the name of the bar series
     * @param bars the list of bars of the bar series
     * @param num  any instance of Num to determine its Num function; with this, we
     *             can convert a {@link Number} to a {@link Num Num implementation}
>>>>>>> 94c13f01
     */
    public BaseBarSeries(String name, List<Bar> bars, Num num) {
        this(name, bars, 0, bars.size() - 1, false, num);
    }

    /**
     * Constructor.
     * <p/>
     * Creates a BaseBarSeries with default {@link DecimalNum} as type for the data and all operations on it
     * * 创建一个 BaseBarSeries，默认 {@link DecimalNum} 作为数据类型和所有操作
     *
<<<<<<< HEAD
     * @param name             the name of the series
     *                         系列名称
     *
     * @param bars             the list of bars of the series
     *                         该系列的酒吧列表
     *
=======
     * @param name             the name of the bar series
     * @param bars             the list of bars of the bar series
>>>>>>> 94c13f01
     * @param seriesBeginIndex the begin index (inclusive) of the bar series
     *                         条形系列的开始索引（包括）
     *
     * @param seriesEndIndex   the end index (inclusive) of the bar series
     *                         bar系列的结束索引（包括）
     *
     * @param constrained      true to constrain the bar series (i.e. indexes cannot  change), false otherwise
     *                         true 约束条形系列（即索引不能改变），否则为 false
     */
    private BaseBarSeries(String name, List<Bar> bars, int seriesBeginIndex, int seriesEndIndex, boolean constrained) {
        this(name, bars, seriesBeginIndex, seriesEndIndex, constrained, DecimalNum.ZERO);
    }

    /**
     * Constructor.
     *
<<<<<<< HEAD
     * @param name             the name of the series
     *                         系列名称
     *
     * @param bars             the list of bars of the series
     *                         该系列的酒吧列表
     *
=======
     * @param name             the name of the bar series
     * @param bars             the list of bars of the bar series
>>>>>>> 94c13f01
     * @param seriesBeginIndex the begin index (inclusive) of the bar series
     *                         条形系列的开始索引（包括）
     *
     * @param seriesEndIndex   the end index (inclusive) of the bar series
<<<<<<< HEAD
     *                         bar系列的结束索引（包括）
     *
     * @param constrained      true to constrain the bar series (i.e. indexes cannot  change), false otherwise
     *                         true 约束条形系列（即索引不能改变），否则为 false
     *
     * @param numFunction      a {@link Function} to convert a {@link Number} to a   {@link Num Num implementation}
     *                         * @param numFunction a {@link Function} 将 {@link Number} 转换为 {@link Num Num implementation}
=======
     * @param constrained      true to constrain the bar series (i.e. indexes cannot
     *                         change), false otherwise
     * @param num              any instance of Num to determine its Num function;
     *                         with this, we can convert a {@link Number} to a
     *                         {@link Num Num implementation}
>>>>>>> 94c13f01
     */
    BaseBarSeries(String name, List<Bar> bars, int seriesBeginIndex, int seriesEndIndex, boolean constrained, Num num) {
        this.name = name;

        this.bars = new ArrayList<>(bars);
        if (bars.isEmpty()) {
            // Bar list empty
            // 条形列表为空
            this.seriesBeginIndex = -1;
            this.seriesEndIndex = -1;
            this.constrained = false;
            this.num = num;
            return;
        }
        // Bar list not empty: take Function of first bar
<<<<<<< HEAD
        // 柱列表非空：取第一个柱的函数
        this.numFunction = bars.get(0).getClosePrice().function();
=======
        this.num = bars.get(0).getClosePrice();
>>>>>>> 94c13f01
        // Bar list not empty: checking num types
        // 条形列表不为空：检查 num 类型
        if (!checkBars(bars)) {
            throw new IllegalArgumentException(String.format(
<<<<<<< HEAD
                    "Num implementation of bars num执行吧: %s" + " does not match to Num implementation of bar series 与 bar 系列的 Num 实现不匹配: %s",
                    bars.get(0).getClosePrice().getClass(), numFunction));
=======
                    "Num implementation of bars: %s" + " does not match to Num implementation of bar series: %s",
                    bars.get(0).getClosePrice().getClass(), num.function()));
>>>>>>> 94c13f01
        }
        // Bar list not empty: checking indexes
        // 柱状列表不为空：检查索引
        if (seriesEndIndex < seriesBeginIndex - 1) {
            throw new IllegalArgumentException("End index must be >= to begin index - 1 结束索引必须 >= 才能开始索引 - 1");
        }
        if (seriesEndIndex >= bars.size()) {
            throw new IllegalArgumentException("End index must be < to the bar list size 结束索引必须 < 到条形列表大小");
        }
        this.seriesBeginIndex = seriesBeginIndex;
        this.seriesEndIndex = seriesEndIndex;
        this.constrained = constrained;
    }

    /**
<<<<<<< HEAD
     * Cuts a list of bars into a new list of bars that is a subset of it
     * * 将一个条形列表剪切成一个新的条形列表，它是它的一个子集
=======
     * Cuts a list of bars into a new list of bars that is a subset of it.
>>>>>>> 94c13f01
     *
     * @param bars       the list of {@link Bar bars}
     *                   {@link 酒吧列表}
     *
     * @param startIndex start index of the subset
     *                   子集的起始索引
     *
     * @param endIndex   end index of the subset
     *                   子集的结束索引
     *
     * @return a new list of bars with tick from startIndex (inclusive) to endIndex  (exclusive)
     * * @return 一个新的柱线列表，从 startIndex（包括）到 endIndex（不包括）
     */
    private static List<Bar> cut(List<Bar> bars, final int startIndex, final int endIndex) {
        return new ArrayList<>(bars.subList(startIndex, endIndex));
    }

    /**
     * @param series a bar series
     *               酒吧系列
     *
     * @param index  an out of bounds bar index
     *               越界条形索引
     *
     * @return a message for an OutOfBoundsException
     * * @return 针对 OutOfBoundsException 的消息
     */
    private static String buildOutOfBoundsMessage(BaseBarSeries series, int index) {
        return String.format("Size of series 系列尺寸: %s bars, %s bars removed 删除的bars, index = %s", series.bars.size(),
                series.removedBarsCount, index);
    }

<<<<<<< HEAD
    /**
     * Returns a new BaseBarSeries that is a subset of this BaseBarSeries. The new
      series holds a copy of all {@link Bar bars} between <tt>startIndex</tt>
      (inclusive) and <tt>endIndex</tt> (exclusive) of this BaseBarSeries. The
      indices of this BaseBarSeries and the new subset BaseBarSeries can be
      different. I. e. index 0 of the new BaseBarSeries will be index
      <tt>startIndex</tt> of this BaseBarSeries. If <tt>startIndex</tt> <
      this.seriesBeginIndex the new BaseBarSeries will start with the first
      available Bar of this BaseBarSeries. If <tt>endIndex</tt> >
      this.seriesEndIndex+1 the new BaseBarSeries will end at the last available
      Bar of this BaseBarSeries
     * 返回一个新的 BaseBarSeries，它是此 BaseBarSeries 的子集。 新的
     series 拥有 <tt>startIndex</tt> 之间所有 {@link Bar bar} 的副本
     此 BaseBarSeries 的（含）和 <tt>endIndex</tt>（不含）。 这
     此 BaseBarSeries 和新子集 BaseBarSeries 的索引可以是
     不同的。 IE。 新 BaseBarSeries 的索引 0 将是索引
     此 BaseBarSeries 的 <tt>startIndex</tt>。 如果 <tt>startIndex</tt> <
     this.seriesBeginIndex 新的 BaseBarSeries 将从第一个开始
     此 BaseBarSeries 的可用 Bar。 如果 <tt>endIndex</tt> >
     this.seriesEndIndex+1 新的 BaseBarSeries 将在最后一个可用时结束
     这个 BaseBarSeries 的酒吧
     *
     * @param startIndex the startIndex (inclusive)
     *                   startIndex（含）
     *
     * @param endIndex   the endIndex (exclusive)
     *                   endIndex（不包括）
     *
     * @return a new BarSeries with Bars from startIndex to endIndex-1
     * 从 startIndex 到 endIndex-1 的新 BarSeries
     * @throws IllegalArgumentException if endIndex <= startIndex or startIndex < 0
     * * @throws IllegalArgumentException 如果 endIndex <= startIndex 或 startIndex < 0
     */
=======
>>>>>>> 94c13f01
    @Override
    public BaseBarSeries getSubSeries(int startIndex, int endIndex) {
        if (startIndex < 0) {
            throw new IllegalArgumentException(String.format("the startIndex 起始索引: %s must not be negative 不能为负", startIndex));
        }
        if (startIndex >= endIndex) {
            throw new IllegalArgumentException(
                    String.format("the endIndex 结束索引: %s must be greater than startIndex 必须大于 startIndex: %s", endIndex, startIndex));
        }
        if (!bars.isEmpty()) {
            int start = startIndex - getRemovedBarsCount();
            int end = Math.min(endIndex - getRemovedBarsCount(), this.getEndIndex() + 1);
            return new BaseBarSeries(getName(), cut(bars, start, end), num);
        }
        return new BaseBarSeries(name, num);

    }

    @Override
    public Num num() {
        return num;
    }

    /**
     * Checks if all {@link Bar bars} of a list fits to the {@link Num NumFunction} used by this bar series.
     * * 检查列表的所有 {@link Bar bars} 是否适合此 bar 系列使用的 {@link Num NumFunction}。
     *
     * @param bars a List of Bar objects.
     *             一个 Bar 对象的列表。
     *
     * @return false if a Num implementation of at least one Bar does not fit.
     * * @return false 如果至少一个 Bar 的 Num 实现不适合。
     */
    private boolean checkBars(List<Bar> bars) {
        for (Bar bar : bars) {
            if (!checkBar(bar)) {
                return false;
            }
        }
        return true;
    }

    /**
<<<<<<< HEAD
     * Checks if the {@link Num} implementation of a {@link Bar} fits to the NumFunction used by bar series.
     * * 检查 {@link Bar} 的 {@link Num} 实现是否适合 bar 系列使用的 NumFunction。
=======
     * Checks if the {@link Num} implementation of a {@link Bar} fits to the
     * NumFunction used by this bar series.
>>>>>>> 94c13f01
     *
     * @param bar a Bar object.
     *            一个 Bar 对象。
     *
     * @return false if another Num implementation is used than by this bar series.
     * * @return false 如果使用了另一个 Num 实现而不是这个 bar 系列。
     * @see Num
     * @see Bar
     * @see #addBar(Duration, ZonedDateTime)
     */
    private boolean checkBar(Bar bar) {
        if (bar.getClosePrice() == null) {
            return true; // bar has not been initialized with data (uses deprecated constructor) // bar 尚未使用数据初始化（使用不推荐使用的构造函数）

        }
<<<<<<< HEAD
        // all other constructors initialize at least the close price, check if Num implementation fits to numFunction
        // 所有其他构造函数至少初始化收盘价，检查 Num 实现是否适合 numFunction
        Class<? extends Num> f = numOf(1).getClass();
=======
        // all other constructors initialize at least the close price, check if Num
        // implementation fits to numFunction
        Class<? extends Num> f = one().getClass();
>>>>>>> 94c13f01
        return f == bar.getClosePrice().getClass() || bar.getClosePrice().equals(NaN);
    }

    @Override
    public String getName() {
        return name;
    }

    @Override
    public Bar getBar(int i) {
        int innerIndex = i - removedBarsCount;
        if (innerIndex < 0) {
            if (i < 0) {
                // Cannot return the i-th bar if i < 0
                // 如果 i < 0，则无法返回第 i 个柱
                throw new IndexOutOfBoundsException(buildOutOfBoundsMessage(this, i));
            }
<<<<<<< HEAD
            log.trace("Bar series  酒吧系列`{}` ({} bars): bar {} already removed 已删除, use {}-th instead -th 而不是", name, bars.size(), i,
                    removedBarsCount);
=======
            if (log.isTraceEnabled()) {
                log.trace("Bar series `{}` ({} bars): bar {} already removed, use {}-th instead", name, bars.size(), i,
                        removedBarsCount);
            }
>>>>>>> 94c13f01
            if (bars.isEmpty()) {
                throw new IndexOutOfBoundsException(buildOutOfBoundsMessage(this, removedBarsCount));
            }
            innerIndex = 0;
        } else if (innerIndex >= bars.size()) {
            // Cannot return the n-th bar if n >= bars.size()
            // 如果 n >= bars.size() 则不能返回第 n 个柱
            throw new IndexOutOfBoundsException(buildOutOfBoundsMessage(this, i));
        }
        return bars.get(innerIndex);
    }

    @Override
    public int getBarCount() {
        if (seriesEndIndex < 0) {
            return 0;
        }
        final int startIndex = Math.max(removedBarsCount, seriesBeginIndex);
        return seriesEndIndex - startIndex + 1;
    }

    @Override
    public List<Bar> getBarData() {
        return bars;
    }

    @Override
    public int getBeginIndex() {
        return seriesBeginIndex;
    }

    @Override
    public int getEndIndex() {
        return seriesEndIndex;
    }

    @Override
    public int getMaximumBarCount() {
        return maximumBarCount;
    }

    @Override
    public void setMaximumBarCount(int maximumBarCount) {
        if (constrained) {
            throw new IllegalStateException("Cannot set a maximum bar count on a constrained bar series 无法在受约束的条形系列上设置最大条数");
        }
        if (maximumBarCount <= 0) {
            throw new IllegalArgumentException("Maximum bar count must be strictly positive 最大柱数必须严格为正");
        }
        this.maximumBarCount = maximumBarCount;
        removeExceedingBars();
    }

    @Override
    public int getRemovedBarsCount() {
        return removedBarsCount;
    }

    /**
<<<<<<< HEAD
     * @param bar the <code>Bar</code> to be added
     *            @param bar 要添加的 <code>Bar</code>
     *
     * @apiNote to add bar data directly use #addBar(Duration, ZonedDateTime, Num, Num, Num, Num, Num)
     * * @apiNote 添加柱数据直接使用#addBar(Duration, ZonedDateTime, Num, Num, Num, Num, Num)
=======
     * @apiNote to add bar data direclty you can use
     *          {@link #addBar(Duration, ZonedDateTime, Num, Num, Num, Num, Num)}
     * @throws NullPointerException if {@code bar} is {@code null}
>>>>>>> 94c13f01
     */
    @Override
    public void addBar(Bar bar, boolean replace) {
        Objects.requireNonNull(bar, "bar must not be null");
        if (!checkBar(bar)) {
            throw new IllegalArgumentException(
<<<<<<< HEAD
                    String.format("Cannot add Bar with data type: %s to series with data 无法将数据类型为 %s 的 Bar 添加到包含数据的系列" + "type: %s",
                            bar.getClosePrice().getClass(), numOf(1).getClass()));
=======
                    String.format("Cannot add Bar with data type: %s to series with data" + "type: %s",
                            bar.getClosePrice().getClass(), one().getClass()));
>>>>>>> 94c13f01
        }
        if (!bars.isEmpty()) {
            if (replace) {
                bars.set(bars.size() - 1, bar);
                return;
            }
            final int lastBarIndex = bars.size() - 1;
            ZonedDateTime seriesEndTime = bars.get(lastBarIndex).getEndTime();
            if (!bar.getEndTime().isAfter(seriesEndTime)) {
                throw new IllegalArgumentException(
                        String.format("Cannot add a bar with end time 无法添加带有结束时间的条形图:%s that is <= to series end time （即 <= 到系列结束时间）： %s",
                                bar.getEndTime(), seriesEndTime));
            }
        }

        bars.add(bar);
        if (seriesBeginIndex == -1) {
<<<<<<< HEAD
            // Begin index set to 0 only if it wasn't initialized
            // 仅当未初始化时才将开始索引设置为 0
=======
            // The begin index is set to 0 if not already initialized:
>>>>>>> 94c13f01
            seriesBeginIndex = 0;
        }
        seriesEndIndex++;
        removeExceedingBars();
    }

    @Override
    public void addBar(Duration timePeriod, ZonedDateTime endTime) {
        this.addBar(new BaseBar(timePeriod, endTime, function()));
    }

    @Override
    public void addBar(ZonedDateTime endTime, Num openPrice, Num highPrice, Num lowPrice, Num closePrice, Num volume) {
        this.addBar(
                new BaseBar(Duration.ofDays(1), endTime, openPrice, highPrice, lowPrice, closePrice, volume, zero()));
    }

    @Override
    public void addBar(ZonedDateTime endTime, Num openPrice, Num highPrice, Num lowPrice, Num closePrice, Num volume,
            Num amount) {
        this.addBar(
                new BaseBar(Duration.ofDays(1), endTime, openPrice, highPrice, lowPrice, closePrice, volume, amount));
    }

    @Override
    public void addBar(Duration timePeriod, ZonedDateTime endTime, Num openPrice, Num highPrice, Num lowPrice,
            Num closePrice, Num volume) {
        this.addBar(new BaseBar(timePeriod, endTime, openPrice, highPrice, lowPrice, closePrice, volume, zero()));
    }

    @Override
    public void addBar(Duration timePeriod, ZonedDateTime endTime, Num openPrice, Num highPrice, Num lowPrice,
            Num closePrice, Num volume, Num amount) {
        this.addBar(new BaseBar(timePeriod, endTime, openPrice, highPrice, lowPrice, closePrice, volume, amount));
    }

    @Override
    public void addTrade(Number price, Number amount) {
        addTrade(numOf(price), numOf(amount));
    }

    @Override
    public void addTrade(String price, String amount) {
        addTrade(numOf(new BigDecimal(price)), numOf(new BigDecimal(amount)));
    }

    @Override
    public void addTrade(Num tradeVolume, Num tradePrice) {
        getLastBar().addTrade(tradeVolume, tradePrice);
    }

    @Override
    public void addPrice(Num price) {
        getLastBar().addPrice(price);
    }

    /**
<<<<<<< HEAD
     * Removes the N first bars which exceed the maximum bar count.
     * * 删除超过最大柱数的前 N 个柱。
=======
     * Removes the first N bars that exceed the {@link #maximumBarCount}.
>>>>>>> 94c13f01
     */
    private void removeExceedingBars() {
        int barCount = bars.size();
        if (barCount > maximumBarCount) {
            // Removing old bars
            // 删除旧条
            int nbBarsToRemove = barCount - maximumBarCount;
            if (nbBarsToRemove == 1) {
                bars.remove(0);
            } else {
                bars.subList(0, nbBarsToRemove).clear();
            }
            // Updating removed bars count
            // 更新移除的柱数
            removedBarsCount += nbBarsToRemove;
            seriesBeginIndex = Math.max(seriesBeginIndex, removedBarsCount);
        }
    }

}<|MERGE_RESOLUTION|>--- conflicted
+++ resolved
@@ -39,71 +39,10 @@
 
 /**
  * Base implementation of a {@link BarSeries}.
-<<<<<<< HEAD
- * * {@link BarSeries} 的基本实现。
- * </p>
-=======
->>>>>>> 94c13f01
  */
 public class BaseBarSeries implements BarSeries {
 
     private static final long serialVersionUID = -1878027009398790126L;
-<<<<<<< HEAD
-    /**
-     * Name for unnamed series
-     * * 未命名系列的名称
-     */
-    private static final String UNNAMED_SERIES_NAME = "unnamed_series";
-    /**
-     * Num type function
-     * * 数字类型函数
-     **/
-    protected final transient Function<Number, Num> numFunction;
-    /**
-     * The logger
-     * * 记录器
-     */
-    private final transient Logger log = LoggerFactory.getLogger(getClass());
-    /**
-     * Name of the series
-     * * 系列名称
-     */
-    private final String name;
-    /**
-     * List of bars
-     * * 酒吧列表
-     */
-    private final List<Bar> bars;
-    /**
-     * Begin index of the bar series
-     * * 柱系列的开始索引
-     */
-    private int seriesBeginIndex;
-    /**
-     * End index of the bar series
-     * * 条形系列的结束索引
-     */
-    private int seriesEndIndex;
-    /**
-     * Maximum number of bars for the bar series
-     * * 条形系列的最大条数
-     */
-    private int maximumBarCount = Integer.MAX_VALUE;
-    /**
-     * Number of removed bars
-     * * 删除的条数
-     */
-    private int removedBarsCount = 0;
-    /**
-     * True if the current series is constrained (i.e. its indexes cannot change), false otherwise
-     * * 如果当前序列受到约束（即其索引不能更改）则为真，否则为假
-     */
-    private boolean constrained;
-
-    /**
-     * Constructor of an unnamed series.
-     * * 一个未命名系列的构造函数。
-=======
 
     /** The logger. */
     private final transient Logger log = LoggerFactory.getLogger(getClass());
@@ -135,7 +74,6 @@
     /**
      * True if the current bar series is constrained (i.e. its indexes cannot
      * change), false otherwise.
->>>>>>> 94c13f01
      */
     private final boolean constrained;
 
@@ -147,29 +85,16 @@
     /**
      * Constructor.
      *
-<<<<<<< HEAD
-     * @param name the name of the series
-     *             系列名称
-=======
      * @param name the name of the bar series
->>>>>>> 94c13f01
      */
     public BaseBarSeries(String name) {
         this(name, new ArrayList<>());
     }
 
     /**
-<<<<<<< HEAD
-     * Constructor of an unnamed series.
-     * 未命名系列的构造函数。
-     *
-     * @param bars the list of bars of the series
-     *             该系列的酒吧列表
-=======
      * Constructor with {@link #name} = {@link #UNNAMED_SERIES_NAME}.
      *
      * @param bars the list of bars of the bar series
->>>>>>> 94c13f01
      */
     public BaseBarSeries(List<Bar> bars) {
         this(UNNAMED_SERIES_NAME, bars);
@@ -178,16 +103,8 @@
     /**
      * Constructor.
      *
-<<<<<<< HEAD
-     * @param name the name of the series
-     *             系列名称
-     *
-     * @param bars the list of bars of the series
-     *             该系列的酒吧列表
-=======
      * @param name the name of the bar series
      * @param bars the list of bars of the bar series
->>>>>>> 94c13f01
      */
     public BaseBarSeries(String name, List<Bar> bars) {
         this(name, bars, 0, bars.size() - 1, false);
@@ -196,16 +113,9 @@
     /**
      * Constructor.
      *
-<<<<<<< HEAD
-     * @param name        the name of the series
-     *                    系列名称
-     * @param numFunction a {@link Function} to convert a {@link Number} to a  {@link Num Num implementation}
-     *                    * @param numFunction a {@link Function} 将 {@link Number} 转换为 {@link Num Num implementation}
-=======
      * @param name the name of the bar series
      * @param num  any instance of Num to determine its Num function; with this, we
      *             can convert a {@link Number} to a {@link Num Num implementation}
->>>>>>> 94c13f01
      */
     public BaseBarSeries(String name, Num num) {
         this(name, new ArrayList<>(), num);
@@ -214,18 +124,10 @@
     /**
      * Constructor.
      *
-<<<<<<< HEAD
-     * @param name the name of the series
-     *             系列名称
-     *
-     * @param bars the list of bars of the series
-     *             该系列的酒吧列表
-=======
      * @param name the name of the bar series
      * @param bars the list of bars of the bar series
      * @param num  any instance of Num to determine its Num function; with this, we
      *             can convert a {@link Number} to a {@link Num Num implementation}
->>>>>>> 94c13f01
      */
     public BaseBarSeries(String name, List<Bar> bars, Num num) {
         this(name, bars, 0, bars.size() - 1, false, num);
@@ -237,17 +139,8 @@
      * Creates a BaseBarSeries with default {@link DecimalNum} as type for the data and all operations on it
      * * 创建一个 BaseBarSeries，默认 {@link DecimalNum} 作为数据类型和所有操作
      *
-<<<<<<< HEAD
-     * @param name             the name of the series
-     *                         系列名称
-     *
-     * @param bars             the list of bars of the series
-     *                         该系列的酒吧列表
-     *
-=======
      * @param name             the name of the bar series
      * @param bars             the list of bars of the bar series
->>>>>>> 94c13f01
      * @param seriesBeginIndex the begin index (inclusive) of the bar series
      *                         条形系列的开始索引（包括）
      *
@@ -264,36 +157,17 @@
     /**
      * Constructor.
      *
-<<<<<<< HEAD
-     * @param name             the name of the series
-     *                         系列名称
-     *
-     * @param bars             the list of bars of the series
-     *                         该系列的酒吧列表
-     *
-=======
      * @param name             the name of the bar series
      * @param bars             the list of bars of the bar series
->>>>>>> 94c13f01
      * @param seriesBeginIndex the begin index (inclusive) of the bar series
      *                         条形系列的开始索引（包括）
      *
      * @param seriesEndIndex   the end index (inclusive) of the bar series
-<<<<<<< HEAD
-     *                         bar系列的结束索引（包括）
-     *
-     * @param constrained      true to constrain the bar series (i.e. indexes cannot  change), false otherwise
-     *                         true 约束条形系列（即索引不能改变），否则为 false
-     *
-     * @param numFunction      a {@link Function} to convert a {@link Number} to a   {@link Num Num implementation}
-     *                         * @param numFunction a {@link Function} 将 {@link Number} 转换为 {@link Num Num implementation}
-=======
      * @param constrained      true to constrain the bar series (i.e. indexes cannot
      *                         change), false otherwise
      * @param num              any instance of Num to determine its Num function;
      *                         with this, we can convert a {@link Number} to a
      *                         {@link Num Num implementation}
->>>>>>> 94c13f01
      */
     BaseBarSeries(String name, List<Bar> bars, int seriesBeginIndex, int seriesEndIndex, boolean constrained, Num num) {
         this.name = name;
@@ -309,23 +183,13 @@
             return;
         }
         // Bar list not empty: take Function of first bar
-<<<<<<< HEAD
-        // 柱列表非空：取第一个柱的函数
-        this.numFunction = bars.get(0).getClosePrice().function();
-=======
         this.num = bars.get(0).getClosePrice();
->>>>>>> 94c13f01
         // Bar list not empty: checking num types
         // 条形列表不为空：检查 num 类型
         if (!checkBars(bars)) {
             throw new IllegalArgumentException(String.format(
-<<<<<<< HEAD
-                    "Num implementation of bars num执行吧: %s" + " does not match to Num implementation of bar series 与 bar 系列的 Num 实现不匹配: %s",
-                    bars.get(0).getClosePrice().getClass(), numFunction));
-=======
                     "Num implementation of bars: %s" + " does not match to Num implementation of bar series: %s",
                     bars.get(0).getClosePrice().getClass(), num.function()));
->>>>>>> 94c13f01
         }
         // Bar list not empty: checking indexes
         // 柱状列表不为空：检查索引
@@ -341,12 +205,7 @@
     }
 
     /**
-<<<<<<< HEAD
-     * Cuts a list of bars into a new list of bars that is a subset of it
-     * * 将一个条形列表剪切成一个新的条形列表，它是它的一个子集
-=======
      * Cuts a list of bars into a new list of bars that is a subset of it.
->>>>>>> 94c13f01
      *
      * @param bars       the list of {@link Bar bars}
      *                   {@link 酒吧列表}
@@ -379,42 +238,6 @@
                 series.removedBarsCount, index);
     }
 
-<<<<<<< HEAD
-    /**
-     * Returns a new BaseBarSeries that is a subset of this BaseBarSeries. The new
-      series holds a copy of all {@link Bar bars} between <tt>startIndex</tt>
-      (inclusive) and <tt>endIndex</tt> (exclusive) of this BaseBarSeries. The
-      indices of this BaseBarSeries and the new subset BaseBarSeries can be
-      different. I. e. index 0 of the new BaseBarSeries will be index
-      <tt>startIndex</tt> of this BaseBarSeries. If <tt>startIndex</tt> <
-      this.seriesBeginIndex the new BaseBarSeries will start with the first
-      available Bar of this BaseBarSeries. If <tt>endIndex</tt> >
-      this.seriesEndIndex+1 the new BaseBarSeries will end at the last available
-      Bar of this BaseBarSeries
-     * 返回一个新的 BaseBarSeries，它是此 BaseBarSeries 的子集。 新的
-     series 拥有 <tt>startIndex</tt> 之间所有 {@link Bar bar} 的副本
-     此 BaseBarSeries 的（含）和 <tt>endIndex</tt>（不含）。 这
-     此 BaseBarSeries 和新子集 BaseBarSeries 的索引可以是
-     不同的。 IE。 新 BaseBarSeries 的索引 0 将是索引
-     此 BaseBarSeries 的 <tt>startIndex</tt>。 如果 <tt>startIndex</tt> <
-     this.seriesBeginIndex 新的 BaseBarSeries 将从第一个开始
-     此 BaseBarSeries 的可用 Bar。 如果 <tt>endIndex</tt> >
-     this.seriesEndIndex+1 新的 BaseBarSeries 将在最后一个可用时结束
-     这个 BaseBarSeries 的酒吧
-     *
-     * @param startIndex the startIndex (inclusive)
-     *                   startIndex（含）
-     *
-     * @param endIndex   the endIndex (exclusive)
-     *                   endIndex（不包括）
-     *
-     * @return a new BarSeries with Bars from startIndex to endIndex-1
-     * 从 startIndex 到 endIndex-1 的新 BarSeries
-     * @throws IllegalArgumentException if endIndex <= startIndex or startIndex < 0
-     * * @throws IllegalArgumentException 如果 endIndex <= startIndex 或 startIndex < 0
-     */
-=======
->>>>>>> 94c13f01
     @Override
     public BaseBarSeries getSubSeries(int startIndex, int endIndex) {
         if (startIndex < 0) {
@@ -458,13 +281,8 @@
     }
 
     /**
-<<<<<<< HEAD
-     * Checks if the {@link Num} implementation of a {@link Bar} fits to the NumFunction used by bar series.
-     * * 检查 {@link Bar} 的 {@link Num} 实现是否适合 bar 系列使用的 NumFunction。
-=======
      * Checks if the {@link Num} implementation of a {@link Bar} fits to the
      * NumFunction used by this bar series.
->>>>>>> 94c13f01
      *
      * @param bar a Bar object.
      *            一个 Bar 对象。
@@ -480,15 +298,9 @@
             return true; // bar has not been initialized with data (uses deprecated constructor) // bar 尚未使用数据初始化（使用不推荐使用的构造函数）
 
         }
-<<<<<<< HEAD
-        // all other constructors initialize at least the close price, check if Num implementation fits to numFunction
-        // 所有其他构造函数至少初始化收盘价，检查 Num 实现是否适合 numFunction
-        Class<? extends Num> f = numOf(1).getClass();
-=======
         // all other constructors initialize at least the close price, check if Num
         // implementation fits to numFunction
         Class<? extends Num> f = one().getClass();
->>>>>>> 94c13f01
         return f == bar.getClosePrice().getClass() || bar.getClosePrice().equals(NaN);
     }
 
@@ -506,15 +318,10 @@
                 // 如果 i < 0，则无法返回第 i 个柱
                 throw new IndexOutOfBoundsException(buildOutOfBoundsMessage(this, i));
             }
-<<<<<<< HEAD
-            log.trace("Bar series  酒吧系列`{}` ({} bars): bar {} already removed 已删除, use {}-th instead -th 而不是", name, bars.size(), i,
-                    removedBarsCount);
-=======
             if (log.isTraceEnabled()) {
                 log.trace("Bar series `{}` ({} bars): bar {} already removed, use {}-th instead", name, bars.size(), i,
                         removedBarsCount);
             }
->>>>>>> 94c13f01
             if (bars.isEmpty()) {
                 throw new IndexOutOfBoundsException(buildOutOfBoundsMessage(this, removedBarsCount));
             }
@@ -574,30 +381,17 @@
     }
 
     /**
-<<<<<<< HEAD
-     * @param bar the <code>Bar</code> to be added
-     *            @param bar 要添加的 <code>Bar</code>
-     *
-     * @apiNote to add bar data directly use #addBar(Duration, ZonedDateTime, Num, Num, Num, Num, Num)
-     * * @apiNote 添加柱数据直接使用#addBar(Duration, ZonedDateTime, Num, Num, Num, Num, Num)
-=======
      * @apiNote to add bar data direclty you can use
      *          {@link #addBar(Duration, ZonedDateTime, Num, Num, Num, Num, Num)}
      * @throws NullPointerException if {@code bar} is {@code null}
->>>>>>> 94c13f01
      */
     @Override
     public void addBar(Bar bar, boolean replace) {
         Objects.requireNonNull(bar, "bar must not be null");
         if (!checkBar(bar)) {
             throw new IllegalArgumentException(
-<<<<<<< HEAD
-                    String.format("Cannot add Bar with data type: %s to series with data 无法将数据类型为 %s 的 Bar 添加到包含数据的系列" + "type: %s",
-                            bar.getClosePrice().getClass(), numOf(1).getClass()));
-=======
                     String.format("Cannot add Bar with data type: %s to series with data" + "type: %s",
                             bar.getClosePrice().getClass(), one().getClass()));
->>>>>>> 94c13f01
         }
         if (!bars.isEmpty()) {
             if (replace) {
@@ -615,12 +409,7 @@
 
         bars.add(bar);
         if (seriesBeginIndex == -1) {
-<<<<<<< HEAD
-            // Begin index set to 0 only if it wasn't initialized
-            // 仅当未初始化时才将开始索引设置为 0
-=======
             // The begin index is set to 0 if not already initialized:
->>>>>>> 94c13f01
             seriesBeginIndex = 0;
         }
         seriesEndIndex++;
@@ -678,12 +467,7 @@
     }
 
     /**
-<<<<<<< HEAD
-     * Removes the N first bars which exceed the maximum bar count.
-     * * 删除超过最大柱数的前 N 个柱。
-=======
      * Removes the first N bars that exceed the {@link #maximumBarCount}.
->>>>>>> 94c13f01
      */
     private void removeExceedingBars() {
         int barCount = bars.size();
