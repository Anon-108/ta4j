/**
 * The MIT License (MIT)
 *
 * Copyright (c) 2014-2017 Marc de Verdelhan, 2017-2019 Ta4j Organization & respective
 * authors (see AUTHORS)
 *
 * Permission is hereby granted, free of charge, to any person obtaining a copy of
 * this software and associated documentation files (the "Software"), to deal in
 * the Software without restriction, including without limitation the rights to
 * use, copy, modify, merge, publish, distribute, sublicense, and/or sell copies of
 * the Software, and to permit persons to whom the Software is furnished to do so,
 * subject to the following conditions:
 *
 * The above copyright notice and this permission notice shall be included in all
 * copies or substantial portions of the Software.
 *
 * THE SOFTWARE IS PROVIDED "AS IS", WITHOUT WARRANTY OF ANY KIND, EXPRESS OR
 * IMPLIED, INCLUDING BUT NOT LIMITED TO THE WARRANTIES OF MERCHANTABILITY, FITNESS
 * FOR A PARTICULAR PURPOSE AND NONINFRINGEMENT. IN NO EVENT SHALL THE AUTHORS OR
 * COPYRIGHT HOLDERS BE LIABLE FOR ANY CLAIM, DAMAGES OR OTHER LIABILITY, WHETHER
 * IN AN ACTION OF CONTRACT, TORT OR OTHERWISE, ARISING FROM, OUT OF OR IN
 * CONNECTION WITH THE SOFTWARE OR THE USE OR OTHER DEALINGS IN THE SOFTWARE.
 */
package org.ta4j.core;

import org.slf4j.Logger;
import org.slf4j.LoggerFactory;
import org.ta4j.core.num.Num;
import org.ta4j.core.num.PrecisionNum;

import java.math.BigDecimal;
import java.time.Duration;
import java.time.ZonedDateTime;
import java.util.ArrayList;
import java.util.List;
import java.util.Objects;
import java.util.function.Function;

import static org.ta4j.core.num.NaN.NaN;

/**
 * Base implementation of a {@link BarSeries}.
 * </p>
 */
public class BaseBarSeries implements BarSeries {

    private static final long serialVersionUID = -1878027009398790126L;
    /**
     * Name for unnamed series
     */
    private static final String UNNAMED_SERIES_NAME = "unamed_series";
    /**
     * Num type function
     **/
    protected final Function<Number, Num> numFunction;
    /**
     * The logger
     */
    private final Logger log = LoggerFactory.getLogger(getClass());
    /**
     * Name of the series
     */
    private final String name;
    /**
     * List of bars
     */
    private final List<Bar> bars;
    /**
     * Begin index of the bar series
     */
    private int seriesBeginIndex;
    /**
     * End index of the bar series
     */
    private int seriesEndIndex;
    /**
     * Maximum number of bars for the bar series
     */
    private int maximumBarCount = Integer.MAX_VALUE;
    /**
     * Number of removed bars
     */
    private int removedBarsCount = 0;
    /**
     * True if the current series is constrained (i.e. its indexes cannot change),
     * false otherwise
     */
    private boolean constrained;

    /**
     * Constructor of an unnamed series.
     */
    public BaseBarSeries() {
        this(UNNAMED_SERIES_NAME);
    }

    /**
     * Constructor.
     *
     * @param name the name of the series
     */
    public BaseBarSeries(String name) {
        this(name, new ArrayList<>());
    }

    /**
     * Constructor of an unnamed series.
     *
     * @param bars the list of bars of the series
     */
    public BaseBarSeries(List<Bar> bars) {
        this(UNNAMED_SERIES_NAME, bars);
    }

    /**
     * Constructor.
     *
     * @param name the name of the series
     * @param bars the list of bars of the series
     */
    public BaseBarSeries(String name, List<Bar> bars) {
        this(name, bars, 0, bars.size() - 1, false);
    }

    /**
     * Constructor.
     *
     * @param name the name of the series
     */
    public BaseBarSeries(String name, Function<Number, Num> numFunction) {
        this(name, new ArrayList<>(), numFunction);
    }

    /**
     * Constructor.
     *
     * @param name the name of the series
     * @param bars the list of bars of the series
     */
    public BaseBarSeries(String name, List<Bar> bars, Function<Number, Num> numFunction) {
        this(name, bars, 0, bars.size() - 1, false, numFunction);
    }

    /**
     * Constructor.
     * <p/>
<<<<<<< HEAD
     * Creates a BaseTimeSeries with default {@link PrecisionNum} as type for the
=======
     * Creates a BaseBarSeries with default {@link PrecisionNum} as type for the
>>>>>>> 28fa8824
     * data and all operations on it
     *
     * @param name             the name of the series
     * @param bars             the list of bars of the series
<<<<<<< HEAD
     * @param seriesBeginIndex the begin index (inclusive) of the time series
     * @param seriesEndIndex   the end index (inclusive) of the time series
     * @param constrained      true to constrain the time series (i.e. indexes
     *                         cannot change), false otherwise
=======
     * @param seriesBeginIndex the begin index (inclusive) of the bar series
     * @param seriesEndIndex   the end index (inclusive) of the bar series
     * @param constrained      true to constrain the bar series (i.e. indexes cannot
     *                         change), false otherwise
>>>>>>> 28fa8824
     */
    private BaseBarSeries(String name, List<Bar> bars, int seriesBeginIndex, int seriesEndIndex, boolean constrained) {
        this(name, bars, seriesBeginIndex, seriesEndIndex, constrained, PrecisionNum::valueOf);
    }

    /**
     * Constructor.
     *
     * @param name             the name of the series
     * @param bars             the list of bars of the series
<<<<<<< HEAD
     * @param seriesBeginIndex the begin index (inclusive) of the time series
     * @param seriesEndIndex   the end index (inclusive) of the time series
     * @param constrained      true to constrain the time series (i.e. indexes
     *                         cannot change), false otherwise
=======
     * @param seriesBeginIndex the begin index (inclusive) of the bar series
     * @param seriesEndIndex   the end index (inclusive) of the bar series
     * @param constrained      true to constrain the bar series (i.e. indexes cannot
     *                         change), false otherwise
>>>>>>> 28fa8824
     * @param numFunction      a {@link Function} to convert a {@link Number} to a
     *                         {@link Num Num implementation}
     */
    BaseBarSeries(String name, List<Bar> bars, int seriesBeginIndex, int seriesEndIndex, boolean constrained,
            Function<Number, Num> numFunction) {
        this.name = name;

        this.bars = bars;
        if (bars.isEmpty()) {
            // Bar list empty
            this.seriesBeginIndex = -1;
            this.seriesEndIndex = -1;
            this.constrained = false;
            this.numFunction = numFunction;
            return;
        }
        // Bar list not empty: take Function of first bar
        this.numFunction = bars.get(0).getClosePrice().function();
        // Bar list not empty: checking num types
        if (!checkBars(bars)) {
            throw new IllegalArgumentException(String.format(
<<<<<<< HEAD
                    "Num implementation of bars: %s" + " does not match to Num implementation of time series: %s",
=======
                    "Num implementation of bars: %s" + " does not match to Num implementation of bar series: %s",
>>>>>>> 28fa8824
                    bars.get(0).getClosePrice().getClass(), numFunction));
        }
        // Bar list not empty: checking indexes
        if (seriesEndIndex < seriesBeginIndex - 1) {
            throw new IllegalArgumentException("End index must be >= to begin index - 1");
        }
        if (seriesEndIndex >= bars.size()) {
            throw new IllegalArgumentException("End index must be < to the bar list size");
        }
        this.seriesBeginIndex = seriesBeginIndex;
        this.seriesEndIndex = seriesEndIndex;
        this.constrained = constrained;
    }

    /**
     * Cuts a list of bars into a new list of bars that is a subset of it
     *
     * @param bars       the list of {@link Bar bars}
     * @param startIndex start index of the subset
     * @param endIndex   end index of the subset
     * @return a new list of bars with tick from startIndex (inclusive) to endIndex
<<<<<<< HEAD
     * (exclusive)
=======
     *         (exclusive)
>>>>>>> 28fa8824
     */
    private static List<Bar> cut(List<Bar> bars, final int startIndex, final int endIndex) {
        return new ArrayList<>(bars.subList(startIndex, endIndex));
    }

    /**
     * @param series a bar series
     * @param index  an out of bounds bar index
     * @return a message for an OutOfBoundsException
     */
    private static String buildOutOfBoundsMessage(BaseBarSeries series, int index) {
        return String.format("Size of series: %s bars, %s bars removed, index = %s", series.bars.size(),
                series.removedBarsCount, index);
    }

    /**
<<<<<<< HEAD
     * Returns a new BaseTimeSeries that is a subset of this BaseTimeSeries. The new
     * series holds a copy of all {@link Bar bars} between <tt>startIndex</tt>
     * (inclusive) and <tt>endIndex</tt> (exclusive) of this TimeSeries. The indices
     * of this TimeSeries and the new subset TimeSeries can be different. I. e.
     * index 0 of the new TimeSeries will be index <tt>startIndex</tt> of this
     * TimeSeries. If <tt>startIndex</tt> < this.seriesBeginIndex the new TimeSeries
     * will start with the first available Bar of this TimeSeries. If
     * <tt>endIndex</tt> > this.seriesEndIndex+1 the new TimeSeries will end at the
     * last available Bar of this TimeSeries
     *
     * @param startIndex the startIndex
     * @param endIndex   the endIndex (exclusive)
     * @return a new BaseTimeSeries with Bars from <tt>startIndex</tt> to
     * <tt>endIndex</tt>-1
=======
     * Returns a new BaseBarSeries that is a subset of this BaseBarSeries. The new
     * series holds a copy of all {@link Bar bars} between <tt>startIndex</tt>
     * (inclusive) and <tt>endIndex</tt> (exclusive) of this BaseBarSeries. The
     * indices of this BaseBarSeries and the new subset BaseBarSeries can be
     * different. I. e. index 0 of the new BaseBarSeries will be index
     * <tt>startIndex</tt> of this BaseBarSeries. If <tt>startIndex</tt> <
     * this.seriesBeginIndex the new BaseBarSeries will start with the first
     * available Bar of this BaseBarSeries. If <tt>endIndex</tt> >
     * this.seriesEndIndex+1 the new BaseBarSeries will end at the last available
     * Bar of this BaseBarSeries
     *
     * @param startIndex the startIndex
     * @param endIndex   the endIndex (exclusive)
     * @return a new BaseBarSeries with Bars from <tt>startIndex</tt> to
     *         <tt>endIndex</tt>-1
>>>>>>> 28fa8824
     * @throws IllegalArgumentException if <tt>endIndex</tt> < <tt>startIndex</tt>
     */
    @Override
    public BaseBarSeries getSubSeries(int startIndex, int endIndex) {
        if (startIndex > endIndex) {
            throw new IllegalArgumentException(
                    String.format("the endIndex: %s must be bigger than startIndex: %s", endIndex, startIndex));
        }
        if (!bars.isEmpty()) {
            int start = Math.max(startIndex - getRemovedBarsCount(), this.getBeginIndex());
            int end = Math.min(endIndex - getRemovedBarsCount(), this.getEndIndex() + 1);
            return new BaseBarSeries(getName(), cut(bars, start, end), numFunction);
        }
        return new BaseBarSeries(name, numFunction);

    }

    @Override
    public Num numOf(Number number) {
        return this.numFunction.apply(number);
    }

    @Override
    public Function<Number, Num> function() {
        return numFunction;
    }

    /**
     * Checks if all {@link Bar bars} of a list fits to the {@link Num NumFunction}
<<<<<<< HEAD
     * used by this time series.
=======
     * used by this bar series.
>>>>>>> 28fa8824
     *
     * @param bars a List of Bar objects.
     * @return false if a Num implementation of at least one Bar does not fit.
     */
    private boolean checkBars(List<Bar> bars) {
        for (Bar bar : bars) {
            if (!checkBar(bar)) {
                return false;
            }
        }
        return true;
    }

    /**
     * Checks if the {@link Num} implementation of a {@link Bar} fits to the
<<<<<<< HEAD
     * NumFunction used by time series.
=======
     * NumFunction used by bar series.
>>>>>>> 28fa8824
     *
     * @param bar a Bar object.
     * @return false if another Num implementation is used than by this bar series.
     * @see Num
     * @see Bar
     * @see #addBar(Duration, ZonedDateTime)
     */
    private boolean checkBar(Bar bar) {
        if (bar.getClosePrice() == null) {
            return true; // bar has not been initialized with data (uses deprecated constructor)
        }
        // all other constructors initialize at least the close price, check if Num
        // implementation fits to numFunction
        Class<? extends Num> f = numOf(1).getClass();
        return f == bar.getClosePrice().getClass() || bar.getClosePrice().equals(NaN);
    }

    @Override
    public String getName() {
        return name;
    }

    @Override
    public Bar getBar(int i) {
        int innerIndex = i - removedBarsCount;
        if (innerIndex < 0) {
            if (i < 0) {
                // Cannot return the i-th bar if i < 0
                throw new IndexOutOfBoundsException(buildOutOfBoundsMessage(this, i));
            }
<<<<<<< HEAD
            log.trace("Time series `{}` ({} bars): bar {} already removed, use {}-th instead", name, bars.size(), i,
=======
            log.trace("Bar series `{}` ({} bars): bar {} already removed, use {}-th instead", name, bars.size(), i,
>>>>>>> 28fa8824
                    removedBarsCount);
            if (bars.isEmpty()) {
                throw new IndexOutOfBoundsException(buildOutOfBoundsMessage(this, removedBarsCount));
            }
            innerIndex = 0;
        } else if (innerIndex >= bars.size()) {
            // Cannot return the n-th bar if n >= bars.size()
            throw new IndexOutOfBoundsException(buildOutOfBoundsMessage(this, i));
        }
        return bars.get(innerIndex);
    }

    @Override
    public int getBarCount() {
        if (seriesEndIndex < 0) {
            return 0;
        }
        final int startIndex = Math.max(removedBarsCount, seriesBeginIndex);
        return seriesEndIndex - startIndex + 1;
    }

    @Override
    public List<Bar> getBarData() {
        return bars;
    }

    @Override
    public int getBeginIndex() {
        return seriesBeginIndex;
    }

    @Override
    public int getEndIndex() {
        return seriesEndIndex;
    }

    @Override
    public int getMaximumBarCount() {
        return maximumBarCount;
    }

    @Override
    public void setMaximumBarCount(int maximumBarCount) {
        if (constrained) {
            throw new IllegalStateException("Cannot set a maximum bar count on a constrained bar series");
        }
        if (maximumBarCount <= 0) {
            throw new IllegalArgumentException("Maximum bar count must be strictly positive");
        }
        this.maximumBarCount = maximumBarCount;
        removeExceedingBars();
    }

    @Override
    public int getRemovedBarsCount() {
        return removedBarsCount;
    }

    /**
     * @param bar the <code>Bar</code> to be added
     * @apiNote to add bar data directly use #addBar(Duration, ZonedDateTime, Num,
<<<<<<< HEAD
     * Num, Num, Num, Num)
=======
     *          Num, Num, Num, Num)
>>>>>>> 28fa8824
     */
    @Override
    public void addBar(Bar bar, boolean replace) {
        Objects.requireNonNull(bar);
        if (!checkBar(bar)) {
            throw new IllegalArgumentException(
                    String.format("Cannot add Bar with data type: %s to series with data" + "type: %s",
                            bar.getClosePrice().getClass(), numOf(1).getClass()));
        }
        if (!bars.isEmpty()) {
            if (replace) {
                bars.set(bars.size() - 1, bar);
                return;
            }
            final int lastBarIndex = bars.size() - 1;
            ZonedDateTime seriesEndTime = bars.get(lastBarIndex).getEndTime();
            if (!bar.getEndTime().isAfter(seriesEndTime)) {
                throw new IllegalArgumentException(
                        String.format("Cannot add a bar with end time:%s that is <= to series end time: %s",
                                bar.getEndTime(), seriesEndTime));
            }
        }

        bars.add(bar);
        if (seriesBeginIndex == -1) {
            // Begin index set to 0 only if it wasn't initialized
            seriesBeginIndex = 0;
        }
        seriesEndIndex++;
        removeExceedingBars();
    }

    @Override
    public void addBar(Duration timePeriod, ZonedDateTime endTime) {
        this.addBar(new BaseBar(timePeriod, endTime, function()));
    }

    @Override
    public void addBar(ZonedDateTime endTime, Num openPrice, Num highPrice, Num lowPrice, Num closePrice, Num volume) {
        this.addBar(
                new BaseBar(Duration.ofDays(1), endTime, openPrice, highPrice, lowPrice, closePrice, volume, numOf(0)));
    }

    @Override
    public void addBar(ZonedDateTime endTime, Num openPrice, Num highPrice, Num lowPrice, Num closePrice, Num volume,
            Num amount) {
        this.addBar(
                new BaseBar(Duration.ofDays(1), endTime, openPrice, highPrice, lowPrice, closePrice, volume, amount));
    }

    @Override
    public void addBar(Duration timePeriod, ZonedDateTime endTime, Num openPrice, Num highPrice, Num lowPrice,
            Num closePrice, Num volume) {
        this.addBar(new BaseBar(timePeriod, endTime, openPrice, highPrice, lowPrice, closePrice, volume, numOf(0)));
    }

    @Override
    public void addBar(Duration timePeriod, ZonedDateTime endTime, Num openPrice, Num highPrice, Num lowPrice,
            Num closePrice, Num volume, Num amount) {
        this.addBar(new BaseBar(timePeriod, endTime, openPrice, highPrice, lowPrice, closePrice, volume, amount));
    }

    @Override
    public void addTrade(Number price, Number amount) {
        addTrade(numOf(price), numOf(amount));
    }

    @Override
    public void addTrade(String price, String amount) {
        addTrade(numOf(new BigDecimal(price)), numOf(new BigDecimal(amount)));
    }

    @Override
    public void addTrade(Num tradeVolume, Num tradePrice) {
        getLastBar().addTrade(tradeVolume, tradePrice);
    }

    @Override
    public void addPrice(Num price) {
        getLastBar().addPrice(price);
    }

    /**
     * Removes the N first bars which exceed the maximum bar count.
     */
    private void removeExceedingBars() {
        int barCount = bars.size();
        if (barCount > maximumBarCount) {
            // Removing old bars
            int nbBarsToRemove = barCount - maximumBarCount;
            for (int i = 0; i < nbBarsToRemove; i++) {
                bars.remove(0);
            }
            // Updating removed bars count
            removedBarsCount += nbBarsToRemove;
        }
    }

}<|MERGE_RESOLUTION|>--- conflicted
+++ resolved
@@ -144,26 +144,15 @@
     /**
      * Constructor.
      * <p/>
-<<<<<<< HEAD
-     * Creates a BaseTimeSeries with default {@link PrecisionNum} as type for the
-=======
      * Creates a BaseBarSeries with default {@link PrecisionNum} as type for the
->>>>>>> 28fa8824
      * data and all operations on it
      *
      * @param name             the name of the series
      * @param bars             the list of bars of the series
-<<<<<<< HEAD
-     * @param seriesBeginIndex the begin index (inclusive) of the time series
-     * @param seriesEndIndex   the end index (inclusive) of the time series
-     * @param constrained      true to constrain the time series (i.e. indexes
-     *                         cannot change), false otherwise
-=======
      * @param seriesBeginIndex the begin index (inclusive) of the bar series
      * @param seriesEndIndex   the end index (inclusive) of the bar series
      * @param constrained      true to constrain the bar series (i.e. indexes cannot
      *                         change), false otherwise
->>>>>>> 28fa8824
      */
     private BaseBarSeries(String name, List<Bar> bars, int seriesBeginIndex, int seriesEndIndex, boolean constrained) {
         this(name, bars, seriesBeginIndex, seriesEndIndex, constrained, PrecisionNum::valueOf);
@@ -174,17 +163,10 @@
      *
      * @param name             the name of the series
      * @param bars             the list of bars of the series
-<<<<<<< HEAD
-     * @param seriesBeginIndex the begin index (inclusive) of the time series
-     * @param seriesEndIndex   the end index (inclusive) of the time series
-     * @param constrained      true to constrain the time series (i.e. indexes
-     *                         cannot change), false otherwise
-=======
      * @param seriesBeginIndex the begin index (inclusive) of the bar series
      * @param seriesEndIndex   the end index (inclusive) of the bar series
      * @param constrained      true to constrain the bar series (i.e. indexes cannot
      *                         change), false otherwise
->>>>>>> 28fa8824
      * @param numFunction      a {@link Function} to convert a {@link Number} to a
      *                         {@link Num Num implementation}
      */
@@ -206,11 +188,7 @@
         // Bar list not empty: checking num types
         if (!checkBars(bars)) {
             throw new IllegalArgumentException(String.format(
-<<<<<<< HEAD
-                    "Num implementation of bars: %s" + " does not match to Num implementation of time series: %s",
-=======
                     "Num implementation of bars: %s" + " does not match to Num implementation of bar series: %s",
->>>>>>> 28fa8824
                     bars.get(0).getClosePrice().getClass(), numFunction));
         }
         // Bar list not empty: checking indexes
@@ -232,11 +210,7 @@
      * @param startIndex start index of the subset
      * @param endIndex   end index of the subset
      * @return a new list of bars with tick from startIndex (inclusive) to endIndex
-<<<<<<< HEAD
-     * (exclusive)
-=======
      *         (exclusive)
->>>>>>> 28fa8824
      */
     private static List<Bar> cut(List<Bar> bars, final int startIndex, final int endIndex) {
         return new ArrayList<>(bars.subList(startIndex, endIndex));
@@ -253,22 +227,6 @@
     }
 
     /**
-<<<<<<< HEAD
-     * Returns a new BaseTimeSeries that is a subset of this BaseTimeSeries. The new
-     * series holds a copy of all {@link Bar bars} between <tt>startIndex</tt>
-     * (inclusive) and <tt>endIndex</tt> (exclusive) of this TimeSeries. The indices
-     * of this TimeSeries and the new subset TimeSeries can be different. I. e.
-     * index 0 of the new TimeSeries will be index <tt>startIndex</tt> of this
-     * TimeSeries. If <tt>startIndex</tt> < this.seriesBeginIndex the new TimeSeries
-     * will start with the first available Bar of this TimeSeries. If
-     * <tt>endIndex</tt> > this.seriesEndIndex+1 the new TimeSeries will end at the
-     * last available Bar of this TimeSeries
-     *
-     * @param startIndex the startIndex
-     * @param endIndex   the endIndex (exclusive)
-     * @return a new BaseTimeSeries with Bars from <tt>startIndex</tt> to
-     * <tt>endIndex</tt>-1
-=======
      * Returns a new BaseBarSeries that is a subset of this BaseBarSeries. The new
      * series holds a copy of all {@link Bar bars} between <tt>startIndex</tt>
      * (inclusive) and <tt>endIndex</tt> (exclusive) of this BaseBarSeries. The
@@ -284,7 +242,6 @@
      * @param endIndex   the endIndex (exclusive)
      * @return a new BaseBarSeries with Bars from <tt>startIndex</tt> to
      *         <tt>endIndex</tt>-1
->>>>>>> 28fa8824
      * @throws IllegalArgumentException if <tt>endIndex</tt> < <tt>startIndex</tt>
      */
     @Override
@@ -314,11 +271,7 @@
 
     /**
      * Checks if all {@link Bar bars} of a list fits to the {@link Num NumFunction}
-<<<<<<< HEAD
-     * used by this time series.
-=======
      * used by this bar series.
->>>>>>> 28fa8824
      *
      * @param bars a List of Bar objects.
      * @return false if a Num implementation of at least one Bar does not fit.
@@ -334,11 +287,7 @@
 
     /**
      * Checks if the {@link Num} implementation of a {@link Bar} fits to the
-<<<<<<< HEAD
-     * NumFunction used by time series.
-=======
      * NumFunction used by bar series.
->>>>>>> 28fa8824
      *
      * @param bar a Bar object.
      * @return false if another Num implementation is used than by this bar series.
@@ -369,11 +318,7 @@
                 // Cannot return the i-th bar if i < 0
                 throw new IndexOutOfBoundsException(buildOutOfBoundsMessage(this, i));
             }
-<<<<<<< HEAD
-            log.trace("Time series `{}` ({} bars): bar {} already removed, use {}-th instead", name, bars.size(), i,
-=======
             log.trace("Bar series `{}` ({} bars): bar {} already removed, use {}-th instead", name, bars.size(), i,
->>>>>>> 28fa8824
                     removedBarsCount);
             if (bars.isEmpty()) {
                 throw new IndexOutOfBoundsException(buildOutOfBoundsMessage(this, removedBarsCount));
@@ -435,11 +380,7 @@
     /**
      * @param bar the <code>Bar</code> to be added
      * @apiNote to add bar data directly use #addBar(Duration, ZonedDateTime, Num,
-<<<<<<< HEAD
-     * Num, Num, Num, Num)
-=======
      *          Num, Num, Num, Num)
->>>>>>> 28fa8824
      */
     @Override
     public void addBar(Bar bar, boolean replace) {
