/**
 * The MIT License (MIT)
 *
 * Copyright (c) 2017-2023 Ta4j Organization & respective
 * authors (see AUTHORS)
 *
 * Permission is hereby granted, free of charge, to any person obtaining a copy of
 * this software and associated documentation files (the "Software"), to deal in
 * the Software without restriction, including without limitation the rights to
 * use, copy, modify, merge, publish, distribute, sublicense, and/or sell copies of
 * the Software, and to permit persons to whom the Software is furnished to do so,
 * subject to the following conditions:
 *
 * The above copyright notice and this permission notice shall be included in all
 * copies or substantial portions of the Software.
 *
 * THE SOFTWARE IS PROVIDED "AS IS", WITHOUT WARRANTY OF ANY KIND, EXPRESS OR
 * IMPLIED, INCLUDING BUT NOT LIMITED TO THE WARRANTIES OF MERCHANTABILITY, FITNESS
 * FOR A PARTICULAR PURPOSE AND NONINFRINGEMENT. IN NO EVENT SHALL THE AUTHORS OR
 * COPYRIGHT HOLDERS BE LIABLE FOR ANY CLAIM, DAMAGES OR OTHER LIABILITY, WHETHER
 * IN AN ACTION OF CONTRACT, TORT OR OTHERWISE, ARISING FROM, OUT OF OR IN
 * CONNECTION WITH THE SOFTWARE OR THE USE OR OTHER DEALINGS IN THE SOFTWARE.
 */
package org.ta4j.core.indicators;

import org.ta4j.core.Indicator;
import org.ta4j.core.indicators.helpers.GainIndicator;
import org.ta4j.core.indicators.helpers.LossIndicator;
import org.ta4j.core.num.Num;

/**
 * Relative strength index indicator.
 * 相对强弱指数指标。
 *
 * <p>
 * Computed using original Welles Wilder formula.
 * 使用原始 Welles Wilder 公式计算。
 *
 *
 * 相对强弱指标（Relative Strength Index，RSI）是一种广泛使用的技术指标，用于衡量价格变动的速度和幅度，并据此提供超买和超卖信号。
 *
 * RSI指标的计算基于一段时间内价格的平均收盘涨跌幅度。通常情况下，RSI的计算过程可以分为以下几个步骤：
 *
 * 1. 计算每个交易日的价格变动幅度，即当日收盘价与前一个交易日收盘价之间的差值。
 * 2. 将正的价格变动幅度（涨幅）与负的价格变动幅度（跌幅）分别求平均，通常采用指数加权移动平均线（EMA）。
 * 3. 计算相对强弱指数（RSI）：将涨幅的平均值除以跌幅的平均值，并将结果转化为百分比形式。
 *
 * RSI指标的数值通常在0到100之间波动。一般来说，当RSI超过70时，表示市场处于超买状态，可能会出现价格下跌的信号；当RSI低于30时，表示市场处于超卖状态，可能会出现价格上涨的信号。
 *
 * 交易者通常使用RSI指标来确认价格趋势的可靠性、识别超买和超卖区域，并制定买卖信号。例如，当RSI从超买区域跌入超卖区域时，可能暗示价格即将反转，为买入信号；相反，当RSI从超卖区域上升至超买区域时，可能暗示价格即将下跌，为卖出信号。
 *
 * 总的来说，RSI指标是一种用于衡量价格变动速度和幅度，并提供超买和超卖信号的常用技术指标，但仍建议将其与其他技术指标和价格模式结合使用，以增强交易决策的准确性。
 *
 */
public class RSIIndicator extends CachedIndicator<Num> {

    private final MMAIndicator averageGainIndicator;
    private final MMAIndicator averageLossIndicator;

    /**
     * Constructor.
     * 
     * @param indicator the {@link Indicator}
     * @param barCount  the time frame
     */
    public RSIIndicator(Indicator<Num> indicator, int barCount) {
        super(indicator);
        this.averageGainIndicator = new MMAIndicator(new GainIndicator(indicator), barCount);
        this.averageLossIndicator = new MMAIndicator(new LossIndicator(indicator), barCount);
    }

    @Override
    protected Num calculate(int index) {
        // compute relative strength
        // 计算相对强度
        Num averageGain = averageGainIndicator.getValue(index);
        Num averageLoss = averageLossIndicator.getValue(index);
        if (averageLoss.isZero()) {
            return averageGain.isZero() ? zero() : hundred();
        }
        Num relativeStrength = averageGain.dividedBy(averageLoss);
        // compute relative strength index
<<<<<<< HEAD
        // 计算相对强度指数
        return numOf(100).minus(numOf(100).dividedBy(numOf(1).plus(relativeStrength)));
=======
        return hundred().minus(hundred().dividedBy(one().plus(relativeStrength)));
    }

    @Override
    public int getUnstableBars() {
        return 0;
>>>>>>> 94c13f01
    }
}<|MERGE_RESOLUTION|>--- conflicted
+++ resolved
@@ -59,7 +59,7 @@
 
     /**
      * Constructor.
-     * 
+     *
      * @param indicator the {@link Indicator}
      * @param barCount  the time frame
      */
@@ -80,16 +80,11 @@
         }
         Num relativeStrength = averageGain.dividedBy(averageLoss);
         // compute relative strength index
-<<<<<<< HEAD
-        // 计算相对强度指数
-        return numOf(100).minus(numOf(100).dividedBy(numOf(1).plus(relativeStrength)));
-=======
         return hundred().minus(hundred().dividedBy(one().plus(relativeStrength)));
     }
 
     @Override
     public int getUnstableBars() {
         return 0;
->>>>>>> 94c13f01
     }
 }