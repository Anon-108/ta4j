/**
 * The MIT License (MIT)
 *
 * Copyright (c) 2017-2023 Ta4j Organization & respective
 * authors (see AUTHORS)
 *
 * Permission is hereby granted, free of charge, to any person obtaining a copy of
 * this software and associated documentation files (the "Software"), to deal in
 * the Software without restriction, including without limitation the rights to
 * use, copy, modify, merge, publish, distribute, sublicense, and/or sell copies of
 * the Software, and to permit persons to whom the Software is furnished to do so,
 * subject to the following conditions:
 *
 * The above copyright notice and this permission notice shall be included in all
 * copies or substantial portions of the Software.
 *
 * THE SOFTWARE IS PROVIDED "AS IS", WITHOUT WARRANTY OF ANY KIND, EXPRESS OR
 * IMPLIED, INCLUDING BUT NOT LIMITED TO THE WARRANTIES OF MERCHANTABILITY, FITNESS
 * FOR A PARTICULAR PURPOSE AND NONINFRINGEMENT. IN NO EVENT SHALL THE AUTHORS OR
 * COPYRIGHT HOLDERS BE LIABLE FOR ANY CLAIM, DAMAGES OR OTHER LIABILITY, WHETHER
 * IN AN ACTION OF CONTRACT, TORT OR OTHERWISE, ARISING FROM, OUT OF OR IN
 * CONNECTION WITH THE SOFTWARE OR THE USE OR OTHER DEALINGS IN THE SOFTWARE.
 */
package org.ta4j.core.indicators.candles;

import org.ta4j.core.Bar;
import org.ta4j.core.BarSeries;
import org.ta4j.core.indicators.CachedIndicator;
import org.ta4j.core.num.Num;

/**
 * Lower shadow height indicator.
 * 下阴影高度指示器。
 *
<<<<<<< HEAD
 * Provides the (absolute) difference between the low price and the lowest price of the candle body. I.e.: low price - min(open price, close price)
 * 提供蜡烛体的最低价和最低价之间的（绝对）差值。即：低价 - 最小（开盘价，收盘价）
 *
 *
 * Lower shadow height indicator（下影线高度指标）是一种用于分析蜡烛图的技术指标，主要用于评估市场买卖力量的强弱和市场情绪的变化。下影线是蜡烛图中实体下方的线段，表示了市场在某一时间段内的最低价和收盘价之间的距离。
 *
 * ### 计算方法
 * 下影线的高度通常是以实体的最低点和下影线的最低点之间的距离来衡量的。计算方法如下：
 * 1. 找到蜡烛图实体的最低价（低点）。
 * 2. 找到下影线的最低点（通常是实体下方的最低点）。
 * 3. 计算这两点之间的距离，即为下影线的高度。
 *
 * ### 意义
 * 下影线的高度可以提供关于市场的买卖压力以及买卖力量的平衡情况的信息：
 * - **较长的下影线**：表示市场在最低价附近遇到了买盘支撑，买方力量较强，可能预示着价格的反弹或趋势的转变。
 * - **较短的下影线**：表示市场在最低价附近买卖力量较为均衡，市场情绪可能比较稳定。
 *
 * ### 应用
 * 1. **趋势确认**：在上升趋势中，较长的下影线可能预示着买方力量仍然较强，有助于确认趋势的延续。
 * 2. **反转信号**：在下降趋势中，较长的下影线可能预示着卖方力量减弱，市场情绪可能转为买方，是一种潜在的反转信号。
 * 3. **支撑位分析**：下影线的高度也可以帮助确定支撑位的强度，较长的下影线可能意味着该价格水平有较多的买盘支撑。
 *
 * ### 注意事项
 * - 下影线高度指标通常结合其他技术指标和图表模式一起使用，以提高分析的准确性。
 * - 单独使用下影线高度指标可能会产生假信号，因此需要谨慎对待，并结合其他技术分析方法进行确认。
 *
 * ### 示例
 * 假设某个交易日的蜡烛图有较长的下影线，表明市场在最低价附近遇到了买盘支撑，这可能会导致价格的反弹。如果该交易日的下影线高度显著超过了前几个交易日的下影线高度，这可能表明买方力量在增强，进一步支持了价格反弹的可能性。
 *
 * ### 总结
 * 下影线高度指标是一种用于分析蜡烛图的技术指标，通过衡量下影线的高度来评估市场的买卖力量和市场情绪的变化。较长的下影线可能预示着市场的反弹或趋势的转变，但需要谨慎对待，并结合其他技术指标和图表模式进行分析和确认。
=======
 * <p>
 * Provides the (absolute) difference between the low price and the lowest price
 * of the candle body. I.e.: low price - min(open price, close price)
>>>>>>> 94c13f01
 *
 * @see <a href=
 *      "http://stockcharts.com/school/doku.php?id=chart_school:chart_analysis:introduction_to_candlesticks#formation">
 *      http://stockcharts.com/school/doku.php?id=chart_school:chart_analysis:introduction_to_candlesticks#formation</a>
 */
public class LowerShadowIndicator extends CachedIndicator<Num> {

    /**
     * Constructor.
     *
     * @param series the bar series
     */
    public LowerShadowIndicator(BarSeries series) {
        super(series);
    }

    @Override
    protected Num calculate(int index) {
        Bar t = getBarSeries().getBar(index);
        final Num openPrice = t.getOpenPrice();
        final Num closePrice = t.getClosePrice();
        if (closePrice.isGreaterThan(openPrice)) {
            // Bullish
            //看涨
            return openPrice.minus(t.getLowPrice());
        } else {
            // Bearish
            //看跌
            return closePrice.minus(t.getLowPrice());
        }
    }

    @Override
    public int getUnstableBars() {
        return 0;
    }
}<|MERGE_RESOLUTION|>--- conflicted
+++ resolved
@@ -32,7 +32,6 @@
  * Lower shadow height indicator.
  * 下阴影高度指示器。
  *
-<<<<<<< HEAD
  * Provides the (absolute) difference between the low price and the lowest price of the candle body. I.e.: low price - min(open price, close price)
  * 提供蜡烛体的最低价和最低价之间的（绝对）差值。即：低价 - 最小（开盘价，收盘价）
  *
@@ -59,16 +58,14 @@
  * - 下影线高度指标通常结合其他技术指标和图表模式一起使用，以提高分析的准确性。
  * - 单独使用下影线高度指标可能会产生假信号，因此需要谨慎对待，并结合其他技术分析方法进行确认。
  *
+ * <p>
+ * Provides the (absolute) difference between the low price and the lowest price
+ * of the candle body. I.e.: low price - min(open price, close price)
  * ### 示例
  * 假设某个交易日的蜡烛图有较长的下影线，表明市场在最低价附近遇到了买盘支撑，这可能会导致价格的反弹。如果该交易日的下影线高度显著超过了前几个交易日的下影线高度，这可能表明买方力量在增强，进一步支持了价格反弹的可能性。
  *
  * ### 总结
  * 下影线高度指标是一种用于分析蜡烛图的技术指标，通过衡量下影线的高度来评估市场的买卖力量和市场情绪的变化。较长的下影线可能预示着市场的反弹或趋势的转变，但需要谨慎对待，并结合其他技术指标和图表模式进行分析和确认。
-=======
- * <p>
- * Provides the (absolute) difference between the low price and the lowest price
- * of the candle body. I.e.: low price - min(open price, close price)
->>>>>>> 94c13f01
  *
  * @see <a href=
  *      "http://stockcharts.com/school/doku.php?id=chart_school:chart_analysis:introduction_to_candlesticks#formation">
