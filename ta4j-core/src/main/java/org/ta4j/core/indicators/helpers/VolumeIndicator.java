--- conflicted
+++ resolved
@@ -29,7 +29,6 @@
 
 /**
  * Volume indicator.
-<<<<<<< HEAD
  * 体积 /卷 /容量指示器。
  *
  * 成交量指标是一种用于衡量金融市场中交易活动水平的指标。它衡量了在特定时间段内进行的交易量或资产的交易数量。成交量通常在柱状图中显示，它的变化可以提供有关市场参与程度和资金流动性的重要信息。
@@ -45,12 +44,10 @@
  * 4. **配合其他指标**：成交量经常与其他技术指标一起使用，例如移动平均线、MACD等，以提供更全面的市场分析和交易信号。
  *
  * 总的来说，成交量指标是技术分析中的重要工具，它提供了对市场活动水平和资金流动性的重要洞察，有助于交易者更好地理解市场趋势和做出交易决策。
-=======
- * 
+ *
  * <p>
  * Returns the sum of the total traded volumes from the bar series within the
  * bar count.
->>>>>>> 94c13f01
  */
 public class VolumeIndicator extends CachedIndicator<Num> {
 
@@ -58,7 +55,7 @@
 
     /**
      * Constructor with {@code barCount} = 1.
-     * 
+     *
      * @param series the bar series
      */
     public VolumeIndicator(BarSeries series) {
@@ -67,7 +64,7 @@
 
     /**
      * Constructor.
-     * 
+     *
      * @param series   the bar series
      * @param barCount the time frame
      */
