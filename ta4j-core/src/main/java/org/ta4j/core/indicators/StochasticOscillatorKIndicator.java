--- conflicted
+++ resolved
@@ -34,7 +34,6 @@
 
 /**
  * Stochastic oscillator K.
-<<<<<<< HEAD
  * 随机震荡指标 K。
  *
  * Receives barSeries and barCount and calculates the
@@ -61,8 +60,6 @@
 
  总的来说，随机振荡器K指标是一种用于衡量价格相对位置和识别价格超买和超卖情况的常用技术指标，可以帮助交易者更好地理解市场的价格动态并制定相应的交易策略。
 
-=======
->>>>>>> 94c13f01
  */
 public class StochasticOscillatorKIndicator extends CachedIndicator<Num> {
 
@@ -73,13 +70,13 @@
 
     /**
      * Constructor with:
-     * 
+     *
      * <ul>
      * <li>{@code indicator} = {@link ClosePriceIndicator}
      * <li>{@code highPriceIndicator} = {@link HighPriceIndicator}
      * <li>{@code lowPriceIndicator} = {@link LowPriceIndicator}
      * </ul>
-     * 
+     *
      * @param barSeries the bar series
      * @param barCount  the time frame
      */
@@ -90,7 +87,7 @@
 
     /**
      * Constructor.
-     * 
+     *
      * @param indicator          the {@link Indicator}
      * @param barCount           the time frame
      * @param highPriceIndicator the {@link HighPriceIndicator}
