/**
 * The MIT License (MIT)
 *
 * Copyright (c) 2017-2023 Ta4j Organization & respective
 * authors (see AUTHORS)
 *
 * Permission is hereby granted, free of charge, to any person obtaining a copy of
 * this software and associated documentation files (the "Software"), to deal in
 * the Software without restriction, including without limitation the rights to
 * use, copy, modify, merge, publish, distribute, sublicense, and/or sell copies of
 * the Software, and to permit persons to whom the Software is furnished to do so,
 * subject to the following conditions:
 *
 * The above copyright notice and this permission notice shall be included in all
 * copies or substantial portions of the Software.
 *
 * THE SOFTWARE IS PROVIDED "AS IS", WITHOUT WARRANTY OF ANY KIND, EXPRESS OR
 * IMPLIED, INCLUDING BUT NOT LIMITED TO THE WARRANTIES OF MERCHANTABILITY, FITNESS
 * FOR A PARTICULAR PURPOSE AND NONINFRINGEMENT. IN NO EVENT SHALL THE AUTHORS OR
 * COPYRIGHT HOLDERS BE LIABLE FOR ANY CLAIM, DAMAGES OR OTHER LIABILITY, WHETHER
 * IN AN ACTION OF CONTRACT, TORT OR OTHERWISE, ARISING FROM, OUT OF OR IN
 * CONNECTION WITH THE SOFTWARE OR THE USE OR OTHER DEALINGS IN THE SOFTWARE.
 */
package org.ta4j.core.indicators.helpers;

import org.ta4j.core.Bar;
import org.ta4j.core.BarSeries;
import org.ta4j.core.indicators.CachedIndicator;
import org.ta4j.core.num.Num;

/**
 * Typical price indicator.
<<<<<<< HEAD
 * 典型的价格指标。
 *
 * 典型价格指标（Typical Price Indicator）是一种用于衡量金融资产价格的指标，它通常用于技术分析中。典型价格指标是由典型价格计算得出的，典型价格是指在一定时间内资产的价格的加权平均值，它包括当日的最高价、最低价和收盘价。
 *
 * 典型价格指标的计算公式如下：
 *
 *  TP = (H + L + C) / 3
 *
 * 其中：
 * - \( TP \) 是典型价格（Typical Price）。
 * - \( H \) 是当日的最高价（High）。
 * - \( L \) 是当日的最低价（Low）。
 * - \( C \) 是当日的收盘价（Close）。
 *
 * 典型价格指标可以提供对资产价格的中心趋势的估计，因为它综合了当日价格的三个重要价位。它通常用于与其他技术指标一起使用，例如移动平均线、MACD等，以提供更全面的市场分析和交易信号。
 *
 * 典型价格指标在技术分析中具有广泛的应用，特别是在短期交易和日内交易中，可以帮助交易者更好地理解市场的价格动态和趋势方向。
 *
=======
 * 
 * <p>
 * Returns the typcial price of a bar using the following formula:
 * 
 * <pre>
 * TypicalPrice = (highPrice + lowPrice + closePrice) / 3
 * </pre>
>>>>>>> 94c13f01
 */
public class TypicalPriceIndicator extends CachedIndicator<Num> {

    /**
     * Constructor.
     * 
     * @param series the bar series
     */
    public TypicalPriceIndicator(BarSeries series) {
        super(series);
    }

    @Override
    protected Num calculate(int index) {
        final Bar bar = getBarSeries().getBar(index);
        final Num highPrice = bar.getHighPrice();
        final Num lowPrice = bar.getLowPrice();
        final Num closePrice = bar.getClosePrice();
        return highPrice.plus(lowPrice).plus(closePrice).dividedBy(numOf(3));
    }

    /** @return {@code 0} */
    @Override
    public int getUnstableBars() {
        return 0;
    }
}<|MERGE_RESOLUTION|>--- conflicted
+++ resolved
@@ -30,7 +30,6 @@
 
 /**
  * Typical price indicator.
-<<<<<<< HEAD
  * 典型的价格指标。
  *
  * 典型价格指标（Typical Price Indicator）是一种用于衡量金融资产价格的指标，它通常用于技术分析中。典型价格指标是由典型价格计算得出的，典型价格是指在一定时间内资产的价格的加权平均值，它包括当日的最高价、最低价和收盘价。
@@ -49,21 +48,19 @@
  *
  * 典型价格指标在技术分析中具有广泛的应用，特别是在短期交易和日内交易中，可以帮助交易者更好地理解市场的价格动态和趋势方向。
  *
-=======
- * 
+ *
  * <p>
  * Returns the typcial price of a bar using the following formula:
- * 
+ *
  * <pre>
  * TypicalPrice = (highPrice + lowPrice + closePrice) / 3
  * </pre>
->>>>>>> 94c13f01
  */
 public class TypicalPriceIndicator extends CachedIndicator<Num> {
 
     /**
      * Constructor.
-     * 
+     *
      * @param series the bar series
      */
     public TypicalPriceIndicator(BarSeries series) {
