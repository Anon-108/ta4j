/**
 * The MIT License (MIT)
 *
 * Copyright (c) 2017-2023 Ta4j Organization & respective
 * authors (see AUTHORS)
 *
 * Permission is hereby granted, free of charge, to any person obtaining a copy of
 * this software and associated documentation files (the "Software"), to deal in
 * the Software without restriction, including without limitation the rights to
 * use, copy, modify, merge, publish, distribute, sublicense, and/or sell copies of
 * the Software, and to permit persons to whom the Software is furnished to do so,
 * subject to the following conditions:
 *
 * The above copyright notice and this permission notice shall be included in all
 * copies or substantial portions of the Software.
 *
 * THE SOFTWARE IS PROVIDED "AS IS", WITHOUT WARRANTY OF ANY KIND, EXPRESS OR
 * IMPLIED, INCLUDING BUT NOT LIMITED TO THE WARRANTIES OF MERCHANTABILITY, FITNESS
 * FOR A PARTICULAR PURPOSE AND NONINFRINGEMENT. IN NO EVENT SHALL THE AUTHORS OR
 * COPYRIGHT HOLDERS BE LIABLE FOR ANY CLAIM, DAMAGES OR OTHER LIABILITY, WHETHER
 * IN AN ACTION OF CONTRACT, TORT OR OTHERWISE, ARISING FROM, OUT OF OR IN
 * CONNECTION WITH THE SOFTWARE OR THE USE OR OTHER DEALINGS IN THE SOFTWARE.
 */
package org.ta4j.core.indicators;

import org.ta4j.core.BarSeries;
import org.ta4j.core.indicators.helpers.VolumeIndicator;

/**
<<<<<<< HEAD
 * Percentage Volume Oscillator (PVO): ((12-day EMA of Volume - 26-day EMA of Volume)/26-day EMA of Volume) x 100
 * * 成交量振荡器百分比 (PVO): ((12 天成交量均线 - 26 天成交量均线)/26 天成交量均线) x 100
 *
 * 百分比成交量振荡器（Percentage Volume Oscillator，PVO）是一种技术指标，用于衡量成交量的趋势和波动。它通过计算两个不同期间的成交量指数加权移动平均线（EMA）之间的百分比差异来确定成交量的变化情况。
 *
 * PVO的计算公式如下所示：
 *
 * ((12-day EMA of Volume - 26-day EMA of Volume)/26-day EMA of Volume) x 100
 * ((12 天成交量均线 - 26 天成交量均线)/26 天成交量均线) x 100
 *
 * 其中：
 * - "12日成交量EMA" 表示12个交易周期的成交量指数加权移动平均线。
 * - "26日成交量EMA" 表示26个交易周期的成交量指数加权移动平均线。
 *
 * 计算PVO时，首先计算出12日和26日的成交量指数加权移动平均线，然后计算它们之间的差异，并将其除以26日的成交量指数加权移动平均线，最后乘以100得到百分比差异。
 *
 * PVO指标的数值通常波动在零线上下，正值表示较短期成交量高于较长期成交量，可能暗示着成交量的增加；负值表示较短期成交量低于较长期成交量，可能暗示着成交量的减少。
 *
 * 交易者通常使用PVO来识别成交量的趋势变化和制定买卖信号。例如，当PVO线上穿零线时，可能暗示着成交量的增加，为买入信号；相反，当PVO线下穿零线时，可能暗示着成交量的减少，为卖出信号。
 *
 * 总的来说，PVO是一种用于衡量成交量趋势和波动的技术指标，可以帮助交易者更好地理解市场的成交量动态，但仍建议将其与其他技术指标和价格模式结合使用，以增强交易决策的准确性。
=======
 * Percentage Volume Oscillator (PVO) indicator.
 * 
 * <pre>
 * ((12-day EMA of Volume - 26-day EMA of Volume) / 26-day EMA of Volume) x 100
 * </pre>
>>>>>>> 94c13f01
 *
 * @see <a href=
 *      "https://school.stockcharts.com/doku.php?id=technical_indicators:percentage_volume_oscillator_pvo">
 *      https://school.stockcharts.com/doku.php?id=technical_indicators:percentage_volume_oscillator_pvo
 *      </a>
 */
public class PVOIndicator extends PPOIndicator {

    /**
<<<<<<< HEAD
     * @param series the bar series {@link BarSeries}. Will use PPO default  constructor with shortBarCount "12" and longBarCount "26".
     *               酒吧系列{@link BarSeries}。 将使用带有 shortBarCount "12" 和 longBarCount "26" 的 PPO 默认构造函数。
=======
     * Constructor with:
     * 
     * <ul>
     * <li>{@code shortBarCount} = 12
     * <li>{@code longBarCount} = 26
     * </ul>
     * 
     * @param series the bar series {@link BarSeries}
>>>>>>> 94c13f01
     */
    public PVOIndicator(BarSeries series) {
        super(new VolumeIndicator(series));
    }

    /**
     * Constructor with:
     * 
     * <ul>
     * <li>{@code shortBarCount} = 12
     * <li>{@code longBarCount} = 26
     * </ul>
     * 
     * @param series         the bar series {@link BarSeries}.
<<<<<<< HEAD
     *                       酒吧系列{@link BarSeries}。
     * @param volumeBarCount Volume Indicator bar count. Will use PPO default   constructor with shortBarCount "12" and longBarCount  "26".
     *                       音量指示条计数。 将使用带有 shortBarCount "12" 和 longBarCount "26" 的 PPO 默认构造函数。
=======
     * @param volumeBarCount the bar count for the {@link VolumeIndicator}
>>>>>>> 94c13f01
     */
    public PVOIndicator(BarSeries series, int volumeBarCount) {
        super(new VolumeIndicator(series, volumeBarCount));
    }

    /**
     * @param series        the bar series {@link BarSeries}.
     *                      酒吧系列{@link BarSeries}。
     *
     * @param shortBarCount PPO short time frame.
     *                      PPO 短时间(範圍)框架。
     *
     * @param longBarCount  PPO long time frame.
     *                      PPO 长時間(範圍)框架。
     */
    public PVOIndicator(BarSeries series, int shortBarCount, int longBarCount) {
        super(new VolumeIndicator(series), shortBarCount, longBarCount);
    }

    /**
     * @param series         the bar series {@link BarSeries}.
     *                       酒吧系列{@link BarSeries}。
     *
     * @param volumeBarCount Volume Indicator bar count.
     *                       |音量指示条计数。
     *
     * @param shortBarCount  PPO short time frame.
     *                       PPO 短时间(範圍)框架。
     * @param longBarCount   PPO long time frame.
     *                       PPO 長時間範圍
     */
    public PVOIndicator(BarSeries series, int volumeBarCount, int shortBarCount, int longBarCount) {
        super(new VolumeIndicator(series, volumeBarCount), shortBarCount, longBarCount);
    }

}<|MERGE_RESOLUTION|>--- conflicted
+++ resolved
@@ -27,7 +27,6 @@
 import org.ta4j.core.indicators.helpers.VolumeIndicator;
 
 /**
-<<<<<<< HEAD
  * Percentage Volume Oscillator (PVO): ((12-day EMA of Volume - 26-day EMA of Volume)/26-day EMA of Volume) x 100
  * * 成交量振荡器百分比 (PVO): ((12 天成交量均线 - 26 天成交量均线)/26 天成交量均线) x 100
  *
@@ -49,13 +48,11 @@
  * 交易者通常使用PVO来识别成交量的趋势变化和制定买卖信号。例如，当PVO线上穿零线时，可能暗示着成交量的增加，为买入信号；相反，当PVO线下穿零线时，可能暗示着成交量的减少，为卖出信号。
  *
  * 总的来说，PVO是一种用于衡量成交量趋势和波动的技术指标，可以帮助交易者更好地理解市场的成交量动态，但仍建议将其与其他技术指标和价格模式结合使用，以增强交易决策的准确性。
-=======
  * Percentage Volume Oscillator (PVO) indicator.
- * 
+ *
  * <pre>
  * ((12-day EMA of Volume - 26-day EMA of Volume) / 26-day EMA of Volume) x 100
  * </pre>
->>>>>>> 94c13f01
  *
  * @see <a href=
  *      "https://school.stockcharts.com/doku.php?id=technical_indicators:percentage_volume_oscillator_pvo">
@@ -65,19 +62,14 @@
 public class PVOIndicator extends PPOIndicator {
 
     /**
-<<<<<<< HEAD
-     * @param series the bar series {@link BarSeries}. Will use PPO default  constructor with shortBarCount "12" and longBarCount "26".
-     *               酒吧系列{@link BarSeries}。 将使用带有 shortBarCount "12" 和 longBarCount "26" 的 PPO 默认构造函数。
-=======
      * Constructor with:
-     * 
+     *
      * <ul>
      * <li>{@code shortBarCount} = 12
      * <li>{@code longBarCount} = 26
      * </ul>
-     * 
+     *
      * @param series the bar series {@link BarSeries}
->>>>>>> 94c13f01
      */
     public PVOIndicator(BarSeries series) {
         super(new VolumeIndicator(series));
@@ -85,20 +77,14 @@
 
     /**
      * Constructor with:
-     * 
+     *
      * <ul>
      * <li>{@code shortBarCount} = 12
      * <li>{@code longBarCount} = 26
      * </ul>
-     * 
+     *
      * @param series         the bar series {@link BarSeries}.
-<<<<<<< HEAD
-     *                       酒吧系列{@link BarSeries}。
-     * @param volumeBarCount Volume Indicator bar count. Will use PPO default   constructor with shortBarCount "12" and longBarCount  "26".
-     *                       音量指示条计数。 将使用带有 shortBarCount "12" 和 longBarCount "26" 的 PPO 默认构造函数。
-=======
      * @param volumeBarCount the bar count for the {@link VolumeIndicator}
->>>>>>> 94c13f01
      */
     public PVOIndicator(BarSeries series, int volumeBarCount) {
         super(new VolumeIndicator(series, volumeBarCount));
