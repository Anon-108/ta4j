--- conflicted
+++ resolved
@@ -27,7 +27,7 @@
 import org.ta4j.core.num.Num;
 
 /**
-<<<<<<< HEAD
+ * Linearly Weighted Moving Average (LWMA) indicator.
  * Linearly Weighted Moving Average (LWMA).
  * 线性加权移动平均线 (LWMA)。
  *
@@ -44,9 +44,6 @@
  * 交易者通常使用LWMA来识别价格的趋势方向和制定买卖信号。例如，当价格上穿LWMA时，可能暗示着上涨趋势的开始，为买入信号；相反，当价格下穿LWMA时，可能暗示着下跌趋势的开始，为卖出信号。
  *
  * 总的来说，LWMA是一种简单但有效的移动平均线指标，适用于快速市场和对价格变化更敏感的交易策略。然而，像所有技术指标一样，单独使用LWMA可能会导致误导，因此建议结合其他技术指标和价格模式进行综合分析。
-=======
- * Linearly Weighted Moving Average (LWMA) indicator.
->>>>>>> 94c13f01
  *
  * @see <a href=
  *      "https://www.investopedia.com/terms/l/linearlyweightedmovingaverage.asp">
@@ -60,7 +57,7 @@
 
     /**
      * Constructor.
-     * 
+     *
      * @param indicator the {@link Indicator}
      * @param barCount  the time frame
      */
