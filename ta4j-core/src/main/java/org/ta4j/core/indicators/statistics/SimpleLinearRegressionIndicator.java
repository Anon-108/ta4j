/**
 * The MIT License (MIT)
 *
 * Copyright (c) 2017-2023 Ta4j Organization & respective
 * authors (see AUTHORS)
 *
 * Permission is hereby granted, free of charge, to any person obtaining a copy of
 * this software and associated documentation files (the "Software"), to deal in
 * the Software without restriction, including without limitation the rights to
 * use, copy, modify, merge, publish, distribute, sublicense, and/or sell copies of
 * the Software, and to permit persons to whom the Software is furnished to do so,
 * subject to the following conditions:
 *
 * The above copyright notice and this permission notice shall be included in all
 * copies or substantial portions of the Software.
 *
 * THE SOFTWARE IS PROVIDED "AS IS", WITHOUT WARRANTY OF ANY KIND, EXPRESS OR
 * IMPLIED, INCLUDING BUT NOT LIMITED TO THE WARRANTIES OF MERCHANTABILITY, FITNESS
 * FOR A PARTICULAR PURPOSE AND NONINFRINGEMENT. IN NO EVENT SHALL THE AUTHORS OR
 * COPYRIGHT HOLDERS BE LIABLE FOR ANY CLAIM, DAMAGES OR OTHER LIABILITY, WHETHER
 * IN AN ACTION OF CONTRACT, TORT OR OTHERWISE, ARISING FROM, OUT OF OR IN
 * CONNECTION WITH THE SOFTWARE OR THE USE OR OTHER DEALINGS IN THE SOFTWARE.
 */
package org.ta4j.core.indicators.statistics;

import static org.ta4j.core.num.NaN.NaN;

import org.ta4j.core.Indicator;
import org.ta4j.core.indicators.CachedIndicator;
import org.ta4j.core.num.Num;

/**
 * Simple linear regression indicator.
 * 简单的线性回归指标。
 *
 * <p>
 * A moving (i.e. over the time frame) simple linear regression (least squares).
<<<<<<< HEAD
 * * 移动（即在时间范围内）简单线性回归（最小二乘）。
 * y = slope * x + intercept See also:
 * y = 斜率 * x + 截距 另见：
 * http://introcs.cs.princeton.edu/java/97data/LinearRegression.java.html
 *
 *
 * 简单线性回归指标是一种统计方法，用于分析两个变量之间的线性关系，并通过拟合一条直线来描述它们之间的关系。这种方法通常用于预测一个变量（称为因变量）如何随着另一个变量（称为自变量）的变化而变化。
 *
 * 简单线性回归模型的数学形式如下：
 *
 *   y =  beta_0 +  beta_1x + varepsilon
 *
 * 其中：
 * - \( y \) 是因变量的值。
 * - \( x \) 是自变量的值。
 * - \( \beta_0 \) 是截距（模型的纵轴截距）。
 * - \( \beta_1 \) 是斜率（自变量对因变量的影响）。
 * - \( \varepsilon \) 是误差项（未被模型解释的随机误差）。
 *
 * 简单线性回归模型的目标是找到最适合数据的直线，使得观测值与预测值之间的残差（观测值与直线之间的垂直距离）之和最小。这通常通过最小二乘法来实现，即最小化残差平方和。
 *
 * 简单线性回归模型可用于估计自变量和因变量之间的关系，预测因变量的值，并评估预测结果的准确性。在金融领域，简单线性回归模型常用于分析市场数据，例如分析股票收益与某个指数之间的关系，或者分析经济指标对股票市场的影响等。
 *
=======
 * 
 * <pre>
 * y = slope * x + intercept
 * </pre>
 * 
 * @see http://introcs.cs.princeton.edu/java/97data/LinearRegression.java.html
>>>>>>> 94c13f01
 */
public class SimpleLinearRegressionIndicator extends CachedIndicator<Num> {

    /**
<<<<<<< HEAD
     * The type for the outcome of the {@link SimpleLinearRegressionIndicator}
     * {@link SimpleLinearRegressionIndicator} 结果的类型
=======
     * The type for the outcome of the {@link SimpleLinearRegressionIndicator}.
>>>>>>> 94c13f01
     */
    public enum SimpleLinearRegressionType {
        Y, SLOPE, INTERCEPT
    }

    private final Indicator<Num> indicator;
    private final int barCount;
    private Num slope;
    private Num intercept;
    private final SimpleLinearRegressionType type;

    /**
     * Constructor for the y-values of the formula (y = slope * x + intercept).
     * * 公式 y 值的构造函数（y = 斜率 * x + 截距）。
     *
     * @param indicator the indicator for the x-values of the formula.
     *                  公式的 x 值的指标。
     * @param barCount  the time frame
     *                  时间范围
     */
    public SimpleLinearRegressionIndicator(Indicator<Num> indicator, int barCount) {
        this(indicator, barCount, SimpleLinearRegressionType.Y);
    }

    /**
     * Constructor.
     *
     * @param indicator the indicator for the x-values of the formula.
     *                  公式的 x 值的指标。
     * @param barCount  the time frame
     *                  时间范围
     * @param type      the type of the outcome value (y, slope, intercept)
     *                  结果值的类型（y、斜率、截距）
     */
    public SimpleLinearRegressionIndicator(Indicator<Num> indicator, int barCount, SimpleLinearRegressionType type) {
        super(indicator);
        this.indicator = indicator;
        this.barCount = barCount;
        this.type = type;
    }

    @Override
    protected Num calculate(int index) {
        final int startIndex = Math.max(0, index - barCount + 1);
        if (index - startIndex + 1 < 2) {
            // Not enough observations to compute a regression line
            // 没有足够的观测值来计算回归线
            return NaN;
        }
        calculateRegressionLine(startIndex, index);

        if (type == SimpleLinearRegressionType.SLOPE) {
            return slope;
        }

        if (type == SimpleLinearRegressionType.INTERCEPT) {
            return intercept;
        }

        return slope.multipliedBy(numOf(index)).plus(intercept);
    }

    @Override
    public int getUnstableBars() {
        return barCount;
    }

    /**
     * Calculates the regression line.
     * 计算回归线。
     *
     * @param startIndex the start index (inclusive) in the bar series
     *                   条形系列中的起始索引（包括）
     * @param endIndex   the end index (inclusive) in the bar series
     *                   条形系列中的结束索引（包括）
     */
    private void calculateRegressionLine(int startIndex, int endIndex) {
        Num zero = zero();
        // First pass: compute xBar and yBar
<<<<<<< HEAD
        // 第一遍：计算 xBar 和 yBar
        Num sumX = numOf(0);
        Num sumY = numOf(0);
=======
        Num sumX = zero;
        Num sumY = zero;
>>>>>>> 94c13f01
        for (int i = startIndex; i <= endIndex; i++) {
            sumX = sumX.plus(numOf(i));
            sumY = sumY.plus(indicator.getValue(i));
        }
        Num nbObservations = numOf(endIndex - startIndex + 1);
        Num xBar = sumX.dividedBy(nbObservations);
        Num yBar = sumY.dividedBy(nbObservations);

        // Second pass: compute slope and intercept
<<<<<<< HEAD
        // 第二遍：计算斜率和截距
        Num xxBar = numOf(0);
        Num xyBar = numOf(0);
=======
        Num xxBar = zero;
        Num xyBar = zero;
>>>>>>> 94c13f01
        for (int i = startIndex; i <= endIndex; i++) {
            Num dX = numOf(i).minus(xBar);
            Num dY = indicator.getValue(i).minus(yBar);
            xxBar = xxBar.plus(dX.multipliedBy(dX));
            xyBar = xyBar.plus(dX.multipliedBy(dY));
        }

        slope = xyBar.dividedBy(xxBar);
        intercept = yBar.minus(slope.multipliedBy(xBar));
    }
}<|MERGE_RESOLUTION|>--- conflicted
+++ resolved
@@ -35,7 +35,6 @@
  *
  * <p>
  * A moving (i.e. over the time frame) simple linear regression (least squares).
-<<<<<<< HEAD
  * * 移动（即在时间范围内）简单线性回归（最小二乘）。
  * y = slope * x + intercept See also:
  * y = 斜率 * x + 截距 另见：
@@ -59,24 +58,17 @@
  *
  * 简单线性回归模型可用于估计自变量和因变量之间的关系，预测因变量的值，并评估预测结果的准确性。在金融领域，简单线性回归模型常用于分析市场数据，例如分析股票收益与某个指数之间的关系，或者分析经济指标对股票市场的影响等。
  *
-=======
- * 
+ *
  * <pre>
  * y = slope * x + intercept
  * </pre>
- * 
+ *
  * @see http://introcs.cs.princeton.edu/java/97data/LinearRegression.java.html
->>>>>>> 94c13f01
  */
 public class SimpleLinearRegressionIndicator extends CachedIndicator<Num> {
 
     /**
-<<<<<<< HEAD
-     * The type for the outcome of the {@link SimpleLinearRegressionIndicator}
-     * {@link SimpleLinearRegressionIndicator} 结果的类型
-=======
      * The type for the outcome of the {@link SimpleLinearRegressionIndicator}.
->>>>>>> 94c13f01
      */
     public enum SimpleLinearRegressionType {
         Y, SLOPE, INTERCEPT
@@ -156,14 +148,8 @@
     private void calculateRegressionLine(int startIndex, int endIndex) {
         Num zero = zero();
         // First pass: compute xBar and yBar
-<<<<<<< HEAD
-        // 第一遍：计算 xBar 和 yBar
-        Num sumX = numOf(0);
-        Num sumY = numOf(0);
-=======
         Num sumX = zero;
         Num sumY = zero;
->>>>>>> 94c13f01
         for (int i = startIndex; i <= endIndex; i++) {
             sumX = sumX.plus(numOf(i));
             sumY = sumY.plus(indicator.getValue(i));
@@ -173,14 +159,8 @@
         Num yBar = sumY.dividedBy(nbObservations);
 
         // Second pass: compute slope and intercept
-<<<<<<< HEAD
-        // 第二遍：计算斜率和截距
-        Num xxBar = numOf(0);
-        Num xyBar = numOf(0);
-=======
         Num xxBar = zero;
         Num xyBar = zero;
->>>>>>> 94c13f01
         for (int i = startIndex; i <= endIndex; i++) {
             Num dX = numOf(i).minus(xBar);
             Num dY = indicator.getValue(i).minus(yBar);
