/**
 * The MIT License (MIT)
 *
 * Copyright (c) 2017-2023 Ta4j Organization & respective
 * authors (see AUTHORS)
 *
 * Permission is hereby granted, free of charge, to any person obtaining a copy of
 * this software and associated documentation files (the "Software"), to deal in
 * the Software without restriction, including without limitation the rights to
 * use, copy, modify, merge, publish, distribute, sublicense, and/or sell copies of
 * the Software, and to permit persons to whom the Software is furnished to do so,
 * subject to the following conditions:
 *
 * The above copyright notice and this permission notice shall be included in all
 * copies or substantial portions of the Software.
 *
 * THE SOFTWARE IS PROVIDED "AS IS", WITHOUT WARRANTY OF ANY KIND, EXPRESS OR
 * IMPLIED, INCLUDING BUT NOT LIMITED TO THE WARRANTIES OF MERCHANTABILITY, FITNESS
 * FOR A PARTICULAR PURPOSE AND NONINFRINGEMENT. IN NO EVENT SHALL THE AUTHORS OR
 * COPYRIGHT HOLDERS BE LIABLE FOR ANY CLAIM, DAMAGES OR OTHER LIABILITY, WHETHER
 * IN AN ACTION OF CONTRACT, TORT OR OTHERWISE, ARISING FROM, OUT OF OR IN
 * CONNECTION WITH THE SOFTWARE OR THE USE OR OTHER DEALINGS IN THE SOFTWARE.
 */
package org.ta4j.core.indicators.helpers;

import org.ta4j.core.Indicator;
import org.ta4j.core.indicators.CachedIndicator;
import org.ta4j.core.num.Num;

/**
 * Highest value indicator.
<<<<<<< HEAD
 * 最高价值指标。
 *
 * "最高值指标"通常是指用于确定在一段时间内资产或指标达到的最高水平的指标。这种指标可以帮助分析市场中的价格极值，并提供有关资产或指标在特定时间段内的最高价位的信息。
 *
 * 最高值指标通常用于以下几种情况：
 *
 * 1. **价格分析**：在技术分析中，最高值指标可以用来识别资产或指标在一段时间内的价格高点。这对于确定支撑和阻力水平以及趋势的转折点非常有用。
 *
 * 2. **波动性分析**：在波动性分析中，最高值指标可以帮助衡量资产价格的波动范围。通过比较最高值和最低值，可以得出价格波动的幅度和变化情况。
 *
 * 3. **指标分析**：一些技术指标，如相对强弱指标（RSI）或移动平均线，可能会在特定时间段内达到最高水平。通过识别指标的最高值，可以帮助分析市场的强弱程度和可能的转折点。
 *
 * 最高值指标通常以数字形式表示，例如某个资产在一段时间内的最高价格，或者某个指标在特定时间段内的最高数值。这些指标可以提供有关市场走势和价格极值的重要信息，并且对于制定交易策略和进行市场分析非常有帮助。
=======
 * 
 * <p>
 * Returns the highest indicator value from the bar series within the bar count.
>>>>>>> 94c13f01
 */
public class HighestValueIndicator extends CachedIndicator<Num> {

    private final Indicator<Num> indicator;
    private final int barCount;

    /**
     * Constructor.
     * 
     * @param indicator the {@link Indicator}
     * @param barCount  the time frame
     */
    public HighestValueIndicator(Indicator<Num> indicator, int barCount) {
        super(indicator);
        this.indicator = indicator;
        this.barCount = barCount;
    }

    @Override
    protected Num calculate(int index) {
        if (indicator.getValue(index).isNaN() && barCount != 1) {
            return new HighestValueIndicator(indicator, barCount - 1).getValue(index - 1);
        }
        int end = Math.max(0, index - barCount + 1);
        Num highest = indicator.getValue(index);
        for (int i = index - 1; i >= end; i--) {
            if (highest.isLessThan(indicator.getValue(i))) {
                highest = indicator.getValue(i);
            }
        }
        return highest;
    }

    /** @return {@link #barCount} */
    @Override
    public int getUnstableBars() {
        return barCount;
    }

    @Override
    public String toString() {
        return getClass().getSimpleName() + " barCount: " + barCount;
    }
}<|MERGE_RESOLUTION|>--- conflicted
+++ resolved
@@ -29,7 +29,9 @@
 
 /**
  * Highest value indicator.
-<<<<<<< HEAD
+ *
+ * <p>
+ * Returns the highest indicator value from the bar series within the bar count.
  * 最高价值指标。
  *
  * "最高值指标"通常是指用于确定在一段时间内资产或指标达到的最高水平的指标。这种指标可以帮助分析市场中的价格极值，并提供有关资产或指标在特定时间段内的最高价位的信息。
@@ -43,11 +45,6 @@
  * 3. **指标分析**：一些技术指标，如相对强弱指标（RSI）或移动平均线，可能会在特定时间段内达到最高水平。通过识别指标的最高值，可以帮助分析市场的强弱程度和可能的转折点。
  *
  * 最高值指标通常以数字形式表示，例如某个资产在一段时间内的最高价格，或者某个指标在特定时间段内的最高数值。这些指标可以提供有关市场走势和价格极值的重要信息，并且对于制定交易策略和进行市场分析非常有帮助。
-=======
- * 
- * <p>
- * Returns the highest indicator value from the bar series within the bar count.
->>>>>>> 94c13f01
  */
 public class HighestValueIndicator extends CachedIndicator<Num> {
 
@@ -56,7 +53,7 @@
 
     /**
      * Constructor.
-     * 
+     *
      * @param indicator the {@link Indicator}
      * @param barCount  the time frame
      */
