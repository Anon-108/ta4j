--- conflicted
+++ resolved
@@ -73,29 +73,11 @@
  */
 public class ThreeWhiteSoldiersIndicator extends CachedIndicator<Boolean> {
 
-<<<<<<< HEAD
-    /**
-     * Upper shadow
-     * 上阴影
-     */
-    private final UpperShadowIndicator upperShadowInd;
-    /**
-     * Average upper shadow
-     * 平均上影线
-     */
-    private final SMAIndicator averageUpperShadowInd;
-    /**
-     * Factor used when checking if a candle has a very short upper shadow
-     * 检查蜡烛是否有很短的上影线时使用的因素
-     */
-    private final Num factor;
-=======
     /** Upper shadow. */
     private final UpperShadowIndicator upperShadowInd;
 
     /** Average upper shadow. */
     private final SMAIndicator averageUpperShadowInd;
->>>>>>> 94c13f01
 
     /** Factor used when checking if a candle has a very short upper shadow. */
     private final Num factor;
@@ -183,13 +165,8 @@
         if (currBar.isBullish()) {
             if (prevBar.isBearish()) {
                 // First soldier case
-<<<<<<< HEAD
-                // 第一个士兵案例
-                return hasVeryShortUpperShadow(index) && currBar.getOpenPrice().isGreaterThan(prevBar.getLowPrice());
-=======
                 return hasVeryShortUpperShadow(index, blackCandleIndex)
                         && currBar.getOpenPrice().isGreaterThan(prevBar.getLowPrice());
->>>>>>> 94c13f01
             } else {
                 return hasVeryShortUpperShadow(index, blackCandleIndex) && isGrowing(index);
             }
