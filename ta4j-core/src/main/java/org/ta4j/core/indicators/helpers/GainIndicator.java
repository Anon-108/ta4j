--- conflicted
+++ resolved
@@ -29,7 +29,11 @@
 
 /**
  * Gain indicator.
-<<<<<<< HEAD
+ *
+ * <p>
+ * Returns the difference of the indicator value of a bar and its previous bar
+ * if the indicator value of the current bar is greater than the indicator value
+ * of the previous bar (otherwise, {@link Num#zero()} is returned).
  * 增益指标。
  *
  * "Gain indicator"（收益指标）通常是指用于衡量资产或投资组合的收益水平或变化的指标。这种指标可以帮助投资者评估其投资的表现，并且在制定投资策略时提供重要参考。
@@ -47,13 +51,6 @@
  * 5. **每单位风险的收益**：收益与风险之间的关系，通常使用指标如夏普比率（Sharpe Ratio）来衡量。
  *
  * 收益指标在投资管理和资产配置中是非常重要的，因为它们提供了对投资表现的量化评估，并且可以帮助投资者进行投资决策。然而，在使用这些指标时，投资者还应该考虑到其他因素，如风险、流动性和投资目标，以便做出更全面的评估。
-=======
- * 
- * <p>
- * Returns the difference of the indicator value of a bar and its previous bar
- * if the indicator value of the current bar is greater than the indicator value
- * of the previous bar (otherwise, {@link Num#zero()} is returned).
->>>>>>> 94c13f01
  */
 public class GainIndicator extends CachedIndicator<Num> {
 
@@ -61,7 +58,7 @@
 
     /**
      * Constructor.
-     * 
+     *
      * @param indicator the {@link Indicator}
      */
     public GainIndicator(Indicator<Num> indicator) {
