/**
 * The MIT License (MIT)
 *
 * Copyright (c) 2017-2023 Ta4j Organization & respective
 * authors (see AUTHORS)
 *
 * Permission is hereby granted, free of charge, to any person obtaining a copy of
 * this software and associated documentation files (the "Software"), to deal in
 * the Software without restriction, including without limitation the rights to
 * use, copy, modify, merge, publish, distribute, sublicense, and/or sell copies of
 * the Software, and to permit persons to whom the Software is furnished to do so,
 * subject to the following conditions:
 *
 * The above copyright notice and this permission notice shall be included in all
 * copies or substantial portions of the Software.
 *
 * THE SOFTWARE IS PROVIDED "AS IS", WITHOUT WARRANTY OF ANY KIND, EXPRESS OR
 * IMPLIED, INCLUDING BUT NOT LIMITED TO THE WARRANTIES OF MERCHANTABILITY, FITNESS
 * FOR A PARTICULAR PURPOSE AND NONINFRINGEMENT. IN NO EVENT SHALL THE AUTHORS OR
 * COPYRIGHT HOLDERS BE LIABLE FOR ANY CLAIM, DAMAGES OR OTHER LIABILITY, WHETHER
 * IN AN ACTION OF CONTRACT, TORT OR OTHERWISE, ARISING FROM, OUT OF OR IN
 * CONNECTION WITH THE SOFTWARE OR THE USE OR OTHER DEALINGS IN THE SOFTWARE.
 */
package org.ta4j.core.indicators.ichimoku;

import org.ta4j.core.BarSeries;
import org.ta4j.core.Indicator;
import org.ta4j.core.indicators.CachedIndicator;
import org.ta4j.core.indicators.helpers.HighPriceIndicator;
import org.ta4j.core.indicators.helpers.HighestValueIndicator;
import org.ta4j.core.indicators.helpers.LowPriceIndicator;
import org.ta4j.core.indicators.helpers.LowestValueIndicator;
import org.ta4j.core.num.Num;

/**
 * An abstract class for Ichimoku clouds indicators.
 * Ichimoku 云指标的抽象类。
 *
 * @see <a href=
 *      "http://stockcharts.com/school/doku.php?id=chart_school:technical_indicators:ichimoku_cloud">
 *      http://stockcharts.com/school/doku.php?id=chart_school:technical_indicators:ichimoku_cloud</a>
 */
public class IchimokuLineIndicator extends CachedIndicator<Num> {

<<<<<<< HEAD
    /** The period high
     * 期高*/
    private final Indicator<Num> periodHigh;

    /** The period low
     * 期间低*/
=======
    /** The period high. */
    private final Indicator<Num> periodHigh;

    /** The period low. */
>>>>>>> 94c13f01
    private final Indicator<Num> periodLow;

    /**
     * Contructor.
     *
     * @param series   the bar series
     * @param barCount the time frame
     *                 时间范围
     */
    public IchimokuLineIndicator(BarSeries series, int barCount) {
        super(series);
        this.periodHigh = new HighestValueIndicator(new HighPriceIndicator(series), barCount);
        this.periodLow = new LowestValueIndicator(new LowPriceIndicator(series), barCount);
    }

    @Override
    protected Num calculate(int index) {
        return periodHigh.getValue(index).plus(periodLow.getValue(index)).dividedBy(numOf(2));
    }

    @Override
    public int getUnstableBars() {
        return 0;
    }
}<|MERGE_RESOLUTION|>--- conflicted
+++ resolved
@@ -42,19 +42,12 @@
  */
 public class IchimokuLineIndicator extends CachedIndicator<Num> {
 
-<<<<<<< HEAD
     /** The period high
      * 期高*/
     private final Indicator<Num> periodHigh;
 
     /** The period low
      * 期间低*/
-=======
-    /** The period high. */
-    private final Indicator<Num> periodHigh;
-
-    /** The period low. */
->>>>>>> 94c13f01
     private final Indicator<Num> periodLow;
 
     /**
