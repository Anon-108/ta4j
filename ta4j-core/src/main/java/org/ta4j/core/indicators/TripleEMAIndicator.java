/**
 * The MIT License (MIT)
 *
 * Copyright (c) 2017-2023 Ta4j Organization & respective
 * authors (see AUTHORS)
 *
 * Permission is hereby granted, free of charge, to any person obtaining a copy of
 * this software and associated documentation files (the "Software"), to deal in
 * the Software without restriction, including without limitation the rights to
 * use, copy, modify, merge, publish, distribute, sublicense, and/or sell copies of
 * the Software, and to permit persons to whom the Software is furnished to do so,
 * subject to the following conditions:
 *
 * The above copyright notice and this permission notice shall be included in all
 * copies or substantial portions of the Software.
 *
 * THE SOFTWARE IS PROVIDED "AS IS", WITHOUT WARRANTY OF ANY KIND, EXPRESS OR
 * IMPLIED, INCLUDING BUT NOT LIMITED TO THE WARRANTIES OF MERCHANTABILITY, FITNESS
 * FOR A PARTICULAR PURPOSE AND NONINFRINGEMENT. IN NO EVENT SHALL THE AUTHORS OR
 * COPYRIGHT HOLDERS BE LIABLE FOR ANY CLAIM, DAMAGES OR OTHER LIABILITY, WHETHER
 * IN AN ACTION OF CONTRACT, TORT OR OTHERWISE, ARISING FROM, OUT OF OR IN
 * CONNECTION WITH THE SOFTWARE OR THE USE OR OTHER DEALINGS IN THE SOFTWARE.
 */
package org.ta4j.core.indicators;

import org.ta4j.core.Indicator;
import org.ta4j.core.num.Num;

/**
<<<<<<< HEAD
 * Triple exponential moving average indicator.
 * 三重指数移动平均线指标。
 *
 * a.k.a TRIX
 * 又名TRIX
 *
 * TEMA needs "3 * period - 2" of data to start producing values in contrast to the period samples needed by a regular EMA.
 * TEMA 需要“3 个周期 - 2”的数据才能开始生成值，这与常规 EMA 所需的周期样本形成鲜明对比。
 *
 *
 *
 * 三重指数移动平均线（Triple Exponential Moving Average，TEMA）是一种基于指数移动平均的技术指标，用于平滑价格数据并识别价格的趋势。
 *
 * TEMA指标是对指数移动平均线的改进，它通过多次对价格数据进行指数平滑处理，从而更有效地捕捉价格的长期趋势。与普通的指数移动平均线相比，TEMA指标更加平滑，反应速度更慢，但更能准确地反映价格的长期变化。
 *
 * TEMA指标的计算过程相对复杂，需要多次对价格数据进行指数平滑处理。基本上，计算TEMA指标需要以下几个步骤：
 *
 * 1. 首先计算单重指数移动平均线（EMA），通常使用2个周期的指数平滑系数。
 * 2. 然后计算双重指数移动平均线，即对第一步得到的EMA再次进行指数平滑处理，使用同样的指数平滑系数。
 * 3. 最后再次对双重指数移动平均线进行指数平滑处理，使用同样的指数平滑系数，得到TEMA指标的数值。
 *
 * TEMA指标的数值通常在价格图上以一条平滑的曲线显示，它可以帮助交易者更清晰地识别价格的长期趋势，并据此制定买卖策略。
 *
 * 交易者通常使用TEMA指标来确认价格的长期趋势，并结合其他技术指标和价格模式来进行交易决策。例如，当价格上穿TEMA线时，可能暗示着价格的上升趋势开始，为买入信号；相反，当价格下穿TEMA线时，可能暗示着价格的下跌趋势开始，为卖出信号。
 *
 * 总的来说，TEMA指标是一种用于平滑价格数据并识别价格趋势的技术指标，可以帮助交易者更好地理解市场的价格动态并制定相应的交易策略。
=======
 * Triple exponential moving average indicator (also called "TRIX").
 *
 * <p>
 * TEMA needs "3 * period - 2" of data to start producing values in contrast to
 * the period samples needed by a regular EMA.
>>>>>>> 94c13f01
 *
 * @see <a href=
 *      "https://en.wikipedia.org/wiki/Triple_exponential_moving_average">https://en.wikipedia.org/wiki/Triple_exponential_moving_average</a>
 * @see <a href=
 *      "https://www.investopedia.com/terms/t/triple-exponential-moving-average.asp">https://www.investopedia.com/terms/t/triple-exponential-moving-average.asp</a>
 */
public class TripleEMAIndicator extends CachedIndicator<Num> {

    private final int barCount;
    private final EMAIndicator ema;
    private final EMAIndicator emaEma;
    private final EMAIndicator emaEmaEma;

    /**
     * Constructor.
     *
     * @param indicator the indicator 指標
     * @param barCount  the time frame 時間範圍
     */
    public TripleEMAIndicator(Indicator<Num> indicator, int barCount) {
        super(indicator);
        this.barCount = barCount;
        this.ema = new EMAIndicator(indicator, barCount);
        this.emaEma = new EMAIndicator(ema, barCount);
        this.emaEmaEma = new EMAIndicator(emaEma, barCount);
    }

    @Override
    protected Num calculate(int index) {
        // trix = 3 * ( ema - emaEma ) + emaEmaEma
        // trix = 3 * ( ema - emaEma ) + emaEmaEma
        return numOf(3).multipliedBy(ema.getValue(index).minus(emaEma.getValue(index))).plus(emaEmaEma.getValue(index));
    }

    @Override
    public int getUnstableBars() {
        return barCount;
    }

    @Override
    public String toString() {
        return getClass().getSimpleName() + " barCount: " + barCount;
    }
}<|MERGE_RESOLUTION|>--- conflicted
+++ resolved
@@ -27,9 +27,7 @@
 import org.ta4j.core.num.Num;
 
 /**
-<<<<<<< HEAD
- * Triple exponential moving average indicator.
- * 三重指数移动平均线指标。
+ * Triple exponential moving average indicator (also called "TRIX").
  *
  * a.k.a TRIX
  * 又名TRIX
@@ -54,13 +52,9 @@
  * 交易者通常使用TEMA指标来确认价格的长期趋势，并结合其他技术指标和价格模式来进行交易决策。例如，当价格上穿TEMA线时，可能暗示着价格的上升趋势开始，为买入信号；相反，当价格下穿TEMA线时，可能暗示着价格的下跌趋势开始，为卖出信号。
  *
  * 总的来说，TEMA指标是一种用于平滑价格数据并识别价格趋势的技术指标，可以帮助交易者更好地理解市场的价格动态并制定相应的交易策略。
-=======
- * Triple exponential moving average indicator (also called "TRIX").
- *
  * <p>
  * TEMA needs "3 * period - 2" of data to start producing values in contrast to
  * the period samples needed by a regular EMA.
->>>>>>> 94c13f01
  *
  * @see <a href=
  *      "https://en.wikipedia.org/wiki/Triple_exponential_moving_average">https://en.wikipedia.org/wiki/Triple_exponential_moving_average</a>
