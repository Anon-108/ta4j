/**
 * The MIT License (MIT)
 *
 * Copyright (c) 2017-2023 Ta4j Organization & respective
 * authors (see AUTHORS)
 *
 * Permission is hereby granted, free of charge, to any person obtaining a copy of
 * this software and associated documentation files (the "Software"), to deal in
 * the Software without restriction, including without limitation the rights to
 * use, copy, modify, merge, publish, distribute, sublicense, and/or sell copies of
 * the Software, and to permit persons to whom the Software is furnished to do so,
 * subject to the following conditions:
 *
 * The above copyright notice and this permission notice shall be included in all
 * copies or substantial portions of the Software.
 *
 * THE SOFTWARE IS PROVIDED "AS IS", WITHOUT WARRANTY OF ANY KIND, EXPRESS OR
 * IMPLIED, INCLUDING BUT NOT LIMITED TO THE WARRANTIES OF MERCHANTABILITY, FITNESS
 * FOR A PARTICULAR PURPOSE AND NONINFRINGEMENT. IN NO EVENT SHALL THE AUTHORS OR
 * COPYRIGHT HOLDERS BE LIABLE FOR ANY CLAIM, DAMAGES OR OTHER LIABILITY, WHETHER
 * IN AN ACTION OF CONTRACT, TORT OR OTHERWISE, ARISING FROM, OUT OF OR IN
 * CONNECTION WITH THE SOFTWARE OR THE USE OR OTHER DEALINGS IN THE SOFTWARE.
 */
package org.ta4j.core.indicators.helpers;

import org.ta4j.core.Indicator;
import org.ta4j.core.indicators.CachedIndicator;
import org.ta4j.core.num.NaN;
import org.ta4j.core.num.Num;

/**
<<<<<<< HEAD
 * Returns the previous (n-th) value of an indicator
 * 返回指标的前一个（第 n 个）值
 *
 * 要获取指标的前 n 个值，你可以使用历史数据或指标本身的计算结果，具体取决于数据的可用性以及计算指标的方法。以下是一般的方法：
 *
 * 1. **使用历史数据**：如果你有历史数据，你可以直接查找 n 期前的指标值。例如，如果你想获取 10 期前的移动平均值，你可以在历史数据中查找移动平均值 10 期前的数值。
 *
 * 2. **使用指标计算**：如果你是通过编程计算指标或者有指标计算逻辑的访问权限，你可以直接从计算中获取指标的第 n 个值。例如，如果你正在计算移动平均线，你可以在计算过程中直接获取 n 期前的移动平均值。
 *
 * 以下是一个用 Python 代码示例的简单示例，演示了如何使用历史数据来获取指标的前 n 个值：
 *
 * ```python
 * # 假设你有一个包含指标历史值的列表或数组
 * indicator_values = [10, 15, 20, 25, 30, 35, 40, 45, 50, 55]
 *
 * # 函数用于获取指标的前 n 个值
 * def get_previous_value(indicator_values, n):
 *     if n >= len(indicator_values):
 *         return None  # 如果历史数据不足，则返回 None
 *     return indicator_values[-n]
 *
 * # 示例用法：获取 5 期前的指标值
 * n = 5
 * previous_value = get_previous_value(indicator_values, n)
 * print("指标", n, "期前的值是:", previous_value)
 * ```
 *
 * 用你的实际历史数据替换 `indicator_values`，并根据需要调整 `n` 的值，以获取你的指标的前 n 个值。
 *
=======
 * Returns the (n-th) previous value of an indicator.
 *
 * If the (n-th) previous index is below the first index from the bar series,
 * then {@link NaN#NaN} is returned.
>>>>>>> 94c13f01
 */
public class PreviousValueIndicator extends CachedIndicator<Num> {

    private final int n;
    private final Indicator<Num> indicator;

    /**
     * Constructor.
     *
<<<<<<< HEAD
     * @param indicator the indicator of which the previous value should be   calculated
     *                       *
=======
     * @param indicator the indicator from which to calculate the previous value
>>>>>>> 94c13f01
     */
    public PreviousValueIndicator(Indicator<Num> indicator) {
        this(indicator, 1);
    }

    /**
     * Constructor.
     * 构造函数
     *
<<<<<<< HEAD
     * @param indicator the indicator of which the previous value should be   calculated
     *                  应计算其先前值的指标
=======
     * @param indicator the indicator from which to calculate the previous value
>>>>>>> 94c13f01
     * @param n         parameter defines the previous n-th value
     *                  参数定义前第 n 个值
     */
    public PreviousValueIndicator(Indicator<Num> indicator, int n) {
        super(indicator);
        if (n < 1) {
            throw new IllegalArgumentException("n must be positive number, but was n 必须是正数，但是是: " + n);
        }
        this.n = n;
        this.indicator = indicator;
    }

    @Override
    protected Num calculate(int index) {
        int previousIndex = index - n;
        return previousIndex < 0 ? NaN.NaN : indicator.getValue(previousIndex);
    }

    /** @return {@link #n} */
    @Override
    public int getUnstableBars() {
        return n;
    }

    @Override
    public String toString() {
        final String nInfo = n == 1 ? "" : "(" + n + ")";
        return getClass().getSimpleName() + nInfo + "[" + this.indicator + "]";
    }
}<|MERGE_RESOLUTION|>--- conflicted
+++ resolved
@@ -29,7 +29,6 @@
 import org.ta4j.core.num.Num;
 
 /**
-<<<<<<< HEAD
  * Returns the previous (n-th) value of an indicator
  * 返回指标的前一个（第 n 个）值
  *
@@ -59,12 +58,10 @@
  *
  * 用你的实际历史数据替换 `indicator_values`，并根据需要调整 `n` 的值，以获取你的指标的前 n 个值。
  *
-=======
  * Returns the (n-th) previous value of an indicator.
  *
  * If the (n-th) previous index is below the first index from the bar series,
  * then {@link NaN#NaN} is returned.
->>>>>>> 94c13f01
  */
 public class PreviousValueIndicator extends CachedIndicator<Num> {
 
@@ -74,12 +71,7 @@
     /**
      * Constructor.
      *
-<<<<<<< HEAD
-     * @param indicator the indicator of which the previous value should be   calculated
-     *                       *
-=======
      * @param indicator the indicator from which to calculate the previous value
->>>>>>> 94c13f01
      */
     public PreviousValueIndicator(Indicator<Num> indicator) {
         this(indicator, 1);
@@ -89,12 +81,7 @@
      * Constructor.
      * 构造函数
      *
-<<<<<<< HEAD
-     * @param indicator the indicator of which the previous value should be   calculated
-     *                  应计算其先前值的指标
-=======
      * @param indicator the indicator from which to calculate the previous value
->>>>>>> 94c13f01
      * @param n         parameter defines the previous n-th value
      *                  参数定义前第 n 个值
      */
