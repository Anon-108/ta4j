/**
 * The MIT License (MIT)
 *
 * Copyright (c) 2017-2023 Ta4j Organization & respective
 * authors (see AUTHORS)
 *
 * Permission is hereby granted, free of charge, to any person obtaining a copy of
 * this software and associated documentation files (the "Software"), to deal in
 * the Software without restriction, including without limitation the rights to
 * use, copy, modify, merge, publish, distribute, sublicense, and/or sell copies of
 * the Software, and to permit persons to whom the Software is furnished to do so,
 * subject to the following conditions:
 *
 * The above copyright notice and this permission notice shall be included in all
 * copies or substantial portions of the Software.
 *
 * THE SOFTWARE IS PROVIDED "AS IS", WITHOUT WARRANTY OF ANY KIND, EXPRESS OR
 * IMPLIED, INCLUDING BUT NOT LIMITED TO THE WARRANTIES OF MERCHANTABILITY, FITNESS
 * FOR A PARTICULAR PURPOSE AND NONINFRINGEMENT. IN NO EVENT SHALL THE AUTHORS OR
 * COPYRIGHT HOLDERS BE LIABLE FOR ANY CLAIM, DAMAGES OR OTHER LIABILITY, WHETHER
 * IN AN ACTION OF CONTRACT, TORT OR OTHERWISE, ARISING FROM, OUT OF OR IN
 * CONNECTION WITH THE SOFTWARE OR THE USE OR OTHER DEALINGS IN THE SOFTWARE.
 */
package org.ta4j.core.indicators;

import org.ta4j.core.Indicator;
import org.ta4j.core.num.Num;

/**
<<<<<<< HEAD
 * Know Sure Thing (KST) RCMA1 = X1-Period SMA of Y1-Period Rate-of-Change RCMA2
 = X2-Period SMA of Y2-Period Rate-of-Change RCMA3 = X3-Period SMA of
  Y3-Period Rate-of-Change RCMA4 = X4-Period SMA of Y4-Period Rate-of-Change
  KST = (RCMA1 x 1) + (RCMA2 x 2) + (RCMA3 x 3) + (RCMA4 x 4)

 知道确定的事情
 （KST） RCMA1 = Y1 周期变化率的 X1 周期 SMA RCMA2 = Y2 周期的 SMA 变化率 RCMA3 = Y3 周期的 X3 周期 SMA 变化率 RCMA4 = X4 周期 Y4 周期的 SMA 变化率 KST = （RCMA1 x 1） + （RCMA2 x 2） + （RCMA3 x 3） + （RCMA4 x 4）
 *
 *
 * KST指标（Know Sure Thing Indicator）是由马丁·普林斯（Martin Pring）于1992年开发的一种技术指标，旨在识别市场的趋势转折点。它是一种复合指标，通过结合四个不同周期的平滑移动平均线和变动率来分析价格数据。
 *
 * KST指标的计算过程相对复杂，通常分为以下几个步骤：
 *
 * 1. 计算四个不同周期的平滑移动平均线（SMA）：这些周期通常是9、12、18和24个周期。
 * 2. 计算每个周期内的价格变动率：通过计算每个周期的价格变化百分比来确定价格的变动率。
 * 3. 对不同周期的价格变动率进行加权求和：将四个不同周期的价格变动率乘以不同的权重系数，并求和。
 * 4. 应用一个二次平滑移动平均线（SMA）来平滑加权和，以得到最终的KST指标值。
 *
 * KST指标的数值通常波动在零线上下，正值表示价格处于上升趋势，负值表示价格处于下降趋势。交易者可以根据KST指标的数值变化来确定价格的趋势转折点，并据此制定买卖策略。
 *
 * 总的来说，KST指标是一种综合性的技术指标，结合了不同周期的平滑移动平均线和价格变动率，能够较为准确地识别市场的趋势转折点。然而，由于其复杂的计算过程和较长的时间周期，交易者在使用KST指标时需要谨慎考虑，并结合其他技术指标和价格模式进行综合分析。
=======
 * Know Sure Thing (KST) indicator.
 * 
 * <pre>
 * RCMA1 = X1-Period SMA of Y1-Period Rate-of-Change
 * RCMA2 = X2-Period SMA of Y2-Period Rate-of-Change
 * RCMA3 = X3-Period SMA of Y3-Period Rate-of-Change
 * RCMA4 = X4-Period SMA of Y4-Period Rate-of-Change
 * 
 * KST = (RCMA1 x 1) + (RCMA2 x 2) + (RCMA3 x 3) + (RCMA4 x 4)
 * </pre>
>>>>>>> 94c13f01
 *
 * @see <a href=
 *      "https://school.stockcharts.com/doku.php?id=technical_indicators:know_sure_thing_kst">
 *      https://school.stockcharts.com/doku.php?id=technical_indicators:know_sure_thing_kst
 *      </a>
 */
public class KSTIndicator extends CachedIndicator<Num> {

    private final SMAIndicator RCMA1;
    private final SMAIndicator RCMA2;
    private final SMAIndicator RCMA3;
    private final SMAIndicator RCMA4;
    private final Num RCMA1_Multiplier = one();
    private final Num RCMA2_Multiplier = numOf(2);
    private final Num RCMA3_Multiplier = numOf(3);
    private final Num RCMA4_Multiplier = numOf(4);

    /**
     * Constructor with:
     *
     * <ul>
     * <li>RCMA1 = 10-Period SMA of 10-Period Rate-of-Change
     * <li>RCMA2 = 10-Period SMA of 15-Period Rate-of-Change
     * <li>RCMA3 = 10-Period SMA of 20-Period Rate-of-Change
     * <li>RCMA4 = 15-Period SMA of 30-Period Rate-of-Change
     * </ul>
     *
<<<<<<< HEAD
     * @param indicator the indicator. Default parameters: RCMA1 = 10-Period SMA of
                       10-Period Rate-of-Change RCMA2 = 10-Period SMA of 15-Period
                      Rate-of-Change RCMA3 = 10-Period SMA of 20-Period
                        Rate-of-Change RCMA4 = 15-Period SMA of 30-Period
                       Rate-of-Change
                指标。 默认参数：RCMA1 = 10-Period SMA
                10 周期变化率 RCMA2 = 15 周期的 10 周期 SMA
                变化率 RCMA3 = 20 周期的 10 周期 SMA
                变化率 RCMA4 = 30 周期的 15 周期 SMA
                变化率
=======
     * @param indicator the {@link Indicator}
>>>>>>> 94c13f01
     */
    public KSTIndicator(Indicator<Num> indicator) {
        super(indicator);
        this.RCMA1 = new SMAIndicator(new ROCIndicator(indicator, 10), 10);
        this.RCMA2 = new SMAIndicator(new ROCIndicator(indicator, 15), 10);
        this.RCMA3 = new SMAIndicator(new ROCIndicator(indicator, 20), 10);
        this.RCMA4 = new SMAIndicator(new ROCIndicator(indicator, 30), 15);
    }

    /**
     * Constructor.
     *
     * @param indicator        the indicator.
     *                         指标。
     *
     * @param rcma1SMABarCount RCMA1 SMA period.
     *                         RCMA1 SMA 周期。
     *
     * @param rcma1ROCBarCount RCMA1 ROC period.
     *                         RCMA1 ROC 周期。
     *
     * @param rcma2SMABarCount RCMA2 SMA period.
     *                         RCMA2 SMA 周期。
     *
     * @param rcma2ROCBarCount RCMA2 ROC period.
     *                         RCMA2 ROC 周期。
     *
     * @param rcma3SMABarCount RCMA3 SMA period.
     *                         RCMA3 SMA 周期。
     *
     * @param rcma3ROCBarCount RCMA3 ROC period.
     *                         RCMA3 ROC 时期。
     *
     * @param rcma4SMABarCount RCMA4 SMA period.
     *                         RCMA4 SMA 周期。
     *
     * @param rcma4ROCBarCount RCMA4 ROC period.
     *                         RCMA4 ROC 时期。
     */
    public KSTIndicator(Indicator<Num> indicator, int rcma1SMABarCount, int rcma1ROCBarCount, int rcma2SMABarCount,
            int rcma2ROCBarCount, int rcma3SMABarCount, int rcma3ROCBarCount, int rcma4SMABarCount,
            int rcma4ROCBarCount) {
        super(indicator);
        this.RCMA1 = new SMAIndicator(new ROCIndicator(indicator, rcma1ROCBarCount), rcma1SMABarCount);
        this.RCMA2 = new SMAIndicator(new ROCIndicator(indicator, rcma2ROCBarCount), rcma2SMABarCount);
        this.RCMA3 = new SMAIndicator(new ROCIndicator(indicator, rcma3ROCBarCount), rcma3SMABarCount);
        this.RCMA4 = new SMAIndicator(new ROCIndicator(indicator, rcma4ROCBarCount), rcma4SMABarCount);
    }

    @Override
    protected Num calculate(int index) {
        return ((RCMA1.getValue(index).multipliedBy(RCMA1_Multiplier))
                .plus(RCMA2.getValue(index).multipliedBy(RCMA2_Multiplier))
                .plus(RCMA3.getValue(index).multipliedBy(RCMA3_Multiplier))
                .plus(RCMA4.getValue(index).multipliedBy(RCMA4_Multiplier)));
    }

    @Override
    public int getUnstableBars() {
        return 0;
    }
}<|MERGE_RESOLUTION|>--- conflicted
+++ resolved
@@ -27,16 +27,17 @@
 import org.ta4j.core.num.Num;
 
 /**
-<<<<<<< HEAD
- * Know Sure Thing (KST) RCMA1 = X1-Period SMA of Y1-Period Rate-of-Change RCMA2
- = X2-Period SMA of Y2-Period Rate-of-Change RCMA3 = X3-Period SMA of
-  Y3-Period Rate-of-Change RCMA4 = X4-Period SMA of Y4-Period Rate-of-Change
-  KST = (RCMA1 x 1) + (RCMA2 x 2) + (RCMA3 x 3) + (RCMA4 x 4)
+ * Know Sure Thing (KST) indicator.
+ *
+ * <pre>
+ * RCMA1 = X1-Period SMA of Y1-Period Rate-of-Change
+ * RCMA2 = X2-Period SMA of Y2-Period Rate-of-Change
+ * RCMA3 = X3-Period SMA of Y3-Period Rate-of-Change
+ * RCMA4 = X4-Period SMA of Y4-Period Rate-of-Change
+ *
+ * KST = (RCMA1 x 1) + (RCMA2 x 2) + (RCMA3 x 3) + (RCMA4 x 4)
+ * </pre>
 
- 知道确定的事情
- （KST） RCMA1 = Y1 周期变化率的 X1 周期 SMA RCMA2 = Y2 周期的 SMA 变化率 RCMA3 = Y3 周期的 X3 周期 SMA 变化率 RCMA4 = X4 周期 Y4 周期的 SMA 变化率 KST = （RCMA1 x 1） + （RCMA2 x 2） + （RCMA3 x 3） + （RCMA4 x 4）
- *
- *
  * KST指标（Know Sure Thing Indicator）是由马丁·普林斯（Martin Pring）于1992年开发的一种技术指标，旨在识别市场的趋势转折点。它是一种复合指标，通过结合四个不同周期的平滑移动平均线和变动率来分析价格数据。
  *
  * KST指标的计算过程相对复杂，通常分为以下几个步骤：
@@ -49,18 +50,6 @@
  * KST指标的数值通常波动在零线上下，正值表示价格处于上升趋势，负值表示价格处于下降趋势。交易者可以根据KST指标的数值变化来确定价格的趋势转折点，并据此制定买卖策略。
  *
  * 总的来说，KST指标是一种综合性的技术指标，结合了不同周期的平滑移动平均线和价格变动率，能够较为准确地识别市场的趋势转折点。然而，由于其复杂的计算过程和较长的时间周期，交易者在使用KST指标时需要谨慎考虑，并结合其他技术指标和价格模式进行综合分析。
-=======
- * Know Sure Thing (KST) indicator.
- * 
- * <pre>
- * RCMA1 = X1-Period SMA of Y1-Period Rate-of-Change
- * RCMA2 = X2-Period SMA of Y2-Period Rate-of-Change
- * RCMA3 = X3-Period SMA of Y3-Period Rate-of-Change
- * RCMA4 = X4-Period SMA of Y4-Period Rate-of-Change
- * 
- * KST = (RCMA1 x 1) + (RCMA2 x 2) + (RCMA3 x 3) + (RCMA4 x 4)
- * </pre>
->>>>>>> 94c13f01
  *
  * @see <a href=
  *      "https://school.stockcharts.com/doku.php?id=technical_indicators:know_sure_thing_kst">
@@ -88,20 +77,7 @@
      * <li>RCMA4 = 15-Period SMA of 30-Period Rate-of-Change
      * </ul>
      *
-<<<<<<< HEAD
-     * @param indicator the indicator. Default parameters: RCMA1 = 10-Period SMA of
-                       10-Period Rate-of-Change RCMA2 = 10-Period SMA of 15-Period
-                      Rate-of-Change RCMA3 = 10-Period SMA of 20-Period
-                        Rate-of-Change RCMA4 = 15-Period SMA of 30-Period
-                       Rate-of-Change
-                指标。 默认参数：RCMA1 = 10-Period SMA
-                10 周期变化率 RCMA2 = 15 周期的 10 周期 SMA
-                变化率 RCMA3 = 20 周期的 10 周期 SMA
-                变化率 RCMA4 = 30 周期的 15 周期 SMA
-                变化率
-=======
      * @param indicator the {@link Indicator}
->>>>>>> 94c13f01
      */
     public KSTIndicator(Indicator<Num> indicator) {
         super(indicator);
