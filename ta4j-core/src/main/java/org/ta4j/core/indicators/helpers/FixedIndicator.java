--- conflicted
+++ resolved
@@ -32,23 +32,11 @@
 
 /**
  * A fixed indicator.
-<<<<<<< HEAD
- * 一个固定的指标。
- *
- * 固定指标可能指的是一种在技术分析中使用的指标，其输出值是根据固定规则或者固定参数计算得出的，不随市场价格或其他因素的变化而改变。这些指标通常用于识别市场趋势、价格变动、交易信号等，并且在运用时不需要根据市场情况进行调整。
- * 一种常见的固定指标是移动平均线（Moving Average），它根据固定的时间周期（如20天、50天、200天等）计算平均价格，并且输出的结果是一个固定的数值序列。移动平均线常被用于识别价格趋势的方向以及支撑和阻力水平。
- * 另一个例子是布林带（Bollinger Bands），它也是根据固定的参数计算得出的，包括移动平均线和价格波动的标准差。布林带通常用于识别价格波动的强度和方向，并且提供了价格在一个固定范围内的上限和下限。
- * 这些固定指标在技术分析中起着重要的作用，因为它们提供了一种基于固定规则的分析方法，可以帮助交易者制定交易策略并做出决策。然而，需要注意的是，虽然这些指标的计算是固定的，但在实际应用中仍然需要结合其他因素进行综合分析。
- * 
- * @param <T> the type of returned value (Double, Boolean, etc.)
- *           返回值的类型（Double、Boolean 等）
-=======
  *
  * <p>
  * Returns constant values for a bar.
- * 
+ *
  * @param <T> the type of returned constant values (Double, Boolean, etc.)
->>>>>>> 94c13f01
  */
 public class FixedIndicator<T> extends AbstractIndicator<T> {
 
@@ -56,13 +44,8 @@
 
     /**
      * Constructor.
-<<<<<<< HEAD
-     * 构造函数
-     * 
-=======
      *
      * @param series the bar series
->>>>>>> 94c13f01
      * @param values the values to be returned by this indicator
      *               该指标要返回的值
      */
@@ -74,7 +57,7 @@
 
     /**
      * Adds the {@code value} to {@link #values}.
-     * 
+     *
      * @param value the value to add
      */
     public void addValue(T value) {
