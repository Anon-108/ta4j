--- conflicted
+++ resolved
@@ -60,12 +60,7 @@
     }
 
     /**
-<<<<<<< HEAD
-     * Standard Fibonacci factors
-     * 标准斐波那契因子
-=======
      * Standard Fibonacci factors.
->>>>>>> 94c13f01
      */
     public enum FibonacciFactor {
         FACTOR_1(0.382), FACTOR_2(0.618), FACTOR_3(1);
