/**
 * The MIT License (MIT)
 *
 * Copyright (c) 2017-2023 Ta4j Organization & respective
 * authors (see AUTHORS)
 *
 * Permission is hereby granted, free of charge, to any person obtaining a copy of
 * this software and associated documentation files (the "Software"), to deal in
 * the Software without restriction, including without limitation the rights to
 * use, copy, modify, merge, publish, distribute, sublicense, and/or sell copies of
 * the Software, and to permit persons to whom the Software is furnished to do so,
 * subject to the following conditions:
 *
 * The above copyright notice and this permission notice shall be included in all
 * copies or substantial portions of the Software.
 *
 * THE SOFTWARE IS PROVIDED "AS IS", WITHOUT WARRANTY OF ANY KIND, EXPRESS OR
 * IMPLIED, INCLUDING BUT NOT LIMITED TO THE WARRANTIES OF MERCHANTABILITY, FITNESS
 * FOR A PARTICULAR PURPOSE AND NONINFRINGEMENT. IN NO EVENT SHALL THE AUTHORS OR
 * COPYRIGHT HOLDERS BE LIABLE FOR ANY CLAIM, DAMAGES OR OTHER LIABILITY, WHETHER
 * IN AN ACTION OF CONTRACT, TORT OR OTHERWISE, ARISING FROM, OUT OF OR IN
 * CONNECTION WITH THE SOFTWARE OR THE USE OR OTHER DEALINGS IN THE SOFTWARE.
 */
package org.ta4j.core.indicators.volume;

import org.ta4j.core.BarSeries;
import org.ta4j.core.Indicator;
import org.ta4j.core.indicators.CachedIndicator;
import org.ta4j.core.indicators.helpers.TypicalPriceIndicator;
import org.ta4j.core.indicators.helpers.VolumeIndicator;
import org.ta4j.core.num.Num;

/**
 * The volume-weighted average price (VWAP) Indicator.
<<<<<<< HEAD
 * 成交量加权平均价格 （VWAP） 指标。
 *
 * 成交量加权平均价格（Volume-Weighted Average Price，VWAP）指标是一种常用的技术指标，用于衡量资产的平均交易价格，其计算基于成交量的加权平均。VWAP指标是交易者们在分析市场趋势和价格走势时经常使用的工具之一。
 *
 * VWAP指标的计算方法如下：
 *
 * 1. 对于给定的时间段（通常是一天），首先计算每个交易周期的成交量加权平均价格（Typical Price Volume，TPV）：
 *      TPV = TP * 成交量
 *    其中，\( TP \) 表示典型价格，\( 成交量 \) 表示该交易周期的成交量。
 *
 * 2. 计算总成交量（Total Volume）：
 *    将给定时间段内的所有交易周期的成交量相加。
 *
 * 3. 计算总成交量加权平均价格（Total VWAP）：
 *    将给定时间段内所有交易周期的成交量加权平均价格相加，然后除以总成交量。
 *      VWAP =  sum (TPV)} / 总成交量
 *
 * VWAP指标反映了整个交易时间段内的平均交易价格，并且由于其采用了成交量加权的方式，更好地反映了市场中实际发生的交易情况。
 *
 * VWAP指标常被用作参考，帮助交易者判断某一资产在特定时间段内的相对价值。例如，在交易过程中，交易者可能会将当前价格与VWAP进行比较，以判断当前价格是高于还是低于平均水平，从而做出买入或卖出的决策。此外，VWAP也经常被机构投资者用作衡量其交易绩效的指标之一。
 * 
=======
 *
>>>>>>> 94c13f01
 * @see <a href=
 *      "http://www.investopedia.com/articles/trading/11/trading-with-vwap-mvwap.asp">
 *      http://www.investopedia.com/articles/trading/11/trading-with-vwap-mvwap.asp</a>
 * @see <a href=
 *      "http://stockcharts.com/school/doku.php?id=chart_school:technical_indicators:vwap_intraday">
 *      http://stockcharts.com/school/doku.php?id=chart_school:technical_indicators:vwap_intraday</a>
 * @see <a href="https://en.wikipedia.org/wiki/Volume-weighted_average_price">
 *      https://en.wikipedia.org/wiki/Volume-weighted_average_price</a>
 */
public class VWAPIndicator extends CachedIndicator<Num> {

    private final int barCount;
    private final Indicator<Num> typicalPrice;
    private final Indicator<Num> volume;
    private final Num zero;

    /**
     * Constructor.
<<<<<<< HEAD
     * 
     * @param series   the series 系列
     * @param barCount the time frame 時間範圍
=======
     *
     * @param series   the bar series
     * @param barCount the time frame
>>>>>>> 94c13f01
     */
    public VWAPIndicator(BarSeries series, int barCount) {
        super(series);
        this.barCount = barCount;
        this.typicalPrice = new TypicalPriceIndicator(series);
        this.volume = new VolumeIndicator(series);
        this.zero = zero();
    }

    @Override
    protected Num calculate(int index) {
        if (index <= 0) {
            return typicalPrice.getValue(index);
        }
        int startIndex = Math.max(0, index - barCount + 1);
        Num cumulativeTPV = zero;
        Num cumulativeVolume = zero;
        for (int i = startIndex; i <= index; i++) {
            Num currentVolume = volume.getValue(i);
            cumulativeTPV = cumulativeTPV.plus(typicalPrice.getValue(i).multipliedBy(currentVolume));
            cumulativeVolume = cumulativeVolume.plus(currentVolume);
        }
        return cumulativeTPV.dividedBy(cumulativeVolume);
    }

    @Override
    public int getUnstableBars() {
        return barCount;
    }

    @Override
    public String toString() {
        return getClass().getSimpleName() + " barCount: " + barCount;
    }
}<|MERGE_RESOLUTION|>--- conflicted
+++ resolved
@@ -32,7 +32,6 @@
 
 /**
  * The volume-weighted average price (VWAP) Indicator.
-<<<<<<< HEAD
  * 成交量加权平均价格 （VWAP） 指标。
  *
  * 成交量加权平均价格（Volume-Weighted Average Price，VWAP）指标是一种常用的技术指标，用于衡量资产的平均交易价格，其计算基于成交量的加权平均。VWAP指标是交易者们在分析市场趋势和价格走势时经常使用的工具之一。
@@ -53,10 +52,8 @@
  * VWAP指标反映了整个交易时间段内的平均交易价格，并且由于其采用了成交量加权的方式，更好地反映了市场中实际发生的交易情况。
  *
  * VWAP指标常被用作参考，帮助交易者判断某一资产在特定时间段内的相对价值。例如，在交易过程中，交易者可能会将当前价格与VWAP进行比较，以判断当前价格是高于还是低于平均水平，从而做出买入或卖出的决策。此外，VWAP也经常被机构投资者用作衡量其交易绩效的指标之一。
- * 
-=======
  *
->>>>>>> 94c13f01
+ *
  * @see <a href=
  *      "http://www.investopedia.com/articles/trading/11/trading-with-vwap-mvwap.asp">
  *      http://www.investopedia.com/articles/trading/11/trading-with-vwap-mvwap.asp</a>
@@ -75,15 +72,9 @@
 
     /**
      * Constructor.
-<<<<<<< HEAD
-     * 
-     * @param series   the series 系列
-     * @param barCount the time frame 時間範圍
-=======
      *
      * @param series   the bar series
      * @param barCount the time frame
->>>>>>> 94c13f01
      */
     public VWAPIndicator(BarSeries series, int barCount) {
         super(series);
