--- conflicted
+++ resolved
@@ -32,7 +32,6 @@
  * Upper shadow height indicator.
  * 上阴影高度指標。
  *
-<<<<<<< HEAD
  * Provides the (absolute) difference between the high price and the highest price of the candle body. I.e.: high price - max(open price, close price)
  * 提供蜡烛体的最高价和最高价之间的（绝对）差值。即：最高价 - 最大价（开盘价，收盘价）
  *
@@ -63,11 +62,9 @@
  *
  * ### 总结
  * 上影线高度指标是一种用于分析蜡烛图的技术指标，通过衡量上影线的高度来评估市场的买卖力量和市场情绪。较长的上影线可能预示着市场的回落或趋势的转变，较短的上影线可能表明市场的买卖力量较为均衡，但需要谨慎对待，并结合其他技术指标和图表模式进行分析和确认。
-=======
  * <p>
  * Provides the (absolute) difference between the high price and the highest
  * price of the candle body. I.e.: high price - max(open price, close price)
->>>>>>> 94c13f01
  *
  * @see <a href=
  *      "http://stockcharts.com/school/doku.php?id=chart_school:chart_analysis:introduction_to_candlesticks#formation">
