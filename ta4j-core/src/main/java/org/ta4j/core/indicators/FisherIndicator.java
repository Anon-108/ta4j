/**
 * The MIT License (MIT)
 *
 * Copyright (c) 2017-2023 Ta4j Organization & respective
 * authors (see AUTHORS)
 *
 * Permission is hereby granted, free of charge, to any person obtaining a copy of
 * this software and associated documentation files (the "Software"), to deal in
 * the Software without restriction, including without limitation the rights to
 * use, copy, modify, merge, publish, distribute, sublicense, and/or sell copies of
 * the Software, and to permit persons to whom the Software is furnished to do so,
 * subject to the following conditions:
 *
 * The above copyright notice and this permission notice shall be included in all
 * copies or substantial portions of the Software.
 *
 * THE SOFTWARE IS PROVIDED "AS IS", WITHOUT WARRANTY OF ANY KIND, EXPRESS OR
 * IMPLIED, INCLUDING BUT NOT LIMITED TO THE WARRANTIES OF MERCHANTABILITY, FITNESS
 * FOR A PARTICULAR PURPOSE AND NONINFRINGEMENT. IN NO EVENT SHALL THE AUTHORS OR
 * COPYRIGHT HOLDERS BE LIABLE FOR ANY CLAIM, DAMAGES OR OTHER LIABILITY, WHETHER
 * IN AN ACTION OF CONTRACT, TORT OR OTHERWISE, ARISING FROM, OUT OF OR IN
 * CONNECTION WITH THE SOFTWARE OR THE USE OR OTHER DEALINGS IN THE SOFTWARE.
 */
package org.ta4j.core.indicators;

import org.ta4j.core.BarSeries;
import org.ta4j.core.Indicator;
import org.ta4j.core.indicators.helpers.HighPriceIndicator;
import org.ta4j.core.indicators.helpers.HighestValueIndicator;
import org.ta4j.core.indicators.helpers.LowPriceIndicator;
import org.ta4j.core.indicators.helpers.LowestValueIndicator;
import org.ta4j.core.indicators.helpers.MedianPriceIndicator;
import org.ta4j.core.num.Num;

/**
 * The Fisher Indicator.
 * 费舍尔指标。
 *
 * Fisher指标是一种基于价格和体积的技术指标，旨在识别价格的趋势方向和市场的买卖信号。它是由约翰·埃勒斯（John Ehlers）开发的，具有相当的复杂性和独特性。
 *
 * Fisher指标的计算过程相对复杂，通常分为以下几个步骤：
 *
 * 1. 计算价格的中间价（Typical Price）：通常是最高价、最低价和收盘价的加权平均值。
 * 2. 计算价格的平滑系数：使用一种平滑系数来平滑价格的中间价，以减少价格的随机波动。
 * 3. 计算价格的变化率：计算价格的变化率，用于确定价格的趋势方向。
 * 4. 计算Fisher变换值：将价格的变化率转换为Fisher变换值，以便更好地识别价格的买卖信号。
 *
 * Fisher指标的数值通常波动在一个固定的范围内，正值表示上涨趋势，负值表示下跌趋势。交易者可以根据Fisher指标的数值变化来确定市场的短期和长期趋势，并据此制定交易策略。
 *
 * Fisher指标的优点之一是它对价格的平滑处理，能够有效减少价格数据中的噪音，并帮助交易者更准确地识别价格的趋势。然而，由于其相对复杂的计算过程，以及对参数设置的敏感性，交易者在使用Fisher指标时需要谨慎考虑，并结合其他技术指标和价格模式进行综合分析。
 *
 * @apiNote Minimal deviations in last Num places possible. During the  calculations this indicator converts {@link Num Num} to  {@link Double double}
 * @apiNote 最后 Num 个位置的偏差可能最小。 在计算过程中，该指标将 {@link Num Num} 转换为 {@link Double double}
 * @see <a href=
 *      "http://www.tradingsystemlab.com/files/The%20Fisher%20Transform.pdf">
 *      http://www.tradingsystemlab.com/files/The%20Fisher%20Transform.pdf</a>
 * @see <a href="https://www.investopedia.com/terms/f/fisher-transform.asp">
 *      https://www.investopedia.com/terms/f/fisher-transform.asp</a>
 */
public class FisherIndicator extends RecursiveCachedIndicator<Num> {

    private static final double ZERO_DOT_FIVE = 0.5;
    private static final double VALUE_MAX = 0.999;
    private static final double VALUE_MIN = -0.999;

    private final Indicator<Num> ref;
    private final Indicator<Num> intermediateValue;
    private final Num densityFactor;
    private final Num gamma;
    private final Num delta;
    private final Num one;

    /**
     * Constructor.
     *
     * @param series the series
     *               该系列
     */
    public FisherIndicator(BarSeries series) {
        this(new MedianPriceIndicator(series), 10);
    }

    /**
     * Constructor (with alpha 0.33, beta 0.67, gamma 0.5, delta 0.5).
     * * 构造函数（alpha 0.33，beta 0.67，gamma 0.5，delta 0.5）。
     *
     * @param price    the price indicator (usually {@link MedianPriceIndicator})
     *                 价格指标（通常是 {@link MedianPriceIndicator}）
     * @param barCount the time frame (usually 10)
     *                 时间范围（通常为 10）
     */
    public FisherIndicator(Indicator<Num> price, int barCount) {
        this(price, barCount, 0.33, 0.67, ZERO_DOT_FIVE, ZERO_DOT_FIVE, 1, true);
    }

    /**
     * Constructor (with gamma 0.5, delta 0.5).
     * 构造函数（gamma 0.5，delta 0.5）。
     *
     * @param price    the price indicator (usually {@link MedianPriceIndicator})
     *                 价格指标（通常是 {@link MedianPriceIndicator}）
     * @param barCount the time frame (usually 10)
     *                 时间范围（通常为 10）
     * @param alpha    the alpha (usually 0.33 or 0.5)
<<<<<<< HEAD
     *                 alpha（通常为 0.33 或 0.5）
     * @param beta     the beta (usually 0.67 0.5 or)
     *                 贝塔（通常为 0.67 0.5 或）
=======
     * @param beta     the beta (usually 0.67 or 0.5)
>>>>>>> 94c13f01
     */
    public FisherIndicator(Indicator<Num> price, int barCount, double alpha, double beta) {
        this(price, barCount, alpha, beta, ZERO_DOT_FIVE, ZERO_DOT_FIVE, 1, true);
    }

    /**
     * Constructor.
     *
     * @param price    the price indicator (usually {@link MedianPriceIndicator})
     *                 价格指标（通常是 {@link MedianPriceIndicator}）
     * @param barCount the time frame (usually 10)
     *                 时间范围（通常为 10）
     * @param alpha    the alpha (usually 0.33 or 0.5)
     *                 alpha（通常为 0.33 或 0.5）
     * @param beta     the beta (usually 0.67 or 0.5)
     *                 贝塔（通常为 0.67 或 0.5）
     * @param gamma    the gamma (usually 0.25 or 0.5)
     *                 伽玛（通常为 0.25 或 0.5）
     * @param delta    the delta (usually 0.5)
     *                 增量（通常为 0.5）
     */
    public FisherIndicator(Indicator<Num> price, int barCount, double alpha, double beta, double gamma, double delta) {
        this(price, barCount, alpha, beta, gamma, delta, 1, true);
    }

    /**
     * Constructor (with alpha 0.33, beta 0.67, gamma 0.5, delta 0.5).
     * 构造函数（alpha 0.33，beta 0.67，gamma 0.5，delta 0.5）。
     *
     * @param ref              the indicator
     *                         指标
     * @param barCount         the time frame (usually 10)
     *                         时间范围（通常为 10）
     * @param isPriceIndicator use true, if "ref" is a price indicator
     *                         如果 "ref" 是价格指标，则使用 true
     */
    public FisherIndicator(Indicator<Num> ref, int barCount, boolean isPriceIndicator) {
        this(ref, barCount, 0.33, 0.67, ZERO_DOT_FIVE, ZERO_DOT_FIVE, 1, isPriceIndicator);
    }

    /**
     * Constructor (with alpha 0.33, beta 0.67, gamma 0.5, delta 0.5).
     * 构造函数（alpha 0.33，beta 0.67，gamma 0.5，delta 0.5）。
     *
     * @param ref              the indicator
     *                         指标
     * @param barCount         the time frame (usually 10)
     *                         时间范围（通常为 10）
     * @param densityFactor    the density factor (usually 1.0)
     *                         密度因子（通常为 1.0）
     * @param isPriceIndicator use true, if "ref" is a price indicator
     *                         如果 "ref" 是价格指标，则使用 true
     */
    public FisherIndicator(Indicator<Num> ref, int barCount, double densityFactor, boolean isPriceIndicator) {
        this(ref, barCount, 0.33, 0.67, ZERO_DOT_FIVE, ZERO_DOT_FIVE, densityFactor, isPriceIndicator);
    }

    /**
     * Constructor
     *
     * @param ref              the indicator
     *                         指标
     * @param barCount         the time frame (usually 10)
     *                         时间范围（通常为 10）
     * @param alphaD           the alpha (usually 0.33 or 0.5)
     *                         alpha（通常为 0.33 或 0.5）
     * @param betaD            the beta (usually 0.67 or 0.5)
     *                         贝塔（通常为 0.67 或 0.5）
     * @param gammaD           the gamma (usually 0.25 or 0.5)
     *                         伽玛（通常为 0.25 或 0.5）
     * @param deltaD           the delta (usually 0.5)
     *                         增量（通常为 0.5）
     * @param densityFactorD   the density factor (usually 1.0)
     *                         密度因子（通常为 1.0）
     * @param isPriceIndicator use true, if "ref" is a price indicator
     *                         如果 "ref" 是价格指标，则使用 true
     */
    public FisherIndicator(Indicator<Num> ref, int barCount, final double alphaD, final double betaD,
            final double gammaD, final double deltaD, double densityFactorD, boolean isPriceIndicator) {
        super(ref);
        this.ref = ref;
        this.gamma = numOf(gammaD);
        this.delta = numOf(deltaD);
        this.densityFactor = numOf(densityFactorD);
        this.one = one();

        Num alpha = numOf(alphaD);
        Num beta = numOf(betaD);
        final Indicator<Num> periodHigh = new HighestValueIndicator(
                isPriceIndicator ? new HighPriceIndicator(ref.getBarSeries()) : ref, barCount);
        final Indicator<Num> periodLow = new LowestValueIndicator(
                isPriceIndicator ? new LowPriceIndicator(ref.getBarSeries()) : ref, barCount);

        this.intermediateValue = new RecursiveCachedIndicator<Num>(ref) {

            @Override
            protected Num calculate(int index) {
                if (index <= 0) {
                    return zero();
                }

                // Value = (alpha * 2 * ((ref - MinL) / (MaxH - MinL) - 0.5) + beta * priorValue) / densityFactor
                // 值 = (alpha * 2 * ((ref - MinL) / (MaxH - MinL) - 0.5) + beta * priorValue) / densityFactor
                Num currentRef = FisherIndicator.this.ref.getValue(index);
                Num minL = periodLow.getValue(index);
                Num maxH = periodHigh.getValue(index);
                Num term1 = currentRef.minus(minL).dividedBy(maxH.minus(minL)).minus(numOf(ZERO_DOT_FIVE));
                Num term2 = alpha.multipliedBy(numOf(2)).multipliedBy(term1);
                Num term3 = term2.plus(beta.multipliedBy(getValue(index - 1)));
                return term3.dividedBy(FisherIndicator.this.densityFactor);
            }

            @Override
            public int getUnstableBars() {
                return 0;
            }
        };
    }

    @Override
    protected Num calculate(int index) {
        if (index <= 0) {
            return zero();
        }

        Num value = intermediateValue.getValue(index);

        if (value.isGreaterThan(numOf(VALUE_MAX))) {
            value = numOf(VALUE_MAX);
        } else if (value.isLessThan(numOf(VALUE_MIN))) {
            value = numOf(VALUE_MIN);
        }

        // Fisher = gamma * Log((1 + Value) / (1 - Value)) + delta * priorFisher
<<<<<<< HEAD
        // Fisher = gamma * Log((1 + Value) / (1 - Value)) + delta * priorFisher
        Num term1 = numOf((Math.log(numOf(1).plus(value).dividedBy(numOf(1).minus(value)).doubleValue())));
=======
        Num term1 = numOf((Math.log(one.plus(value).dividedBy(one.minus(value)).doubleValue())));
>>>>>>> 94c13f01
        Num term2 = getValue(index - 1);
        return gamma.multipliedBy(term1).plus(delta.multipliedBy(term2));
    }

    @Override
    public int getUnstableBars() {
        return 0;
    }

}<|MERGE_RESOLUTION|>--- conflicted
+++ resolved
@@ -102,13 +102,7 @@
      * @param barCount the time frame (usually 10)
      *                 时间范围（通常为 10）
      * @param alpha    the alpha (usually 0.33 or 0.5)
-<<<<<<< HEAD
-     *                 alpha（通常为 0.33 或 0.5）
-     * @param beta     the beta (usually 0.67 0.5 or)
-     *                 贝塔（通常为 0.67 0.5 或）
-=======
      * @param beta     the beta (usually 0.67 or 0.5)
->>>>>>> 94c13f01
      */
     public FisherIndicator(Indicator<Num> price, int barCount, double alpha, double beta) {
         this(price, barCount, alpha, beta, ZERO_DOT_FIVE, ZERO_DOT_FIVE, 1, true);
@@ -243,12 +237,8 @@
         }
 
         // Fisher = gamma * Log((1 + Value) / (1 - Value)) + delta * priorFisher
-<<<<<<< HEAD
         // Fisher = gamma * Log((1 + Value) / (1 - Value)) + delta * priorFisher
-        Num term1 = numOf((Math.log(numOf(1).plus(value).dividedBy(numOf(1).minus(value)).doubleValue())));
-=======
         Num term1 = numOf((Math.log(one.plus(value).dividedBy(one.minus(value)).doubleValue())));
->>>>>>> 94c13f01
         Num term2 = getValue(index - 1);
         return gamma.multipliedBy(term1).plus(delta.multipliedBy(term2));
     }
