/**
 * 麻省理工学院许可证 (MIT)
 *
<<<<<<< HEAD
 * 版权所有 (c) 2014-2017 Marc de Verdelhan, 2017-2021 Ta4j 组织及相关
 *作者（见作者）
=======
 * Copyright (c) 2017-2023 Ta4j Organization & respective
 * authors (see AUTHORS)
>>>>>>> 94c13f01
 *
 * 特此免费授予任何获得以下文件副本的人的许可
 * 本软件及相关文档文件（以下简称“软件”），用于处理
 * 本软件不受限制，包括但不限于以下权利
 * 使用、复制、修改、合并、发布、分发、再许可和/或出售
 * 软件，并允许向其提供软件的人这样做，
 * 须符合以下条件：
 *
 * 以上版权声明和本许可声明应包含在所有
 * 软件的副本或大部分。
 *
 * 本软件按“原样”提供，不提供任何形式的明示或
 * 暗示，包括但不限于对适销性、适用性的保证
 * 出于特定目的和非侵权。在任何情况下，作者或
 *版权持有人应对任何索赔、损害或其他责任负责，无论是
 * 在合同、侵权或其他方面的诉讼中，由、出于或在
 * 与软件或软件中的使用或其他交易的连接。
 */
/**
 * 技术指标。
 *
<<<<<<< HEAD
 * 市场指标是数学变换。他们被用来帮助
 * 评估资产是否有趋势，如果有，它的概率
 *方向和延续。
 * 
=======
 * <p>
 * Market indicators are mathematical transformations. They are used to assess
 * whether an asset is trending and, if so, the probability of its direction and
 * continuation.
 *
>>>>>>> 94c13f01
 * @see <a href=
 *      "http://stockcharts.com/school/doku.php?id=chart_school:technical_indicators">http://stockcharts.com/school/doku.php?id=chart_school:technical_indicators</a>
 */
package org.ta4j.core.indicators;<|MERGE_RESOLUTION|>--- conflicted
+++ resolved
@@ -1,13 +1,8 @@
 /**
  * 麻省理工学院许可证 (MIT)
  *
-<<<<<<< HEAD
- * 版权所有 (c) 2014-2017 Marc de Verdelhan, 2017-2021 Ta4j 组织及相关
- *作者（见作者）
-=======
  * Copyright (c) 2017-2023 Ta4j Organization & respective
  * authors (see AUTHORS)
->>>>>>> 94c13f01
  *
  * 特此免费授予任何获得以下文件副本的人的许可
  * 本软件及相关文档文件（以下简称“软件”），用于处理
@@ -29,18 +24,11 @@
 /**
  * 技术指标。
  *
-<<<<<<< HEAD
- * 市场指标是数学变换。他们被用来帮助
- * 评估资产是否有趋势，如果有，它的概率
- *方向和延续。
- * 
-=======
  * <p>
  * Market indicators are mathematical transformations. They are used to assess
  * whether an asset is trending and, if so, the probability of its direction and
  * continuation.
  *
->>>>>>> 94c13f01
  * @see <a href=
  *      "http://stockcharts.com/school/doku.php?id=chart_school:technical_indicators">http://stockcharts.com/school/doku.php?id=chart_school:technical_indicators</a>
  */
