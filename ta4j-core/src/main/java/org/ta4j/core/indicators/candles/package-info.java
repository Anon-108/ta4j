--- conflicted
+++ resolved
@@ -22,11 +22,6 @@
  * CONNECTION WITH THE SOFTWARE OR THE USE OR OTHER DEALINGS IN THE SOFTWARE.
  */
 /**
-<<<<<<< HEAD
- * Indicators analyzing candle sticks and patterns
- * * 分析烛台和形态的指标
-=======
  * Indicators analyzing candle sticks and patterns.
->>>>>>> 94c13f01
  */
 package org.ta4j.core.indicators.candles;