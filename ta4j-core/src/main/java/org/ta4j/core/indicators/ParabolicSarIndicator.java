/**
 * The MIT License (MIT)
 *
 * Copyright (c) 2017-2023 Ta4j Organization & respective
 * authors (see AUTHORS)
 *
 * Permission is hereby granted, free of charge, to any person obtaining a copy of
 * this software and associated documentation files (the "Software"), to deal in
 * the Software without restriction, including without limitation the rights to
 * use, copy, modify, merge, publish, distribute, sublicense, and/or sell copies of
 * the Software, and to permit persons to whom the Software is furnished to do so,
 * subject to the following conditions:
 *
 * The above copyright notice and this permission notice shall be included in all
 * copies or substantial portions of the Software.
 *
 * THE SOFTWARE IS PROVIDED "AS IS", WITHOUT WARRANTY OF ANY KIND, EXPRESS OR
 * IMPLIED, INCLUDING BUT NOT LIMITED TO THE WARRANTIES OF MERCHANTABILITY, FITNESS
 * FOR A PARTICULAR PURPOSE AND NONINFRINGEMENT. IN NO EVENT SHALL THE AUTHORS OR
 * COPYRIGHT HOLDERS BE LIABLE FOR ANY CLAIM, DAMAGES OR OTHER LIABILITY, WHETHER
 * IN AN ACTION OF CONTRACT, TORT OR OTHERWISE, ARISING FROM, OUT OF OR IN
 * CONNECTION WITH THE SOFTWARE OR THE USE OR OTHER DEALINGS IN THE SOFTWARE.
 */
package org.ta4j.core.indicators;

import static org.ta4j.core.num.NaN.NaN;

import java.util.HashMap;
import java.util.Map;

import org.ta4j.core.BarSeries;
import org.ta4j.core.indicators.helpers.HighPriceIndicator;
import org.ta4j.core.indicators.helpers.HighestValueIndicator;
import org.ta4j.core.indicators.helpers.LowPriceIndicator;
import org.ta4j.core.indicators.helpers.LowestValueIndicator;
import org.ta4j.core.num.Num;

/**
 * Parabolic SAR indicator.
 * 抛物线 SAR 指标。
 *
 * 抛物线停损指标（Parabolic SAR）是一种技术指标，用于识别价格趋势的转折点，并确定适当的止损位置。它是由J. Welles Wilder开发的，旨在跟踪价格的趋势并提供买卖信号。
 *
 * 抛物线停损指标的名称源于其抛物线形状的图表线，它会随着价格的变化而移动。在上升趋势中，抛物线停损位会逐渐上移；在下降趋势中，抛物线停损位会逐渐下移。
 *
 * 抛物线停损指标的计算过程如下：
 *
 * 1. 确定初始的抛物线停损值（SAR）。通常，初始的SAR值可以设定为前一日的最低价或最高价。
 * 2. 计算加速因子（AF）。加速因子的初始值通常是0.02，每经过一个交易周期，加速因子就会增加0.02，但是当SAR值已经达到一定限制时，加速因子的增长会停止。
 * 3. 根据当前价格和前一周期的SAR值，使用加速因子来计算新的SAR值。
 *
 * 根据抛物线停损指标的数值变化，可以提供如下的交易信号：
 *
 * - 当价格从上方穿过抛物线停损线时，可能暗示着价格的下跌趋势开始，为卖出信号。
 * - 当价格从下方穿过抛物线停损线时，可能暗示着价格的上涨趋势开始，为买入信号。
 *
 * 抛物线停损指标通常用于制定交易策略中的止损位置，以及作为确认价格趋势的指标之一。然而，像所有技术指标一样，抛物线停损指标也存在一定的局限性，可能会在特定市场条件下产生虚假信号，因此建议将其与其他技术指标和价格模式结合使用，以增强分析的准确性。
 *
 * @see <a href=
 *      "https://www.investopedia.com/trading/introduction-to-parabolic-sar/">
 *      https://www.investopedia.com/trading/introduction-to-parabolic-sar/</a>
 * @see <a href="https://www.investopedia.com/terms/p/parabolicindicator.asp">
 *      https://www.investopedia.com/terms/p/parabolicindicator.asp</a>
 */
public class ParabolicSarIndicator extends RecursiveCachedIndicator<Num> {

    private final LowPriceIndicator lowPriceIndicator;
    private final HighPriceIndicator highPriceIndicator;

    private final Num maxAcceleration;
    private final Num accelerationStart;
<<<<<<< HEAD
    private Num accelerationFactor;
    private boolean currentTrend; // true if uptrend, false otherwise // 如果上升趋势为真，否则为假
    private int startTrendIndex = 0; // index of start bar of the current trend // 当前趋势起始柱的索引
    private LowPriceIndicator lowPriceIndicator;
    private HighPriceIndicator highPriceIndicator;
    private Num currentExtremePoint; // the extreme point of the current calculation  // 当前计算的极值点
    private Num minMaxExtremePoint; // depending on trend the maximum or minimum extreme point value of trend  // 根据趋势趋势的最大或最小极值点

    /**
     * Constructor with default parameters
     * * 带默认参数的构造函数
=======
    private final Num accelerationIncrement;

    private final Map<Integer, Boolean> isUpTrendMap = new HashMap<>();
    private final Map<Integer, Num> lastExtreme = new HashMap<>();
    private final Map<Integer, Num> lastAf = new HashMap<>();

    /**
     * If series have removed bars, first actual bar won't have 0 index.
     */
    private int seriesStartIndex = getBarSeries().getBeginIndex();

    /**
     * Constructor with:
     *
     * <ul>
     * <li>{@code aF} = 0.02
     * <li>{@code maxA} = 0.2
     * <li>{@code increment} = 0.02
     * </ul>
>>>>>>> 94c13f01
     *
     * @param series the bar series for this indicator
     *               该指标的柱线系列
     */
    public ParabolicSarIndicator(BarSeries series) {
        this(series, series.numOf(0.02), series.numOf(0.2), series.numOf(0.02));
    }

    /**
<<<<<<< HEAD
     * Constructor with custom parameters and default increment value
     * * 具有自定义参数和默认增量值的构造函数
=======
     * Constructor with {@code increment} = 0.02.
>>>>>>> 94c13f01
     *
     * @param series the bar series for this indicator
     *               该指标的柱线系列
     * @param aF     acceleration factor
     *               加速因子
     * @param maxA   maximum acceleration
     *               最大加速度
     */
    public ParabolicSarIndicator(BarSeries series, Num aF, Num maxA) {
        this(series, aF, maxA, series.numOf(0.02));
    }

    /**
<<<<<<< HEAD
     * Constructor with custom parameters
     * * 带有自定义参数的构造函数
     *
     * @param series    the bar series for this indicator
     *                  该指标的柱线系列
     *
     * @param aF        acceleration factor
     *                  加速因子
     *
     * @param maxA      maximum acceleration
     *                  最大加速度
     *
     * @param increment the increment step
     *                  增量步骤
=======
     * Constructor.
     *
     * @param series    the bar series for this indicator
     * @param aF        acceleration factor (usually 0.02)
     * @param maxA      maximum acceleration (usually 0.2)
     * @param increment the increment step (usually 0.02)
>>>>>>> 94c13f01
     */
    public ParabolicSarIndicator(BarSeries series, Num aF, Num maxA, Num increment) {
        super(series);
        this.lowPriceIndicator = new LowPriceIndicator(series);
        this.highPriceIndicator = new HighPriceIndicator(series);
        this.maxAcceleration = maxA;
        this.accelerationStart = aF;
        this.accelerationIncrement = increment;
    }

    @Override
    protected Num calculate(int index) {
        lastExtreme.clear();
        lastAf.clear();
        isUpTrendMap.clear();

        // Caching of this indicator value calculation is essential for performance!
        //
        // clear the maps and recalculate the values for start to index
        // the internal calculations until the previous index will fill the
        // required maps for the acceleration factor, the trend direction and the
        // last extreme value.
        // Cache doesn't require more than current and previous values.
        if (index < getBarSeries().getBeginIndex()) {
            return NaN;
        }

        seriesStartIndex = getBarSeries().getRemovedBarsCount();
        if (index < seriesStartIndex) {
            index = seriesStartIndex;
        }

        for (int i = seriesStartIndex; i < index; i++) {
            calculateInternal(i);
        }

        return calculateInternal(index);
    }

    private Num calculateInternal(int index) {
        Num sar = NaN;
<<<<<<< HEAD
        if (index == getBarSeries().getBeginIndex()) {
            return sar; // no trend detection possible for the first value // 第一个值不能进行趋势检测
        } else if (index == getBarSeries().getBeginIndex() + 1) {// start trend detection  // 开始趋势检测
            currentTrend = getBarSeries().getBar(getBarSeries().getBeginIndex()).getClosePrice()
                    .isLessThan(getBarSeries().getBar(index).getClosePrice());
            if (!currentTrend) { // down trend
                sar = new HighestValueIndicator(highPriceIndicator, 2).getValue(index); // put the highest high value of // 放最高的值
                                                                                        // two first bars  // 前两个柱
                currentExtremePoint = sar;
                minMaxExtremePoint = currentExtremePoint;
            } else { // up trend
                sar = new LowestValueIndicator(lowPriceIndicator, 2).getValue(index); // put the lowest low value of two  // 放两个的最低值
                                                                                      // first bars  // 第一个柱
                currentExtremePoint = sar;
                minMaxExtremePoint = currentExtremePoint;
=======
        boolean is_up_trend;

        if (index == seriesStartIndex) {
            lastExtreme.put(index, getBarSeries().getBar(index).getClosePrice());
            lastAf.put(index, zero());
            isUpTrendMap.put(index, false);
            return sar; // no trend detection possible for the first value
        } else if (index == seriesStartIndex + 1) { // start trend detection
            is_up_trend = defineUpTrend(index);
            lastAf.put(index, accelerationStart);
            isUpTrendMap.put(index, is_up_trend);
>>>>>>> 94c13f01

            if (is_up_trend) { // up trend
                sar = new LowestValueIndicator(lowPriceIndicator, 2).getValue(index - 1); // put the lowest low value of
                // two
                lastExtreme.put(index, new HighestValueIndicator(highPriceIndicator, 2).getValue(index - 1));
            } else { // down trend
                sar = new HighestValueIndicator(highPriceIndicator, 2).getValue(index - 1); // put the highest high
                // value of
                lastExtreme.put(index, new LowestValueIndicator(lowPriceIndicator, 2).getValue(index - 1));
            }
            return sar;
        }

        Num priorSar = getValue(index - 1);
<<<<<<< HEAD
        if (currentTrend) { // if up trend  // 如果上升趋势
            sar = priorSar.plus(accelerationFactor.multipliedBy((currentExtremePoint.minus(priorSar))));
            currentTrend = lowPriceIndicator.getValue(index).isGreaterThan(sar);
            if (!currentTrend) { // check if sar touches the low price  // 检查 sar 是否触及低价
                if (minMaxExtremePoint.isGreaterThan(highPriceIndicator.getValue(index)))
                    sar = minMaxExtremePoint; // sar starts at the highest extreme point of previous up trend // sar 开始于上一个上升趋势的最高极值点
                else
                    sar = highPriceIndicator.getValue(index);
                currentTrend = false; // switch to down trend and reset values  // 切换到下降趋势并重置值
                startTrendIndex = index;
                accelerationFactor = accelerationStart;
                currentExtremePoint = getBarSeries().getBar(index).getLowPrice(); // put point on max  // 把点放在最大值上
                minMaxExtremePoint = currentExtremePoint;
            } else { // up trend is going on  // 上升趋势正在发生
                Num lowestPriceOfTwoPreviousBars = new LowestValueIndicator(lowPriceIndicator,
                        Math.min(2, index - startTrendIndex)).getValue(index - 1);
                if (sar.isGreaterThan(lowestPriceOfTwoPreviousBars))
                    sar = lowestPriceOfTwoPreviousBars;
                currentExtremePoint = new HighestValueIndicator(highPriceIndicator, index - startTrendIndex + 1)
                        .getValue(index);
                if (currentExtremePoint.isGreaterThan(minMaxExtremePoint)) {
                    incrementAcceleration();
                    minMaxExtremePoint = currentExtremePoint;
=======

        is_up_trend = isUpTrendMap.get(index - 1);

        Num currentExtremePoint = lastExtreme.get(index - 1);
        Num cur_high = highPriceIndicator.getValue(index);
        Num cur_low = lowPriceIndicator.getValue(index);
        Num cur_af = lastAf.get(index - 1);
        sar = priorSar.plus(cur_af.multipliedBy((currentExtremePoint.minus(priorSar))));

        if (is_up_trend) { // if up trend
            if (cur_low.isLessThan(sar)) { // check if sar touches the low price
                sar = currentExtremePoint;

                lastAf.put(index, accelerationStart);
                lastExtreme.put(index, cur_low);
                is_up_trend = false;

            } else { // up trend is going on
                if (cur_high.isGreaterThan(currentExtremePoint)) {
                    currentExtremePoint = cur_high;
                    cur_af = incrementAcceleration(index);
>>>>>>> 94c13f01
                }
                lastExtreme.put(index, currentExtremePoint);
                lastAf.put(index, cur_af);
            }
<<<<<<< HEAD
        } else { // downtrend  // 下降趋势
            sar = priorSar.minus(accelerationFactor.multipliedBy(((priorSar.minus(currentExtremePoint)))));
            currentTrend = highPriceIndicator.getValue(index).isGreaterThanOrEqual(sar);
            if (currentTrend) { // check if switch to up trend  // 检查是否切换到上升趋势
                if (minMaxExtremePoint.isLessThan(lowPriceIndicator.getValue(index)))
                    sar = minMaxExtremePoint; // sar starts at the lowest extreme point of previous down trend  // sar 开始于之前下降趋势的最低极值点
                else
                    sar = lowPriceIndicator.getValue(index);
                accelerationFactor = accelerationStart;
                startTrendIndex = index;
                currentExtremePoint = getBarSeries().getBar(index).getHighPrice();
                minMaxExtremePoint = currentExtremePoint;
            } else { // down trend io going on  // 下降趋势 io 继续
                Num highestPriceOfTwoPreviousBars = new HighestValueIndicator(highPriceIndicator,
                        Math.min(2, index - startTrendIndex)).getValue(index - 1);
                if (sar.isLessThan(highestPriceOfTwoPreviousBars))
                    sar = highestPriceOfTwoPreviousBars;
                currentExtremePoint = new LowestValueIndicator(lowPriceIndicator, index - startTrendIndex + 1)
                        .getValue(index);
                if (currentExtremePoint.isLessThan(minMaxExtremePoint)) {
                    incrementAcceleration();
                    minMaxExtremePoint = currentExtremePoint;
=======
        } else { // downtrend
            if (cur_high.isGreaterThanOrEqual(sar)) { // check if switch to up trend
                sar = currentExtremePoint;

                lastAf.put(index, accelerationStart);
                lastExtreme.put(index, cur_high);
                is_up_trend = true;

            } else { // down trend io going on
                if (cur_low.isLessThan(currentExtremePoint)) {
                    currentExtremePoint = cur_low;
                    cur_af = incrementAcceleration(index);
>>>>>>> 94c13f01
                }
                lastExtreme.put(index, currentExtremePoint);
                lastAf.put(index, cur_af);

            }
        }

        if (is_up_trend) {
            Num lowestPriceOfTwoPreviousBars = new LowestValueIndicator(lowPriceIndicator, 2).getValue(index - 1);
            if (sar.isGreaterThan(lowestPriceOfTwoPreviousBars)) {
                sar = lowestPriceOfTwoPreviousBars;
            }
        } else {
            Num highestPriceOfTwoPreviousBars = new HighestValueIndicator(highPriceIndicator, 2).getValue(index - 1);
            if (sar.isLessThan(highestPriceOfTwoPreviousBars)) {
                sar = highestPriceOfTwoPreviousBars;
            }
        }
        isUpTrendMap.put(index, is_up_trend);
        return sar;
    }

    @Override
    public int getUnstableBars() {
        return 0;
    }

    private boolean defineUpTrend(final int barIndex) {
        if (barIndex - 1 < seriesStartIndex) {
            return false;
        } else {
            return getBarSeries().getBar(barIndex - 1)
                    .getClosePrice()
                    .isLessThan(getBarSeries().getBar(barIndex).getClosePrice());
        }
    }

    /**
     * Increments the acceleration factor.  增加加速因子。
     */
    private Num incrementAcceleration(int index) {
        Num cur_af = lastAf.get(index - 1);
        cur_af = cur_af.plus(accelerationIncrement);
        if (cur_af.isGreaterThan(maxAcceleration)) {
            cur_af = maxAcceleration;
        }
        return cur_af;
    }
}<|MERGE_RESOLUTION|>--- conflicted
+++ resolved
@@ -69,19 +69,6 @@
 
     private final Num maxAcceleration;
     private final Num accelerationStart;
-<<<<<<< HEAD
-    private Num accelerationFactor;
-    private boolean currentTrend; // true if uptrend, false otherwise // 如果上升趋势为真，否则为假
-    private int startTrendIndex = 0; // index of start bar of the current trend // 当前趋势起始柱的索引
-    private LowPriceIndicator lowPriceIndicator;
-    private HighPriceIndicator highPriceIndicator;
-    private Num currentExtremePoint; // the extreme point of the current calculation  // 当前计算的极值点
-    private Num minMaxExtremePoint; // depending on trend the maximum or minimum extreme point value of trend  // 根据趋势趋势的最大或最小极值点
-
-    /**
-     * Constructor with default parameters
-     * * 带默认参数的构造函数
-=======
     private final Num accelerationIncrement;
 
     private final Map<Integer, Boolean> isUpTrendMap = new HashMap<>();
@@ -101,7 +88,6 @@
      * <li>{@code maxA} = 0.2
      * <li>{@code increment} = 0.02
      * </ul>
->>>>>>> 94c13f01
      *
      * @param series the bar series for this indicator
      *               该指标的柱线系列
@@ -111,12 +97,7 @@
     }
 
     /**
-<<<<<<< HEAD
-     * Constructor with custom parameters and default increment value
-     * * 具有自定义参数和默认增量值的构造函数
-=======
      * Constructor with {@code increment} = 0.02.
->>>>>>> 94c13f01
      *
      * @param series the bar series for this indicator
      *               该指标的柱线系列
@@ -130,29 +111,12 @@
     }
 
     /**
-<<<<<<< HEAD
-     * Constructor with custom parameters
-     * * 带有自定义参数的构造函数
-     *
-     * @param series    the bar series for this indicator
-     *                  该指标的柱线系列
-     *
-     * @param aF        acceleration factor
-     *                  加速因子
-     *
-     * @param maxA      maximum acceleration
-     *                  最大加速度
-     *
-     * @param increment the increment step
-     *                  增量步骤
-=======
      * Constructor.
      *
      * @param series    the bar series for this indicator
      * @param aF        acceleration factor (usually 0.02)
      * @param maxA      maximum acceleration (usually 0.2)
      * @param increment the increment step (usually 0.02)
->>>>>>> 94c13f01
      */
     public ParabolicSarIndicator(BarSeries series, Num aF, Num maxA, Num increment) {
         super(series);
@@ -194,23 +158,6 @@
 
     private Num calculateInternal(int index) {
         Num sar = NaN;
-<<<<<<< HEAD
-        if (index == getBarSeries().getBeginIndex()) {
-            return sar; // no trend detection possible for the first value // 第一个值不能进行趋势检测
-        } else if (index == getBarSeries().getBeginIndex() + 1) {// start trend detection  // 开始趋势检测
-            currentTrend = getBarSeries().getBar(getBarSeries().getBeginIndex()).getClosePrice()
-                    .isLessThan(getBarSeries().getBar(index).getClosePrice());
-            if (!currentTrend) { // down trend
-                sar = new HighestValueIndicator(highPriceIndicator, 2).getValue(index); // put the highest high value of // 放最高的值
-                                                                                        // two first bars  // 前两个柱
-                currentExtremePoint = sar;
-                minMaxExtremePoint = currentExtremePoint;
-            } else { // up trend
-                sar = new LowestValueIndicator(lowPriceIndicator, 2).getValue(index); // put the lowest low value of two  // 放两个的最低值
-                                                                                      // first bars  // 第一个柱
-                currentExtremePoint = sar;
-                minMaxExtremePoint = currentExtremePoint;
-=======
         boolean is_up_trend;
 
         if (index == seriesStartIndex) {
@@ -222,7 +169,6 @@
             is_up_trend = defineUpTrend(index);
             lastAf.put(index, accelerationStart);
             isUpTrendMap.put(index, is_up_trend);
->>>>>>> 94c13f01
 
             if (is_up_trend) { // up trend
                 sar = new LowestValueIndicator(lowPriceIndicator, 2).getValue(index - 1); // put the lowest low value of
@@ -237,31 +183,6 @@
         }
 
         Num priorSar = getValue(index - 1);
-<<<<<<< HEAD
-        if (currentTrend) { // if up trend  // 如果上升趋势
-            sar = priorSar.plus(accelerationFactor.multipliedBy((currentExtremePoint.minus(priorSar))));
-            currentTrend = lowPriceIndicator.getValue(index).isGreaterThan(sar);
-            if (!currentTrend) { // check if sar touches the low price  // 检查 sar 是否触及低价
-                if (minMaxExtremePoint.isGreaterThan(highPriceIndicator.getValue(index)))
-                    sar = minMaxExtremePoint; // sar starts at the highest extreme point of previous up trend // sar 开始于上一个上升趋势的最高极值点
-                else
-                    sar = highPriceIndicator.getValue(index);
-                currentTrend = false; // switch to down trend and reset values  // 切换到下降趋势并重置值
-                startTrendIndex = index;
-                accelerationFactor = accelerationStart;
-                currentExtremePoint = getBarSeries().getBar(index).getLowPrice(); // put point on max  // 把点放在最大值上
-                minMaxExtremePoint = currentExtremePoint;
-            } else { // up trend is going on  // 上升趋势正在发生
-                Num lowestPriceOfTwoPreviousBars = new LowestValueIndicator(lowPriceIndicator,
-                        Math.min(2, index - startTrendIndex)).getValue(index - 1);
-                if (sar.isGreaterThan(lowestPriceOfTwoPreviousBars))
-                    sar = lowestPriceOfTwoPreviousBars;
-                currentExtremePoint = new HighestValueIndicator(highPriceIndicator, index - startTrendIndex + 1)
-                        .getValue(index);
-                if (currentExtremePoint.isGreaterThan(minMaxExtremePoint)) {
-                    incrementAcceleration();
-                    minMaxExtremePoint = currentExtremePoint;
-=======
 
         is_up_trend = isUpTrendMap.get(index - 1);
 
@@ -283,35 +204,10 @@
                 if (cur_high.isGreaterThan(currentExtremePoint)) {
                     currentExtremePoint = cur_high;
                     cur_af = incrementAcceleration(index);
->>>>>>> 94c13f01
                 }
                 lastExtreme.put(index, currentExtremePoint);
                 lastAf.put(index, cur_af);
             }
-<<<<<<< HEAD
-        } else { // downtrend  // 下降趋势
-            sar = priorSar.minus(accelerationFactor.multipliedBy(((priorSar.minus(currentExtremePoint)))));
-            currentTrend = highPriceIndicator.getValue(index).isGreaterThanOrEqual(sar);
-            if (currentTrend) { // check if switch to up trend  // 检查是否切换到上升趋势
-                if (minMaxExtremePoint.isLessThan(lowPriceIndicator.getValue(index)))
-                    sar = minMaxExtremePoint; // sar starts at the lowest extreme point of previous down trend  // sar 开始于之前下降趋势的最低极值点
-                else
-                    sar = lowPriceIndicator.getValue(index);
-                accelerationFactor = accelerationStart;
-                startTrendIndex = index;
-                currentExtremePoint = getBarSeries().getBar(index).getHighPrice();
-                minMaxExtremePoint = currentExtremePoint;
-            } else { // down trend io going on  // 下降趋势 io 继续
-                Num highestPriceOfTwoPreviousBars = new HighestValueIndicator(highPriceIndicator,
-                        Math.min(2, index - startTrendIndex)).getValue(index - 1);
-                if (sar.isLessThan(highestPriceOfTwoPreviousBars))
-                    sar = highestPriceOfTwoPreviousBars;
-                currentExtremePoint = new LowestValueIndicator(lowPriceIndicator, index - startTrendIndex + 1)
-                        .getValue(index);
-                if (currentExtremePoint.isLessThan(minMaxExtremePoint)) {
-                    incrementAcceleration();
-                    minMaxExtremePoint = currentExtremePoint;
-=======
         } else { // downtrend
             if (cur_high.isGreaterThanOrEqual(sar)) { // check if switch to up trend
                 sar = currentExtremePoint;
@@ -324,7 +220,6 @@
                 if (cur_low.isLessThan(currentExtremePoint)) {
                     currentExtremePoint = cur_low;
                     cur_af = incrementAcceleration(index);
->>>>>>> 94c13f01
                 }
                 lastExtreme.put(index, currentExtremePoint);
                 lastAf.put(index, cur_af);
@@ -363,7 +258,7 @@
     }
 
     /**
-     * Increments the acceleration factor.  增加加速因子。
+     * Increments the acceleration factor.
      */
     private Num incrementAcceleration(int index) {
         Num cur_af = lastAf.get(index - 1);
