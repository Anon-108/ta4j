/**
 * The MIT License (MIT)
 *
 * Copyright (c) 2017-2023 Ta4j Organization & respective
 * authors (see AUTHORS)
 *
 * Permission is hereby granted, free of charge, to any person obtaining a copy of
 * this software and associated documentation files (the "Software"), to deal in
 * the Software without restriction, including without limitation the rights to
 * use, copy, modify, merge, publish, distribute, sublicense, and/or sell copies of
 * the Software, and to permit persons to whom the Software is furnished to do so,
 * subject to the following conditions:
 *
 * The above copyright notice and this permission notice shall be included in all
 * copies or substantial portions of the Software.
 *
 * THE SOFTWARE IS PROVIDED "AS IS", WITHOUT WARRANTY OF ANY KIND, EXPRESS OR
 * IMPLIED, INCLUDING BUT NOT LIMITED TO THE WARRANTIES OF MERCHANTABILITY, FITNESS
 * FOR A PARTICULAR PURPOSE AND NONINFRINGEMENT. IN NO EVENT SHALL THE AUTHORS OR
 * COPYRIGHT HOLDERS BE LIABLE FOR ANY CLAIM, DAMAGES OR OTHER LIABILITY, WHETHER
 * IN AN ACTION OF CONTRACT, TORT OR OTHERWISE, ARISING FROM, OUT OF OR IN
 * CONNECTION WITH THE SOFTWARE OR THE USE OR OTHER DEALINGS IN THE SOFTWARE.
 */
package org.ta4j.core.indicators;

import org.ta4j.core.BarSeries;
import org.ta4j.core.Indicator;

/**
 * Recursive cached {@link Indicator indicator}.
 * 递归缓存 {@link Indicator indicator}。
 *
<<<<<<< HEAD
 * Recursive indicators should extend this class.<br>
  This class is only here to avoid (OK, to postpone) the StackOverflowError
  that may be thrown on the first getValue(int) call of a recursive indicator.
  Concretely when an index value is asked, if the last cached value is too
  old/far, the computation of all the values between the last cached and the
  asked one is executed iteratively.

 递归指标应该扩展这个类。<br>
 这个类只是为了避免（好的，推迟）StackOverflowError
 可能会在递归指标的第一次 getValue(int) 调用中抛出。
 具体在询问某个索引值时，最后缓存的值是否太
 old/far，计算最后一个缓存和最后一个缓存之间的所有值
 问一个是迭代执行的。
=======
 * <p>
 * Recursive indicators should extend this class.
 * 
 * <p>
 * This class is only here to avoid (OK, to postpone) the StackOverflowError
 * that may be thrown on the first getValue(int) call of a recursive indicator.
 * Concretely when an index value is asked, if the last cached value is too
 * old/far, the computation of all the values between the last cached and the
 * asked one is executed iteratively.
>>>>>>> 94c13f01
 */
public abstract class RecursiveCachedIndicator<T> extends CachedIndicator<T> {

    /**
<<<<<<< HEAD
     * The recursion threshold for which an iterative calculation is executed. TODO
      Should be variable (depending on the sub-indicators used in this indicator)
     执行迭代计算的递归阈值。 去做
     应该是可变的（取决于该指标中使用的子指标）
=======
     * The recursion threshold for which an iterative calculation is executed.
     * 
     * TODO: Should be variable (depending on the sub-indicators used in this
     * indicator, e.g. Indicator#getUnstableBars()).
>>>>>>> 94c13f01
     */
    private static final int RECURSION_THRESHOLD = 100;

    /**
     * Constructor.
     *
<<<<<<< HEAD
     * @param series the related bar series
     *               相关酒吧系列
=======
     * @param series the bar series
>>>>>>> 94c13f01
     */
    protected RecursiveCachedIndicator(BarSeries series) {
        super(series);
    }

    /**
     * Constructor.
     *
<<<<<<< HEAD
     * @param indicator a related indicator (with a bar series)
     *                  相关指标（带有条形系列）
=======
     * @param indicator the indicator (with its bar series)
>>>>>>> 94c13f01
     */
    protected RecursiveCachedIndicator(Indicator<?> indicator) {
        this(indicator.getBarSeries());
    }

    @Override
    public T getValue(int index) {
<<<<<<< HEAD
        BarSeries series = getBarSeries();
        if (series != null) {
            final int seriesEndIndex = series.getEndIndex();
            if (index <= seriesEndIndex) {
                // We are not after the end of the series
                // 我们不是在系列结束之后
                final int removedBarsCount = series.getRemovedBarsCount();
                int startIndex = Math.max(removedBarsCount, highestResultIndex);
                if (index - startIndex > RECURSION_THRESHOLD) {
                    // Too many uncalculated values; the risk for a StackOverflowError becomes high.
                    // 太多未计算的值； StackOverflowError 的风险变得很高。
                    // Calculating the previous values iteratively
                    // 迭代计算先前的值
                    for (int prevIdx = startIndex; prevIdx < index; prevIdx++) {
                        super.getValue(prevIdx);
                    }
                }
=======
        final BarSeries series = getBarSeries();
        if (series == null || index > series.getEndIndex()) {
            return super.getValue(index);
        }

        // We're not at the end of the series yet.
        final int startIndex = Math.max(series.getRemovedBarsCount(), highestResultIndex);

        if (index - startIndex > RECURSION_THRESHOLD) {
            // Too many uncalculated values; the risk for a StackOverflowError becomes high.
            // Calculating the previous values iteratively.
            for (int prevIndex = startIndex; prevIndex < index; prevIndex++) {
                super.getValue(prevIndex);
>>>>>>> 94c13f01
            }
        }

        return super.getValue(index);
    }
}<|MERGE_RESOLUTION|>--- conflicted
+++ resolved
@@ -30,21 +30,6 @@
  * Recursive cached {@link Indicator indicator}.
  * 递归缓存 {@link Indicator indicator}。
  *
-<<<<<<< HEAD
- * Recursive indicators should extend this class.<br>
-  This class is only here to avoid (OK, to postpone) the StackOverflowError
-  that may be thrown on the first getValue(int) call of a recursive indicator.
-  Concretely when an index value is asked, if the last cached value is too
-  old/far, the computation of all the values between the last cached and the
-  asked one is executed iteratively.
-
- 递归指标应该扩展这个类。<br>
- 这个类只是为了避免（好的，推迟）StackOverflowError
- 可能会在递归指标的第一次 getValue(int) 调用中抛出。
- 具体在询问某个索引值时，最后缓存的值是否太
- old/far，计算最后一个缓存和最后一个缓存之间的所有值
- 问一个是迭代执行的。
-=======
  * <p>
  * Recursive indicators should extend this class.
  * 
@@ -54,34 +39,21 @@
  * Concretely when an index value is asked, if the last cached value is too
  * old/far, the computation of all the values between the last cached and the
  * asked one is executed iteratively.
->>>>>>> 94c13f01
  */
 public abstract class RecursiveCachedIndicator<T> extends CachedIndicator<T> {
 
     /**
-<<<<<<< HEAD
-     * The recursion threshold for which an iterative calculation is executed. TODO
-      Should be variable (depending on the sub-indicators used in this indicator)
-     执行迭代计算的递归阈值。 去做
-     应该是可变的（取决于该指标中使用的子指标）
-=======
      * The recursion threshold for which an iterative calculation is executed.
-     * 
+     *
      * TODO: Should be variable (depending on the sub-indicators used in this
      * indicator, e.g. Indicator#getUnstableBars()).
->>>>>>> 94c13f01
      */
     private static final int RECURSION_THRESHOLD = 100;
 
     /**
      * Constructor.
      *
-<<<<<<< HEAD
-     * @param series the related bar series
-     *               相关酒吧系列
-=======
      * @param series the bar series
->>>>>>> 94c13f01
      */
     protected RecursiveCachedIndicator(BarSeries series) {
         super(series);
@@ -90,12 +62,7 @@
     /**
      * Constructor.
      *
-<<<<<<< HEAD
-     * @param indicator a related indicator (with a bar series)
-     *                  相关指标（带有条形系列）
-=======
      * @param indicator the indicator (with its bar series)
->>>>>>> 94c13f01
      */
     protected RecursiveCachedIndicator(Indicator<?> indicator) {
         this(indicator.getBarSeries());
@@ -103,25 +70,6 @@
 
     @Override
     public T getValue(int index) {
-<<<<<<< HEAD
-        BarSeries series = getBarSeries();
-        if (series != null) {
-            final int seriesEndIndex = series.getEndIndex();
-            if (index <= seriesEndIndex) {
-                // We are not after the end of the series
-                // 我们不是在系列结束之后
-                final int removedBarsCount = series.getRemovedBarsCount();
-                int startIndex = Math.max(removedBarsCount, highestResultIndex);
-                if (index - startIndex > RECURSION_THRESHOLD) {
-                    // Too many uncalculated values; the risk for a StackOverflowError becomes high.
-                    // 太多未计算的值； StackOverflowError 的风险变得很高。
-                    // Calculating the previous values iteratively
-                    // 迭代计算先前的值
-                    for (int prevIdx = startIndex; prevIdx < index; prevIdx++) {
-                        super.getValue(prevIdx);
-                    }
-                }
-=======
         final BarSeries series = getBarSeries();
         if (series == null || index > series.getEndIndex()) {
             return super.getValue(index);
@@ -135,7 +83,6 @@
             // Calculating the previous values iteratively.
             for (int prevIndex = startIndex; prevIndex < index; prevIndex++) {
                 super.getValue(prevIndex);
->>>>>>> 94c13f01
             }
         }
 
