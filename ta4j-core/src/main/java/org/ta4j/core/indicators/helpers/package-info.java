/**
 * The MIT License (MIT)
 *
 * Copyright (c) 2017-2023 Ta4j Organization & respective
 * authors (see AUTHORS)
 *
 * Permission is hereby granted, free of charge, to any person obtaining a copy of
 * this software and associated documentation files (the "Software"), to deal in
 * the Software without restriction, including without limitation the rights to
 * use, copy, modify, merge, publish, distribute, sublicense, and/or sell copies of
 * the Software, and to permit persons to whom the Software is furnished to do so,
 * subject to the following conditions:
 *
 * The above copyright notice and this permission notice shall be included in all
 * copies or substantial portions of the Software.
 *
 * THE SOFTWARE IS PROVIDED "AS IS", WITHOUT WARRANTY OF ANY KIND, EXPRESS OR
 * IMPLIED, INCLUDING BUT NOT LIMITED TO THE WARRANTIES OF MERCHANTABILITY, FITNESS
 * FOR A PARTICULAR PURPOSE AND NONINFRINGEMENT. IN NO EVENT SHALL THE AUTHORS OR
 * COPYRIGHT HOLDERS BE LIABLE FOR ANY CLAIM, DAMAGES OR OTHER LIABILITY, WHETHER
 * IN AN ACTION OF CONTRACT, TORT OR OTHERWISE, ARISING FROM, OUT OF OR IN
 * CONNECTION WITH THE SOFTWARE OR THE USE OR OTHER DEALINGS IN THE SOFTWARE.
 *
 * * 麻省理工学院许可证 (MIT)
 *  *
 *  * 版权所有 (c) 2014-2017 Marc de Verdelhan, 2017-2021 Ta4j 组织及相关
 *  *作者（见作者）
 *  *
 *  * 特此免费授予任何获得以下文件副本的人的许可
 *  * 本软件及相关文档文件（以下简称“软件”），用于处理
 *  * 本软件不受限制，包括但不限于以下权利
 *  * 使用、复制、修改、合并、发布、分发、再许可和/或出售
 *  * 软件，并允许向其提供软件的人这样做，
 *  * 须符合以下条件：
 *  *
 *  * 以上版权声明和本许可声明应包含在所有
 *  * 软件的副本或大部分。
 *  *
 *  * 本软件按“原样”提供，不提供任何形式的明示或
 *  * 暗示，包括但不限于对适销性、适用性的保证
 *  * 出于特定目的和非侵权。在任何情况下，作者或
 *  *版权持有人应对任何索赔、损害或其他责任负责，无论是
 *  * 在合同、侵权或其他方面的诉讼中，由、出于或在
 *  * 与软件或软件中的使用或其他交易的连接。
 */
/**
<<<<<<< HEAD
 * Indicators that can be helpful (for other indicators)
 * 可能有用的指标（对于其他指标）
=======
 * Indicators that can be helpful (for other indicators).
>>>>>>> 94c13f01
 */
package org.ta4j.core.indicators.helpers;<|MERGE_RESOLUTION|>--- conflicted
+++ resolved
@@ -44,11 +44,6 @@
  *  * 与软件或软件中的使用或其他交易的连接。
  */
 /**
-<<<<<<< HEAD
- * Indicators that can be helpful (for other indicators)
- * 可能有用的指标（对于其他指标）
-=======
  * Indicators that can be helpful (for other indicators).
->>>>>>> 94c13f01
  */
 package org.ta4j.core.indicators.helpers;