--- conflicted
+++ resolved
@@ -31,7 +31,7 @@
 import org.ta4j.core.num.Num;
 
 /**
-<<<<<<< HEAD
+ * Keltner Channel (middle line) indicator.
  * Keltner Channel (middle line) indicator
  * 凯尔特纳通道（中线）指标
  *
@@ -49,9 +49,6 @@
  * 凯尔特纳通道的中轨也可以用于识别交易信号。例如，当价格从下方穿越中轨向上时，可能出现买入信号；而当价格从上方穿越中轨向下时，则可能出现卖出信号。
  *
  * 总的来说，凯尔特纳通道的中轨是一个重要的技术指标，它可以提供有关价格趋势和交易信号的信息，有助于交易者更好地理解市场动态并制定相应的交易策略。
-=======
- * Keltner Channel (middle line) indicator.
->>>>>>> 94c13f01
  *
  * @see <a href=
  *      "http://stockcharts.com/school/doku.php?id=chart_school:technical_indicators:keltner_channels">
@@ -63,7 +60,7 @@
 
     /**
      * Constructor.
-     * 
+     *
      * @param series      the bar series
      * @param barCountEMA the bar count for the {@link EMAIndicator}
      */
@@ -73,7 +70,7 @@
 
     /**
      * Constructor.
-     * 
+     *
      * @param indicator   the {@link Indicator}
      * @param barCountEMA the bar count for the {@link EMAIndicator}
      */
