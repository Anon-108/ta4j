/**
 * The MIT License (MIT)
 *
 * Copyright (c) 2017-2023 Ta4j Organization & respective
 * authors (see AUTHORS)
 *
 * Permission is hereby granted, free of charge, to any person obtaining a copy of
 * this software and associated documentation files (the "Software"), to deal in
 * the Software without restriction, including without limitation the rights to
 * use, copy, modify, merge, publish, distribute, sublicense, and/or sell copies of
 * the Software, and to permit persons to whom the Software is furnished to do so,
 * subject to the following conditions:
 *
 * The above copyright notice and this permission notice shall be included in all
 * copies or substantial portions of the Software.
 *
 * THE SOFTWARE IS PROVIDED "AS IS", WITHOUT WARRANTY OF ANY KIND, EXPRESS OR
 * IMPLIED, INCLUDING BUT NOT LIMITED TO THE WARRANTIES OF MERCHANTABILITY, FITNESS
 * FOR A PARTICULAR PURPOSE AND NONINFRINGEMENT. IN NO EVENT SHALL THE AUTHORS OR
 * COPYRIGHT HOLDERS BE LIABLE FOR ANY CLAIM, DAMAGES OR OTHER LIABILITY, WHETHER
 * IN AN ACTION OF CONTRACT, TORT OR OTHERWISE, ARISING FROM, OUT OF OR IN
 * CONNECTION WITH THE SOFTWARE OR THE USE OR OTHER DEALINGS IN THE SOFTWARE.
 */
package org.ta4j.core.indicators.helpers;

import java.util.function.Function;
import java.util.function.UnaryOperator;

import org.ta4j.core.Indicator;
import org.ta4j.core.indicators.CachedIndicator;
import org.ta4j.core.num.Num;

/**
 * Transform indicator.
<<<<<<< HEAD
 * 变换指标。
 * <p>
 * Transforms the Num of any indicator by using common math operations.
 * 使用常用数学运算转换任何指标的 Num。
 *
 * @apiNote Minimal deviations in last decimal places possible. During some  calculations this indicator converts {@link Num DecimalNum} to  {@link Double double}
 * * @apiNote 最后一位小数的偏差可能最小。 在某些计算过程中，该指标将 {@link Num DecimalNum} 转换为 {@link Double double}
 *
 *
 * "Transform indicator" 是一个广义的术语，通常用来描述一种将原始数据或已有指标进行转换或转化的操作。这个术语并不是指特定的技术指标，而是一种用于描述数据处理或分析方法的术语。
 *
 * 在技术分析中，"transform indicator" 可能指代各种不同的操作，包括但不限于以下几种：
 *
 * 1. **平滑处理**：将原始价格数据或指标进行平滑处理，以减少噪音和波动性，例如通过计算移动平均线或应用滤波器来平滑价格曲线。
 *
 * 2. **变换函数**：使用数学函数对原始数据进行变换，以获得新的指标或数据序列。例如，对价格进行对数变换或百分比变换。
 *
 * 3. **标准化或归一化**：将数据转换为具有特定统计特性的形式，例如将数据缩放到特定的范围或将数据转换为标准正态分布。
 *
 * 4. **差分或差异变换**：计算数据序列之间的差异或变化，例如计算价格的一阶或二阶差分，以提取趋势或周期性成分。
 *
 * 5. **逆转或反转**：对数据进行逆转或反转，例如将价格曲线从对数坐标转换为线性坐标，或将时间序列进行反转以进行反向分析。
 *
 * 总的来说，"transform indicator" 并不指代特定的技术指标，而是指代对原始数据或已有指标进行各种形式的转换或变换操作，以获取新的数据视角或提取有用的信息。在实际应用中，具体的转换方法会根据分析的目的和数据特性而有所不同。
=======
 * 
 * <p>
 * Transforms the {@link Num} of any indicator by using common math operations.
>>>>>>> 94c13f01
 *
 */
public class TransformIndicator extends CachedIndicator<Num> {

    private final Indicator<Num> indicator;
    private final UnaryOperator<Num> transformationFunction;

    /**
     * Constructor.
<<<<<<< HEAD
     * 构造函数
     * 
     * @param indicator      the indicator
     *                       指标
=======
     *
     * @param indicator      the {@link Indicator}
>>>>>>> 94c13f01
     * @param transformation a {@link Function} describing the transformation
     *                       描述转换的 {@link Function}
     */
    public TransformIndicator(Indicator<Num> indicator, UnaryOperator<Num> transformation) {
        super(indicator);
        this.indicator = indicator;
        this.transformationFunction = transformation;
    }

    @Override
    protected Num calculate(int index) {
        return transformationFunction.apply(indicator.getValue(index));
    }

    @Override
    public int getUnstableBars() {
        return 0;
    }

    /**
     * Transforms the input indicator by indicator.plus(coefficient).
     * 通过 indicator.plus(coefficient) 转换输入指标。
     */
    public static TransformIndicator plus(Indicator<Num> indicator, Number coefficient) {
        Num numCoefficient = indicator.numOf(coefficient);
        return new TransformIndicator(indicator, val -> val.plus(numCoefficient));
    }

    /**
     * Transforms the input indicator by indicator.minus(coefficient).
     * 通过 indicator.minus(coefficient) 转换输入指标。
     */
    public static TransformIndicator minus(Indicator<Num> indicator, Number coefficient) {
        Num numCoefficient = indicator.numOf(coefficient);
        return new TransformIndicator(indicator, val -> val.minus(numCoefficient));
    }

    /**
     * Transforms the input indicator by indicator.dividedBy(coefficient).
     * 通过 indicator.divided By(coefficient) 转换输入指标。
     */
    public static TransformIndicator divide(Indicator<Num> indicator, Number coefficient) {
        Num numCoefficient = indicator.numOf(coefficient);
        return new TransformIndicator(indicator, val -> val.dividedBy(numCoefficient));
    }

    /**
     * Transforms the input indicator by indicator.multipliedBy(coefficient).
     * 通过 indicator.multipliedBy(coefficient) 转换输入指标。
     */
    public static TransformIndicator multiply(Indicator<Num> indicator, Number coefficient) {
        Num numCoefficient = indicator.numOf(coefficient);
        return new TransformIndicator(indicator, val -> val.multipliedBy(numCoefficient));
    }

    /**
     * Transforms the input indicator by indicator.max(coefficient).
     * 通过 indicator.max(coefficient) 转换输入指标。
     */
    public static TransformIndicator max(Indicator<Num> indicator, Number coefficient) {
        Num numCoefficient = indicator.numOf(coefficient);
        return new TransformIndicator(indicator, val -> val.max(numCoefficient));
    }

    /**
     * Transforms the input indicator by indicator.min(coefficient).
     * 通过 indicator.min(coefficient) 转换输入指标。
     */
    public static TransformIndicator min(Indicator<Num> indicator, Number coefficient) {
        Num numCoefficient = indicator.numOf(coefficient);
        return new TransformIndicator(indicator, val -> val.min(numCoefficient));
    }

    /**
     * Transforms the input indicator by indicator.abs().
     * 通过 indicator.abs() 转换输入指标。
     */

    public static TransformIndicator abs(Indicator<Num> indicator) {
        return new TransformIndicator(indicator, Num::abs);
    }

    /**
     * Transforms the input indicator by indicator.pow(coefficient).
     */
    public static TransformIndicator pow(Indicator<Num> indicator, Number coefficient) {
        Num numCoefficient = indicator.numOf(coefficient);
        return new TransformIndicator(indicator, val -> val.pow(numCoefficient));
    }

    /**
     * Transforms the input indicator by indicator.sqrt().
     * 通过 indicator.sqrt() 转换输入指标。
     */
    public static TransformIndicator sqrt(Indicator<Num> indicator) {
        return new TransformIndicator(indicator, Num::sqrt);
    }

    /**
     * Transforms the input indicator by indicator.log().
<<<<<<< HEAD
     * 通过 indicator.log() 转换输入指标。
     *
     * @apiNote precision may be lost, because this implementation is using the  underlying doubleValue method
     * * @apiNote 精度可能会丢失，因为这个实现是使用底层的 doubleValue 方法
=======
     *
     * @apiNote precision may be lost, because this implementation is using the
     *          underlying doubleValue method
>>>>>>> 94c13f01
     */
    public static TransformIndicator log(Indicator<Num> indicator) {
        return new TransformIndicator(indicator, val -> val.numOf(Math.log(val.doubleValue())));
    }

    @Override
    public String toString() {
        return getClass().getSimpleName();
    }
}<|MERGE_RESOLUTION|>--- conflicted
+++ resolved
@@ -32,9 +32,10 @@
 
 /**
  * Transform indicator.
-<<<<<<< HEAD
  * 变换指标。
+ * 
  * <p>
+ * Transforms the {@link Num} of any indicator by using common math operations.
  * Transforms the Num of any indicator by using common math operations.
  * 使用常用数学运算转换任何指标的 Num。
  *
@@ -57,11 +58,6 @@
  * 5. **逆转或反转**：对数据进行逆转或反转，例如将价格曲线从对数坐标转换为线性坐标，或将时间序列进行反转以进行反向分析。
  *
  * 总的来说，"transform indicator" 并不指代特定的技术指标，而是指代对原始数据或已有指标进行各种形式的转换或变换操作，以获取新的数据视角或提取有用的信息。在实际应用中，具体的转换方法会根据分析的目的和数据特性而有所不同。
-=======
- * 
- * <p>
- * Transforms the {@link Num} of any indicator by using common math operations.
->>>>>>> 94c13f01
  *
  */
 public class TransformIndicator extends CachedIndicator<Num> {
@@ -71,15 +67,8 @@
 
     /**
      * Constructor.
-<<<<<<< HEAD
-     * 构造函数
-     * 
-     * @param indicator      the indicator
-     *                       指标
-=======
      *
      * @param indicator      the {@link Indicator}
->>>>>>> 94c13f01
      * @param transformation a {@link Function} describing the transformation
      *                       描述转换的 {@link Function}
      */
@@ -180,16 +169,9 @@
 
     /**
      * Transforms the input indicator by indicator.log().
-<<<<<<< HEAD
-     * 通过 indicator.log() 转换输入指标。
-     *
-     * @apiNote precision may be lost, because this implementation is using the  underlying doubleValue method
-     * * @apiNote 精度可能会丢失，因为这个实现是使用底层的 doubleValue 方法
-=======
      *
      * @apiNote precision may be lost, because this implementation is using the
      *          underlying doubleValue method
->>>>>>> 94c13f01
      */
     public static TransformIndicator log(Indicator<Num> indicator) {
         return new TransformIndicator(indicator, val -> val.numOf(Math.log(val.doubleValue())));
