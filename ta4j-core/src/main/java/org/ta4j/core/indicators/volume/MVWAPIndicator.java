--- conflicted
+++ resolved
@@ -30,7 +30,6 @@
 
 /**
  * The Moving volume weighted average price (MVWAP) Indicator.
-<<<<<<< HEAD
  * 移动量加权平均价格 (MVWAP) 指标。
  *
  * 移动成交量加权平均价格指标（Moving Volume Weighted Average Price，MVWAP）是一种技术指标，用于衡量资产价格的平均价格，其计算基于成交量的加权平均。与简单移动平均价格（SMA）不同，MVWAP考虑了每个价格的成交量，因此更加反映了交易活动的强度和资金流动性。
@@ -47,10 +46,8 @@
  *    其中，\( n \) 表示移动窗口期的长度，\( TPV_i \) 和 \( 成交量_i \) 分别表示第 \( i \) 个交易周期的成交量加权的典型价格和成交量。
  *
  * MVWAP指标提供了一个考虑成交量的平均价格，因此更加反映了市场中的交易活动情况。它常被用来识别价格的趋势和支撑/阻力水平，以及判断交易者的入场和离场时机。
- * 
-=======
  *
->>>>>>> 94c13f01
+ *
  * @see <a href=
  *      "http://www.investopedia.com/articles/trading/11/trading-with-vwap-mvwap.asp">
  *      http://www.investopedia.com/articles/trading/11/trading-with-vwap-mvwap.asp</a>
