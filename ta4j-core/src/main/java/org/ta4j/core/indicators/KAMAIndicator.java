--- conflicted
+++ resolved
@@ -28,7 +28,7 @@
 
 /**
  * The Kaufman's Adaptive Moving Average (KAMA) Indicator.
-<<<<<<< HEAD
+ *
  * * 考夫曼的自适应移动平均线 (KAMA) 指标。
  *
  * 考夫曼自适应移动平均线（Kaufman's Adaptive Moving Average，KAMA）是一种技术指标，用于平滑资产的价格数据，并根据市场的波动性调整移动平均线的参数，以适应不同的市场条件。
@@ -45,10 +45,7 @@
  * KAMA指标的数值通常用于识别价格的趋势方向和市场的买卖信号。当KAMA值上升时，可能暗示着价格上升趋势的开始，为买入信号；当KAMA值下降时，可能暗示着价格下降趋势的开始，为卖出信号。
  *
  * 总的来说，KAMA是一种适应性强、对市场变化敏感的移动平均线指标，能够有效平滑价格数据并识别价格的趋势方向。交易者可以将KAMA与其他技术指标和价格模式结合使用，以制定更可靠的交易策略。
- * 
-=======
  *
->>>>>>> 94c13f01
  * @see <a href=
  *      "http://stockcharts.com/school/doku.php?id=chart_school:technical_indicators:kaufman_s_adaptive_moving_average">
  *      http://stockcharts.com/school/doku.php?id=chart_school:technical_indicators:kaufman_s_adaptive_moving_average</a>
@@ -81,21 +78,13 @@
     }
 
     /**
-<<<<<<< HEAD
-     * Constructor with default values: <br/>
-      具有默认值的构造函数：<br/>
-      - barCountEffectiveRatio=10 <br/>
-      - barCountFast=2 <br/>
-      - barCountSlow=30
-=======
      * Constructor with:
-     * 
+     *
      * <ul>
      * <li>{@code barCountEffectiveRatio} = 10
      * <li>{@code barCountFast} = 2
      * <li>{@code barCountSlow} = 30
      * </ul>
->>>>>>> 94c13f01
      *
      * @param price the priceindicator
      *              价格指标
