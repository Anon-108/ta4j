/**
 * The MIT License (MIT)
 *
 * Copyright (c) 2017-2023 Ta4j Organization & respective
 * authors (see AUTHORS)
 *
 * Permission is hereby granted, free of charge, to any person obtaining a copy of
 * this software and associated documentation files (the "Software"), to deal in
 * the Software without restriction, including without limitation the rights to
 * use, copy, modify, merge, publish, distribute, sublicense, and/or sell copies of
 * the Software, and to permit persons to whom the Software is furnished to do so,
 * subject to the following conditions:
 *
 * The above copyright notice and this permission notice shall be included in all
 * copies or substantial portions of the Software.
 *
 * THE SOFTWARE IS PROVIDED "AS IS", WITHOUT WARRANTY OF ANY KIND, EXPRESS OR
 * IMPLIED, INCLUDING BUT NOT LIMITED TO THE WARRANTIES OF MERCHANTABILITY, FITNESS
 * FOR A PARTICULAR PURPOSE AND NONINFRINGEMENT. IN NO EVENT SHALL THE AUTHORS OR
 * COPYRIGHT HOLDERS BE LIABLE FOR ANY CLAIM, DAMAGES OR OTHER LIABILITY, WHETHER
 * IN AN ACTION OF CONTRACT, TORT OR OTHERWISE, ARISING FROM, OUT OF OR IN
 * CONNECTION WITH THE SOFTWARE OR THE USE OR OTHER DEALINGS IN THE SOFTWARE.
 */
package org.ta4j.core.indicators;

import org.ta4j.core.BarSeries;
import org.ta4j.core.indicators.helpers.HighPriceIndicator;
import org.ta4j.core.indicators.helpers.HighestValueIndicator;
import org.ta4j.core.indicators.helpers.LowPriceIndicator;
import org.ta4j.core.indicators.helpers.LowestValueIndicator;
import org.ta4j.core.num.Num;

/**
<<<<<<< HEAD
 * The "CHOP" index is used to indicate side-ways markets see
 * “CHOP”指数用于指示横向市场
 * <a href= "https://www.tradingview.com/wiki/Choppiness_Index_(CHOP)">https://www.tradingview.com/wiki/Choppiness_Index_(CHOP)</a>
 * 100++ * LOG10( SUM(ATR(1), n) / ( MaxHi(n) - MinLo(n) ) ) / LOG10(n) n = User
 defined period length. LOG10(n) = base-10 LOG of n ATR(1) = Average True
 Range (Period of 1) SUM(ATR(1), n) = Sum of the Average True Range over past
  n bars MaxHi(n) = The highest high over past n bars

 100++ * LOG10( SUM(ATR(1), n) / ( MaxHi(n) - MinLo(n) ) ) / LOG10(n) n = 用户
 定义的周期长度。 LOG10(n) = n 的以 10 为底的 LOG ATR(1) = 平均真
 Range (Period of 1) SUM(ATR(1), n) = 过去平均真实范围的总和
 n 根柱 MaxHi(n) = 过去 n 根柱的最高点
 *
 * ++ usually this index is between 0 and 100, but could be scaled differently
  by the 'scaleTo' arg of the constructor
 ++ 通常这个索引在 0 到 100 之间，但可以不同地缩放
 通过构造函数的 'scaleTo' 参数



 CHOP指数（Choppiness Index）用于指示市场是否处于横盘或震荡状态。它由E.W. Dreiss开发，旨在衡量市场的趋势性或震荡性。

 Choppiness Index根据最近一段时间内的价格行为计算市场的震荡程度。它的值范围从0到100。

 - 当CHOP指数接近100时，表示市场处于强劲的趋势。
 - 相反，当CHOP指数接近0时，表示市场处于横盘或震荡状态。

 交易者通常使用CHOP指数来帮助确定市场是否从趋势性阶段转变为横盘阶段，反之亦然。在横盘市场中，交易者可能会选择范围交易策略，而在趋势市场中，他们可能会更倾向于趋势跟踪策略。因此，CHOP指数可以成为根据市场情况调整交易策略的有价值工具。


=======
 * The "CHOP" index is used to indicate side-ways markets.
 * 
 * <pre>
 * 100++ * LOG10( SUM(ATR(1), n) / ( MaxHi(n) - MinLo(n) ) ) / LOG10(n),
 * with n = User defined period length. 
 * LOG10(n) = base-10 LOG of n 
 * ATR(1) = Average True
 * Range (Period of 1) SUM(ATR(1), n) = Sum of the Average True Range over past n bars 
 * MaxHi(n) = The highest high over past n bars
 *
 * ++ usually this index is between 0 and 100, but could be scaled differently
 * by the 'scaleTo' arg of the constructor
 * </pre>
 * 
 * @see <a href=
 *      "https://www.tradingview.com/wiki/Choppiness_Index_(CHOP)">https://www.tradingview.com/wiki/Choppiness_Index_(CHOP)</a>
>>>>>>> 94c13f01
 *
 * @apiNote Minimal deviations in last decimal places possible. During the   calculations this indicator converts {@link Num Decimal /BigDecimal}   to to {@link Double double}
 * * @apiNote 最后一位小数的偏差可能最小。 在计算期间，该指标将 {@link Num Decimal /BigDecimal} 转换为 {@link Double double}
 */
public class ChopIndicator extends CachedIndicator<Num> {

    private final ATRIndicator atrIndicator;
    private final int timeFrame;
    private final Num log10n;
    private final HighestValueIndicator hvi;
    private final LowestValueIndicator lvi;
    private final Num scaleUpTo;

    /**
     * Constructor.
     *
<<<<<<< HEAD
     * @param barSeries   the bar series {@link BarSeries}
     *                    酒吧系列{@link BarSeries}
=======
     * @param barSeries   the bar series
>>>>>>> 94c13f01
     * @param ciTimeFrame time-frame often something like '14'
     *                    时间范围通常类似于“14”
     * @param scaleTo     maximum value to scale this oscillator, usually '1' or '100'
     *                    缩放此振荡器的最大值，通常为“1”或“100”
     */
    public ChopIndicator(BarSeries barSeries, int ciTimeFrame, int scaleTo) {
        super(barSeries);
<<<<<<< HEAD
        // ATR(1) = Average True Range (Period of 1)
        // ATR(1) = 平均真实范围（1 的周期）
        this.atrIndicator = new ATRIndicator(barSeries, 1);
        hvi = new HighestValueIndicator(new HighPriceIndicator(barSeries), ciTimeFrame);
        lvi = new LowestValueIndicator(new LowPriceIndicator(barSeries), ciTimeFrame);
=======
        this.atrIndicator = new ATRIndicator(barSeries, 1); // ATR(1) = Average True Range (Period of 1)
        this.hvi = new HighestValueIndicator(new HighPriceIndicator(barSeries), ciTimeFrame);
        this.lvi = new LowestValueIndicator(new LowPriceIndicator(barSeries), ciTimeFrame);
>>>>>>> 94c13f01
        this.timeFrame = ciTimeFrame;
        this.log10n = numOf(Math.log10(ciTimeFrame));
        this.scaleUpTo = numOf(scaleTo);
    }

    @Override
    public Num calculate(int index) {
        Num summ = atrIndicator.getValue(index);
        for (int i = 1; i < timeFrame; ++i) {
            summ = summ.plus(atrIndicator.getValue(index - i));
        }
        Num a = summ.dividedBy((hvi.getValue(index).minus(lvi.getValue(index))));
        // TODO: implement Num.log10(Num)
        // TODO: 实现 Num.log10(Num)
        return scaleUpTo.multipliedBy(numOf(Math.log10(a.doubleValue()))).dividedBy(log10n);
    }

    @Override
    public int getUnstableBars() {
        return timeFrame;
    }
}<|MERGE_RESOLUTION|>--- conflicted
+++ resolved
@@ -31,55 +31,22 @@
 import org.ta4j.core.num.Num;
 
 /**
-<<<<<<< HEAD
- * The "CHOP" index is used to indicate side-ways markets see
- * “CHOP”指数用于指示横向市场
- * <a href= "https://www.tradingview.com/wiki/Choppiness_Index_(CHOP)">https://www.tradingview.com/wiki/Choppiness_Index_(CHOP)</a>
- * 100++ * LOG10( SUM(ATR(1), n) / ( MaxHi(n) - MinLo(n) ) ) / LOG10(n) n = User
- defined period length. LOG10(n) = base-10 LOG of n ATR(1) = Average True
- Range (Period of 1) SUM(ATR(1), n) = Sum of the Average True Range over past
-  n bars MaxHi(n) = The highest high over past n bars
-
- 100++ * LOG10( SUM(ATR(1), n) / ( MaxHi(n) - MinLo(n) ) ) / LOG10(n) n = 用户
- 定义的周期长度。 LOG10(n) = n 的以 10 为底的 LOG ATR(1) = 平均真
- Range (Period of 1) SUM(ATR(1), n) = 过去平均真实范围的总和
- n 根柱 MaxHi(n) = 过去 n 根柱的最高点
+ * The "CHOP" index is used to indicate side-ways markets.
  *
- * ++ usually this index is between 0 and 100, but could be scaled differently
-  by the 'scaleTo' arg of the constructor
- ++ 通常这个索引在 0 到 100 之间，但可以不同地缩放
- 通过构造函数的 'scaleTo' 参数
-
-
-
- CHOP指数（Choppiness Index）用于指示市场是否处于横盘或震荡状态。它由E.W. Dreiss开发，旨在衡量市场的趋势性或震荡性。
-
- Choppiness Index根据最近一段时间内的价格行为计算市场的震荡程度。它的值范围从0到100。
-
- - 当CHOP指数接近100时，表示市场处于强劲的趋势。
- - 相反，当CHOP指数接近0时，表示市场处于横盘或震荡状态。
-
- 交易者通常使用CHOP指数来帮助确定市场是否从趋势性阶段转变为横盘阶段，反之亦然。在横盘市场中，交易者可能会选择范围交易策略，而在趋势市场中，他们可能会更倾向于趋势跟踪策略。因此，CHOP指数可以成为根据市场情况调整交易策略的有价值工具。
-
-
-=======
- * The "CHOP" index is used to indicate side-ways markets.
- * 
  * <pre>
  * 100++ * LOG10( SUM(ATR(1), n) / ( MaxHi(n) - MinLo(n) ) ) / LOG10(n),
- * with n = User defined period length. 
- * LOG10(n) = base-10 LOG of n 
+ * with n = User defined period length.
+ * LOG10(n) = base-10 LOG of n
  * ATR(1) = Average True
- * Range (Period of 1) SUM(ATR(1), n) = Sum of the Average True Range over past n bars 
+ * Range (Period of 1) SUM(ATR(1), n) = Sum of the Average True Range over past n bars
  * MaxHi(n) = The highest high over past n bars
  *
  * ++ usually this index is between 0 and 100, but could be scaled differently
  * by the 'scaleTo' arg of the constructor
  * </pre>
- * 
+ *
  * @see <a href=
  *      "https://www.tradingview.com/wiki/Choppiness_Index_(CHOP)">https://www.tradingview.com/wiki/Choppiness_Index_(CHOP)</a>
->>>>>>> 94c13f01
  *
  * @apiNote Minimal deviations in last decimal places possible. During the   calculations this indicator converts {@link Num Decimal /BigDecimal}   to to {@link Double double}
  * * @apiNote 最后一位小数的偏差可能最小。 在计算期间，该指标将 {@link Num Decimal /BigDecimal} 转换为 {@link Double double}
@@ -96,12 +63,7 @@
     /**
      * Constructor.
      *
-<<<<<<< HEAD
-     * @param barSeries   the bar series {@link BarSeries}
-     *                    酒吧系列{@link BarSeries}
-=======
      * @param barSeries   the bar series
->>>>>>> 94c13f01
      * @param ciTimeFrame time-frame often something like '14'
      *                    时间范围通常类似于“14”
      * @param scaleTo     maximum value to scale this oscillator, usually '1' or '100'
@@ -109,17 +71,9 @@
      */
     public ChopIndicator(BarSeries barSeries, int ciTimeFrame, int scaleTo) {
         super(barSeries);
-<<<<<<< HEAD
-        // ATR(1) = Average True Range (Period of 1)
-        // ATR(1) = 平均真实范围（1 的周期）
-        this.atrIndicator = new ATRIndicator(barSeries, 1);
-        hvi = new HighestValueIndicator(new HighPriceIndicator(barSeries), ciTimeFrame);
-        lvi = new LowestValueIndicator(new LowPriceIndicator(barSeries), ciTimeFrame);
-=======
         this.atrIndicator = new ATRIndicator(barSeries, 1); // ATR(1) = Average True Range (Period of 1)
         this.hvi = new HighestValueIndicator(new HighPriceIndicator(barSeries), ciTimeFrame);
         this.lvi = new LowestValueIndicator(new LowPriceIndicator(barSeries), ciTimeFrame);
->>>>>>> 94c13f01
         this.timeFrame = ciTimeFrame;
         this.log10n = numOf(Math.log10(ciTimeFrame));
         this.scaleUpTo = numOf(scaleTo);
