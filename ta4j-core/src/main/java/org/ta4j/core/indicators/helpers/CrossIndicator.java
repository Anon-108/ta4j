/**
 * The MIT License (MIT)
 *
 * Copyright (c) 2017-2023 Ta4j Organization & respective
 * authors (see AUTHORS)
 *
 * Permission is hereby granted, free of charge, to any person obtaining a copy of
 * this software and associated documentation files (the "Software"), to deal in
 * the Software without restriction, including without limitation the rights to
 * use, copy, modify, merge, publish, distribute, sublicense, and/or sell copies of
 * the Software, and to permit persons to whom the Software is furnished to do so,
 * subject to the following conditions:
 *
 * The above copyright notice and this permission notice shall be included in all
 * copies or substantial portions of the Software.
 *
 * THE SOFTWARE IS PROVIDED "AS IS", WITHOUT WARRANTY OF ANY KIND, EXPRESS OR
 * IMPLIED, INCLUDING BUT NOT LIMITED TO THE WARRANTIES OF MERCHANTABILITY, FITNESS
 * FOR A PARTICULAR PURPOSE AND NONINFRINGEMENT. IN NO EVENT SHALL THE AUTHORS OR
 * COPYRIGHT HOLDERS BE LIABLE FOR ANY CLAIM, DAMAGES OR OTHER LIABILITY, WHETHER
 * IN AN ACTION OF CONTRACT, TORT OR OTHERWISE, ARISING FROM, OUT OF OR IN
 * CONNECTION WITH THE SOFTWARE OR THE USE OR OTHER DEALINGS IN THE SOFTWARE.
 */
package org.ta4j.core.indicators.helpers;

import org.ta4j.core.Indicator;
import org.ta4j.core.indicators.CachedIndicator;
import org.ta4j.core.num.Num;

/**
 * Cross indicator.
 * 交叉指标。
 *
<<<<<<< HEAD
 * Boolean indicator which monitors two-indicators crossings.
 * 监控两个指标交叉点的布尔指标。
 *
 * "Cross indicator" 并不是一个特定的技术分析指标，但这个术语可能指的是两条线或曲线在图表上交叉的情况，通常用于判断买入或卖出的信号。
 *
 * 在技术分析中，线的交叉可能代表价格走势的变化或者趋势的转折，这种交叉可以是两个移动平均线、指标线与价格线的交叉等。不同的交叉方式可能有不同的含义，例如：
 *
 * - **均线交叉**：当短期移动平均线上穿长期移动平均线时，被称为“金叉”，可能表示买入信号；而当短期移动平均线下穿长期移动平均线时，被称为“死叉”，可能表示卖出信号。
 * - **价格线与指标线交叉**：当价格线与某个指标线（如MACD、RSI等）交叉时，也可能产生买入或卖出的信号，具体取决于交叉的方向和市场环境。
 *
 * 因此，"Cross indicator" 可能指的是利用线的交叉来产生交易信号的一种技术分析方法。在使用这种方法时，通常需要结合其他指标和分析工具，以及考虑市场的整体环境和趋势。
 *
 * ==================================================================
 *  第二种解释
 * ==================================================================
 *
 * "Cross indicator" 通常指的是一种技术分析指标，它基于两条或多条线（如移动平均线、振荡器等）的交叉点来生成交易信号。当这些线在图表上交叉时，它们可能会产生买入或卖出的信号。以下是一些常见的基于交叉的交易指标：
 *
 * 移动平均线交叉：
 * 当较短的移动平均线（如5日均线）上穿较长的移动平均线（如20日均线）时，这通常被视为一个买入信号（金叉）。
 * 当较短的移动平均线下穿较长的移动平均线时，这通常被视为一个卖出信号（死叉）。
 * MACD 交叉：
 * MACD（移动平均收敛/发散）指标包括一个DIF线和一个DEA线（或称为信号线）。当DIF线上穿DEA线时，可能产生买入信号。当DIF线下穿DEA线时，可能产生卖出信号。
 * 随机指标（Stochastic Oscillator）交叉：
 * 随机指标包含两条线，%K线和%D线。当%K线上穿%D线时，可能产生买入信号。当%K线下穿%D线时，可能产生卖出信号。
 * RSI（相对强弱指数）交叉：
 * 虽然RSI本身不是一个基于交叉的指标，但一些交易者会观察RSI线与其过去某个水平的交叉来生成交易信号。例如，当RSI从下方上穿30线时，可能被视为买入信号；从上方下穿70线时，可能被视为卖出信号。
 * 其他振荡器交叉：
 * 其他类型的振荡器，如威廉指标（Williams %R）、动量振荡器等，也可能基于它们的线之间的交叉来生成交易信号。
 * 在使用基于交叉的交易指标时，重要的是要注意市场条件的变化和指标的滞后性。此外，与其他技术指标和基本面分析结合使用，可以提高交易决策的准确性。最后，始终要谨慎管理风险，不要仅依赖一个指标进行交易决策。
 *
=======
 * <p>
 * Boolean indicator that monitors the crossing of two indicators.
>>>>>>> 94c13f01
 */
public class CrossIndicator extends CachedIndicator<Boolean> {

    /** Upper indicator 上指标 */
    private final Indicator<Num> up;
<<<<<<< HEAD
    /** Lower indicator 下指标 */
=======

    /** Lower indicator */
>>>>>>> 94c13f01
    private final Indicator<Num> low;

    /**
     * Constructor.
<<<<<<< HEAD
     * 构造函数
     *
     * @param up  the upper indicator 上指标
     * @param low the lower indicator 较低的指标
=======
     *
     * @param up  the upper indicator
     * @param low the lower indicator
>>>>>>> 94c13f01
     */
    public CrossIndicator(Indicator<Num> up, Indicator<Num> low) {
        // TODO: check if up series is equal to low series
        super(up);
        this.up = up;
        this.low = low;
    }

    @Override
    protected Boolean calculate(int index) {

        int i = index;
        if (i == 0 || up.getValue(i).isGreaterThanOrEqual(low.getValue(i))) {
            return false;
        }

        do {
            i--;
        } while (i > 0 && up.getValue(i).isEqual(low.getValue(i)));

        return up.getValue(i).isGreaterThan(low.getValue(i));
    }

<<<<<<< HEAD
    /**
     * @return the initial lower indicator
     * @return 初始下限指标
     */
=======
    @Override
    public int getUnstableBars() {
        return 0;
    }

    /** @return the initial lower indicator */
>>>>>>> 94c13f01
    public Indicator<Num> getLow() {
        return low;
    }

<<<<<<< HEAD
    /**
     * @return the initial upper indicator
     * @return 初始上限指标
     */
=======
    /** @return the initial upper indicator */
>>>>>>> 94c13f01
    public Indicator<Num> getUp() {
        return up;
    }

    @Override
    public String toString() {
        return getClass().getSimpleName() + " " + low + " " + up;
    }
}<|MERGE_RESOLUTION|>--- conflicted
+++ resolved
@@ -31,7 +31,8 @@
  * Cross indicator.
  * 交叉指标。
  *
-<<<<<<< HEAD
+ * <p>
+ * Boolean indicator that monitors the crossing of two indicators.
  * Boolean indicator which monitors two-indicators crossings.
  * 监控两个指标交叉点的布尔指标。
  *
@@ -63,35 +64,20 @@
  * 其他类型的振荡器，如威廉指标（Williams %R）、动量振荡器等，也可能基于它们的线之间的交叉来生成交易信号。
  * 在使用基于交叉的交易指标时，重要的是要注意市场条件的变化和指标的滞后性。此外，与其他技术指标和基本面分析结合使用，可以提高交易决策的准确性。最后，始终要谨慎管理风险，不要仅依赖一个指标进行交易决策。
  *
-=======
- * <p>
- * Boolean indicator that monitors the crossing of two indicators.
->>>>>>> 94c13f01
  */
 public class CrossIndicator extends CachedIndicator<Boolean> {
 
     /** Upper indicator 上指标 */
     private final Indicator<Num> up;
-<<<<<<< HEAD
-    /** Lower indicator 下指标 */
-=======
 
     /** Lower indicator */
->>>>>>> 94c13f01
     private final Indicator<Num> low;
 
     /**
      * Constructor.
-<<<<<<< HEAD
-     * 构造函数
-     *
-     * @param up  the upper indicator 上指标
-     * @param low the lower indicator 较低的指标
-=======
      *
      * @param up  the upper indicator
      * @param low the lower indicator
->>>>>>> 94c13f01
      */
     public CrossIndicator(Indicator<Num> up, Indicator<Num> low) {
         // TODO: check if up series is equal to low series
@@ -115,31 +101,17 @@
         return up.getValue(i).isGreaterThan(low.getValue(i));
     }
 
-<<<<<<< HEAD
-    /**
-     * @return the initial lower indicator
-     * @return 初始下限指标
-     */
-=======
     @Override
     public int getUnstableBars() {
         return 0;
     }
 
     /** @return the initial lower indicator */
->>>>>>> 94c13f01
     public Indicator<Num> getLow() {
         return low;
     }
 
-<<<<<<< HEAD
-    /**
-     * @return the initial upper indicator
-     * @return 初始上限指标
-     */
-=======
     /** @return the initial upper indicator */
->>>>>>> 94c13f01
     public Indicator<Num> getUp() {
         return up;
     }
