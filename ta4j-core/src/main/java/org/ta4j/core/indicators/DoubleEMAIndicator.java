--- conflicted
+++ resolved
@@ -28,7 +28,6 @@
 
 /**
  * Double exponential moving average indicator.
-<<<<<<< HEAD
  * 双指数移动平均线指标。
  *
  * 双重指数移动平均（Double Exponential Moving Average，DEMA）是一种技术指标，用于平滑资产的价格数据，并帮助确定价格的趋势方向。
@@ -47,8 +46,6 @@
  * 交易者通常会将DEMA与其他技术指标结合使用，例如移动平均线交叉、趋势线等，以确认价格的趋势方向，并据此制定交易策略。
  *
  * </p/>
-=======
->>>>>>> 94c13f01
  *
  * @see <a href=
  *      "https://en.wikipedia.org/wiki/Double_exponential_moving_average">
