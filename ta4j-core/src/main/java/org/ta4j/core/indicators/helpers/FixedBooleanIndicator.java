/**
 * The MIT License (MIT)
 *
 * Copyright (c) 2017-2023 Ta4j Organization & respective
 * authors (see AUTHORS)
 *
 * Permission is hereby granted, free of charge, to any person obtaining a copy of
 * this software and associated documentation files (the "Software"), to deal in
 * the Software without restriction, including without limitation the rights to
 * use, copy, modify, merge, publish, distribute, sublicense, and/or sell copies of
 * the Software, and to permit persons to whom the Software is furnished to do so,
 * subject to the following conditions:
 *
 * The above copyright notice and this permission notice shall be included in all
 * copies or substantial portions of the Software.
 *
 * THE SOFTWARE IS PROVIDED "AS IS", WITHOUT WARRANTY OF ANY KIND, EXPRESS OR
 * IMPLIED, INCLUDING BUT NOT LIMITED TO THE WARRANTIES OF MERCHANTABILITY, FITNESS
 * FOR A PARTICULAR PURPOSE AND NONINFRINGEMENT. IN NO EVENT SHALL THE AUTHORS OR
 * COPYRIGHT HOLDERS BE LIABLE FOR ANY CLAIM, DAMAGES OR OTHER LIABILITY, WHETHER
 * IN AN ACTION OF CONTRACT, TORT OR OTHERWISE, ARISING FROM, OUT OF OR IN
 * CONNECTION WITH THE SOFTWARE OR THE USE OR OTHER DEALINGS IN THE SOFTWARE.
 */
package org.ta4j.core.indicators.helpers;

import org.ta4j.core.BarSeries;

/**
 * A fixed boolean indicator.
<<<<<<< HEAD
 * 一个固定的布尔指标。
 *
 * 固定布尔指标可能指的是一种技术分析指标，根据固定的规则或条件生成二元（布尔）信号。这些指标通常根据是否满足特定条件来产生买入或卖出信号。
 * 一个例子是简单移动平均线交叉策略。在这个策略中，使用两个不同周期的移动平均线（例如，50天和200天移动平均线）。当较短期的移动平均线向上穿越较长期的移动平均线时，它会产生一个买入信号（true），当它向下穿越较长期的移动平均线时，它会产生一个卖出信号（false）。
 *
 * 另一个例子可能是基于振荡器（如相对强弱指标RSI）的固定阈值指标。当RSI上穿某一阈值（例如70）时，它会产生一个卖出信号（false），当RSI下穿另一个阈值（例如30）时，它会产生一个买入信号（true）。
 *
 * 这些固定布尔指标相对简单直接，容易实施，因此在交易者中颇受欢迎，特别是那些喜欢机械交易系统的人。然而，需要注意的是，仅依靠固定规则而不考虑更广泛的市场背景或使用其他分析技术可能存在局限性和潜在缺点。
 *
 *
=======
 * 
 * <p>
 * Returns constant {@link Boolean} values for a bar.
>>>>>>> 94c13f01
 */
public class FixedBooleanIndicator extends FixedIndicator<Boolean> {

    /**
     * Constructor.
<<<<<<< HEAD
     * 构造函数
     * 
=======
     *
     * @param series the bar series
>>>>>>> 94c13f01
     * @param values the values to be returned by this indicator
     *               该指标要返回的值
     */
    public FixedBooleanIndicator(BarSeries series, Boolean... values) {
        super(series, values);
    }
}<|MERGE_RESOLUTION|>--- conflicted
+++ resolved
@@ -27,7 +27,9 @@
 
 /**
  * A fixed boolean indicator.
-<<<<<<< HEAD
+ *
+ * <p>
+ * Returns constant {@link Boolean} values for a bar.
  * 一个固定的布尔指标。
  *
  * 固定布尔指标可能指的是一种技术分析指标，根据固定的规则或条件生成二元（布尔）信号。这些指标通常根据是否满足特定条件来产生买入或卖出信号。
@@ -38,23 +40,13 @@
  * 这些固定布尔指标相对简单直接，容易实施，因此在交易者中颇受欢迎，特别是那些喜欢机械交易系统的人。然而，需要注意的是，仅依靠固定规则而不考虑更广泛的市场背景或使用其他分析技术可能存在局限性和潜在缺点。
  *
  *
-=======
- * 
- * <p>
- * Returns constant {@link Boolean} values for a bar.
->>>>>>> 94c13f01
  */
 public class FixedBooleanIndicator extends FixedIndicator<Boolean> {
 
     /**
      * Constructor.
-<<<<<<< HEAD
-     * 构造函数
-     * 
-=======
      *
      * @param series the bar series
->>>>>>> 94c13f01
      * @param values the values to be returned by this indicator
      *               该指标要返回的值
      */
