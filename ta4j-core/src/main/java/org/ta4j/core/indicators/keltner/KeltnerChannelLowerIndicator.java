--- conflicted
+++ resolved
@@ -28,7 +28,7 @@
 import org.ta4j.core.num.Num;
 
 /**
-<<<<<<< HEAD
+ * Keltner Channel (lower line) indicator.
  * Keltner Channel (lower line) indicator
  * 凯尔特纳通道（下线）指标
  *
@@ -46,9 +46,6 @@
  * 凯尔特纳通道的下轨可以用作支撑线，当价格触及或接近下轨时可能会出现买入信号。如果价格突破下轨并保持在下轨上方，可能表明市场处于超卖状态，并且价格可能会反弹。
  *
  * 总的来说，凯尔特纳通道的下轨是一个重要的技术指标，它可以帮助交易者识别价格的支撑水平，并提供潜在的买入信号，有助于制定交易策略。
-=======
- * Keltner Channel (lower line) indicator.
->>>>>>> 94c13f01
  *
  * @see <a href=
  *      "http://stockcharts.com/school/doku.php?id=chart_school:technical_indicators:keltner_channels">
@@ -62,7 +59,7 @@
 
     /**
      * Constructor.
-     * 
+     *
      * @param middle      the {@link #keltnerMiddleIndicator}
      * @param ratio       the {@link #ratio}
      * @param barCountATR the bar count for the {@link ATRIndicator}
@@ -73,7 +70,7 @@
 
     /**
      * Constructor.
-     * 
+     *
      * @param middle the {@link #keltnerMiddleIndicator}
      * @param atr    the {@link ATRIndicator}
      * @param ratio  the {@link #ratio}
