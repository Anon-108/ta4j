/**
 * The MIT License (MIT)
 *
 * Copyright (c) 2017-2023 Ta4j Organization & respective
 * authors (see AUTHORS)
 *
 * Permission is hereby granted, free of charge, to any person obtaining a copy of
 * this software and associated documentation files (the "Software"), to deal in
 * the Software without restriction, including without limitation the rights to
 * use, copy, modify, merge, publish, distribute, sublicense, and/or sell copies of
 * the Software, and to permit persons to whom the Software is furnished to do so,
 * subject to the following conditions:
 *
 * The above copyright notice and this permission notice shall be included in all
 * copies or substantial portions of the Software.
 *
 * THE SOFTWARE IS PROVIDED "AS IS", WITHOUT WARRANTY OF ANY KIND, EXPRESS OR
 * IMPLIED, INCLUDING BUT NOT LIMITED TO THE WARRANTIES OF MERCHANTABILITY, FITNESS
 * FOR A PARTICULAR PURPOSE AND NONINFRINGEMENT. IN NO EVENT SHALL THE AUTHORS OR
 * COPYRIGHT HOLDERS BE LIABLE FOR ANY CLAIM, DAMAGES OR OTHER LIABILITY, WHETHER
 * IN AN ACTION OF CONTRACT, TORT OR OTHERWISE, ARISING FROM, OUT OF OR IN
 * CONNECTION WITH THE SOFTWARE OR THE USE OR OTHER DEALINGS IN THE SOFTWARE.
 */
package org.ta4j.core.indicators.ichimoku;

import org.ta4j.core.BarSeries;

/**
<<<<<<< HEAD
 * Ichimoku clouds: Tenkan-sen (Conversion line) indicator
 * Ichimoku 云： Tenkan-sen （转换线） 指标
 *
 * Tenkan-sen（转换线）是一目均衡云指标的一个组成部分，它用于显示短期市场趋势的变化。Tenkan-sen 是一段特定时间内的最高价和最低价的平均值，并且向前移动到未来一定时间段内。
 *
 * Tenkan-sen 的计算方式是将一定时间段内的最高价和最低价的平均值作为当前线，然后将这个值移动到未来一定时间段内。通常情况下，一目均衡云中的标准设置是将这个值移动到未来的 9 个周期。
 *
 * Tenkan-sen 的计算公式如下：
 *
 * Tenkan-sen = (Highest High + Lowest Low ) / 2
 *
 * 其中，“Highest High” 是一定时间段内的最高价，“Lowest Low” 是一定时间段内的最低价。
 *
 * Tenkan-sen 在一目均衡云中通常被用作短期市场趋势的参考线。当 Tenkan-sen 上升时，这可能表示短期趋势为上升；而当 Tenkan-sen 下降时，则可能表示短期趋势为下降。
 *
 * 总的来说，Tenkan-sen 是一目均衡云中的一个重要指标，它用于显示短期市场趋势的变化，并提供了一些未来价格走势的参考，有助于交易者更好地理解市场的动态并制定相应的交易策略。
=======
 * Ichimoku clouds: Tenkan-sen (Conversion line) indicator.
>>>>>>> 94c13f01
 *
 * @see <a href=
 *      "http://stockcharts.com/school/doku.php?id=chart_school:technical_indicators:ichimoku_cloud">
 *      http://stockcharts.com/school/doku.php?id=chart_school:technical_indicators:ichimoku_cloud</a>
 */
public class IchimokuTenkanSenIndicator extends IchimokuLineIndicator {

    /**
     * Constructor with {@code barCount} = 9.
     *
     * @param series the bar series
     */
    public IchimokuTenkanSenIndicator(BarSeries series) {
        this(series, 9);
    }

    /**
     * Constructor.
     *
     * @param series   the bar series
     * @param barCount the time frame (usually 9)
     *                 时间范围（通常为 9）
     */
    public IchimokuTenkanSenIndicator(BarSeries series, int barCount) {
        super(series, barCount);
    }
}<|MERGE_RESOLUTION|>--- conflicted
+++ resolved
@@ -26,7 +26,7 @@
 import org.ta4j.core.BarSeries;
 
 /**
-<<<<<<< HEAD
+ * Ichimoku clouds: Tenkan-sen (Conversion line) indicator.
  * Ichimoku clouds: Tenkan-sen (Conversion line) indicator
  * Ichimoku 云： Tenkan-sen （转换线） 指标
  *
@@ -43,9 +43,6 @@
  * Tenkan-sen 在一目均衡云中通常被用作短期市场趋势的参考线。当 Tenkan-sen 上升时，这可能表示短期趋势为上升；而当 Tenkan-sen 下降时，则可能表示短期趋势为下降。
  *
  * 总的来说，Tenkan-sen 是一目均衡云中的一个重要指标，它用于显示短期市场趋势的变化，并提供了一些未来价格走势的参考，有助于交易者更好地理解市场的动态并制定相应的交易策略。
-=======
- * Ichimoku clouds: Tenkan-sen (Conversion line) indicator.
->>>>>>> 94c13f01
  *
  * @see <a href=
  *      "http://stockcharts.com/school/doku.php?id=chart_school:technical_indicators:ichimoku_cloud">
