--- conflicted
+++ resolved
@@ -28,7 +28,6 @@
 
 /**
  * Trade count indicator.
-<<<<<<< HEAD
  * 贸易计数指标。
  *
  * 交易次数指标是用于衡量特定交易期间内完成的交易数量的指标。这个指标通常用于分析交易活动的水平和市场的流动性。
@@ -44,17 +43,15 @@
  * 3. **市场趋势分析**：交易次数指标也可以用于分析市场的趋势。例如，如果交易次数在上升，则可能表示市场参与度增加，反之亦然。
  *
  * 总的来说，交易次数指标是一种重要的市场参与度指标，用于衡量特定时间段内完成的交易数量，从而提供有关市场流动性和交易活动水平的信息。
-=======
- * 
+ *
  * <p>
  * Returns the number of trades of a bar.
->>>>>>> 94c13f01
  */
 public class TradeCountIndicator extends CachedIndicator<Long> {
 
     /**
      * Constructor.
-     * 
+     *
      * @param series the bar series
      */
     public TradeCountIndicator(BarSeries series) {
