--- conflicted
+++ resolved
@@ -28,7 +28,8 @@
 import org.ta4j.core.num.Num;
 
 /**
-<<<<<<< HEAD
+ * Moving average convergence divergence (MACDIndicator) indicator (also called
+ * "MACD Absolute Price Oscillator (APO)").
  * Moving average convergence divergence (MACDIndicator) indicator. <br/>
  * 移动平均收敛散度 (MACDIndicator) 指标。 <br/>
  * Aka. MACD Absolute Price Oscillator (APO).
@@ -46,10 +47,6 @@
  * MACD指标的数值通常波动在零线上下。当快速线上穿慢速线时，MACD柱从负值转为正值，形成“金叉”，可能暗示着价格的上升趋势加强，为买入信号；相反，当快速线下穿慢速线时，MACD柱从正值转为负值，形成“死叉”，可能暗示着价格的下跌趋势加强，为卖出信号。
  *
  * MACD指标可以用于识别价格的趋势转折点、确认价格趋势以及制定买卖信号。然而，MACD指标的解释和使用需要一定的经验和技术分析知识，因为它对价格的反应速度较快，容易产生虚假信号，需要结合其他指标和价格模式进行综合分析。
-=======
- * Moving average convergence divergence (MACDIndicator) indicator (also called
- * "MACD Absolute Price Oscillator (APO)").
->>>>>>> 94c13f01
  *
  * @see <a href=
  *      "http://stockcharts.com/school/doku.php?id=chart_school:technical_indicators:moving_average_convergence_divergence_macd">
@@ -61,22 +58,14 @@
     private final EMAIndicator longTermEma;
 
     /**
-<<<<<<< HEAD
-     * Constructor with shortBarCount "12" and longBarCount "26".
-     * shortBarCount "12" 和 longBarCount "26" 的构造函数。
+     * Constructor with:
      *
-     * @param indicator the indicator
-     *                  指标
-=======
-     * Constructor with:
-     * 
      * <ul>
      * <li>{@code shortBarCount} = 12
      * <li>{@code longBarCount} = 26
      * </ul>
      *
      * @param indicator the {@link Indicator}
->>>>>>> 94c13f01
      */
     public MACDIndicator(Indicator<Num> indicator) {
         this(indicator, 12, 26);
@@ -85,12 +74,7 @@
     /**
      * Constructor.
      *
-<<<<<<< HEAD
-     * @param indicator     the indicator
-     *                      指标
-=======
      * @param indicator     the {@link Indicator}
->>>>>>> 94c13f01
      * @param shortBarCount the short time frame (normally 12)
      *                      短时间框架（通常为 12）
      * @param longBarCount  the long time frame (normally 26)
@@ -106,12 +90,6 @@
     }
 
     /**
-<<<<<<< HEAD
-     * Short term EMA indicator
-     * * 短期 EMA 指标
-     *
-=======
->>>>>>> 94c13f01
      * @return the Short term EMA indicator
      * @return 短期 EMA 指标
      */
@@ -120,12 +98,6 @@
     }
 
     /**
-<<<<<<< HEAD
-     * Long term EMA indicator
-     * 长期EMA指标
-     *
-=======
->>>>>>> 94c13f01
      * @return the Long term EMA indicator
      * @return 长期 EMA 指标
      */
