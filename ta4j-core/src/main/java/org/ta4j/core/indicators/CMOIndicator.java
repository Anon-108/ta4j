--- conflicted
+++ resolved
@@ -29,7 +29,7 @@
 import org.ta4j.core.num.Num;
 
 /**
-<<<<<<< HEAD
+ * Chande Momentum Oscillator (CMO) indicator.
  * Chande Momentum Oscillator indicator.
  * Chande 动量振荡器指标。
  *
@@ -53,9 +53,6 @@
  *
  * 交易者通常使用香农动量振荡器来确认价格的趋势方向和市场的超买或超卖情况，并据此制定交易策略。例如，当CMO指标显示市场处于超买状态时，可能会考虑卖出；而当CMO指标显示市场处于超卖状态时，可能会考虑买入。
  *
-=======
- * Chande Momentum Oscillator (CMO) indicator.
->>>>>>> 94c13f01
  *
  * @see <a href=
  *      "http://tradingsim.com/blog/chande-momentum-oscillator-cmo-technical-indicator/">
