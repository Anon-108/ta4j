/**
 * The MIT License (MIT)
 *
 * Copyright (c) 2017-2023 Ta4j Organization & respective
 * authors (see AUTHORS)
 *
 * Permission is hereby granted, free of charge, to any person obtaining a copy of
 * this software and associated documentation files (the "Software"), to deal in
 * the Software without restriction, including without limitation the rights to
 * use, copy, modify, merge, publish, distribute, sublicense, and/or sell copies of
 * the Software, and to permit persons to whom the Software is furnished to do so,
 * subject to the following conditions:
 *
 * The above copyright notice and this permission notice shall be included in all
 * copies or substantial portions of the Software.
 *
 * THE SOFTWARE IS PROVIDED "AS IS", WITHOUT WARRANTY OF ANY KIND, EXPRESS OR
 * IMPLIED, INCLUDING BUT NOT LIMITED TO THE WARRANTIES OF MERCHANTABILITY, FITNESS
 * FOR A PARTICULAR PURPOSE AND NONINFRINGEMENT. IN NO EVENT SHALL THE AUTHORS OR
 * COPYRIGHT HOLDERS BE LIABLE FOR ANY CLAIM, DAMAGES OR OTHER LIABILITY, WHETHER
 * IN AN ACTION OF CONTRACT, TORT OR OTHERWISE, ARISING FROM, OUT OF OR IN
 * CONNECTION WITH THE SOFTWARE OR THE USE OR OTHER DEALINGS IN THE SOFTWARE.
 */
package org.ta4j.core.indicators.bollinger;

import org.ta4j.core.indicators.CachedIndicator;
import org.ta4j.core.num.Num;

/**
 * Bollinger BandWidth indicator.
 * 博林格带宽度指标。
 *
 * Bollinger BandWidth（布林带宽）是一个技术分析指标，用于衡量布林带的宽度。布林带由约翰·布林格（John Bollinger）创建，是基于标准差的波动性指标。布林带宽有助于识别市场的波动性和潜在的趋势变化。
 *
 * ### 计算方法
 * 布林带由三条线组成：
 * 1. **中线（移动平均线，通常为20期简单移动平均线，SMA）**。
 * 2. **上轨线（中线加上两倍的标准差）**。
 * 3. **下轨线（中线减去两倍的标准差）**。
 *
 * 布林带宽的计算公式如下：
 * BandWidth= (上轨线 - 下轨线) / 中线 * 100
 *
 * ### 解读Bollinger BandWidth
 * 1. **高带宽**：表示市场波动性较大，价格可能有较大的波动范围。
 * 2. **低带宽**：表示市场波动性较小，价格可能处于盘整阶段。
 *
 * ### 使用策略
 * 1. **识别波动性变化**：
 *     - 当布林带宽度扩大时，通常表示市场进入高波动性阶段，可能出现大的价格变动。
 *     - 当布林带宽度收窄时，通常表示市场进入低波动性阶段，可能处于盘整或即将发生趋势变动。
 *
 * 2. **交易信号**：
 *     - **收窄的布林带宽**：如果布林带宽度达到较低值（通常称为“布林带收缩”），这可能预示着即将出现剧烈的价格波动，是潜在的交易机会。
 *     - **扩大的布林带宽**：如果布林带宽度达到较高值（通常称为“布林带扩张”），这可能表示当前的趋势已经过度延伸，市场可能会出现修正。
 *
 * 3. **结合其他指标**：
 *     - 布林带宽可以与其他技术指标结合使用，如相对强弱指数（RSI）或移动平均收敛散度（MACD），以确认交易信号的有效性。
 *
 * ### 示例
 * - **布林带收缩**：在布林带宽度较窄的情况下，价格通常会在布林带的上下轨之间窄幅波动。当布林带宽度进一步收窄到一个极端低值时，交易者可以准备捕捉即将到来的突破。
 * - **布林带扩张**：在布林带宽度较宽的情况下，价格通常会有较大幅度的波动。当布林带宽度达到一个极端高值时，交易者可以考虑市场可能的反转或回调。
 *
 * ### 注意事项
 * - **滞后性**：布林带和布林带宽度都是基于历史价格数据的指标，可能会滞后于市场的实际波动。
 * - **结合其他分析方法**：布林带宽度应与其他技术分析工具结合使用，以提高交易信号的准确性。
 * - **市场环境**：不同市场和不同时间框架下，布林带的参数和表现可能有所不同，需要根据具体情况调整。
 *
 * ### 总结
 * Bollinger BandWidth 指标通过衡量布林带的宽度，帮助交易者识别市场波动性的变化和潜在的趋势变动。它是一个有效的工具，尤其是在布林带收缩或扩张时，可以为交易者提供有价值的交易信号。结合其他技术指标使用，可以提高交易决策的准确性。
 *
 * @see <a href=
 *      "http://stockcharts.com/school/doku.php?id=chart_school:technical_indicators:bollinger_band_width">
 *      http://stockcharts.com/school/doku.php?id=chart_school:technical_indicators:bollinger_band_width</a>
 */
public class BollingerBandWidthIndicator extends CachedIndicator<Num> {

    private final BollingerBandsUpperIndicator bbu;
    private final BollingerBandsMiddleIndicator bbm;
    private final BollingerBandsLowerIndicator bbl;
    private final Num hundred;

    /**
     * Constructor.
     * 构造函数。
     *
     * @param bbu the upper band Indicator.
<<<<<<< HEAD
     *            上带指标。
     * @param bbm the middle band Indicator. Typically an SMAIndicator is used.
     *            中带指标。 通常使用 SMAIndicator。
=======
     * @param bbm the middle band Indicator. Typically an {@code SMAIndicator} is
     *            used.
>>>>>>> 94c13f01
     * @param bbl the lower band Indicator.
     *            低频段指标。
     */
    public BollingerBandWidthIndicator(BollingerBandsUpperIndicator bbu, BollingerBandsMiddleIndicator bbm,
            BollingerBandsLowerIndicator bbl) {
        super(bbm.getBarSeries());
        this.bbu = bbu;
        this.bbm = bbm;
        this.bbl = bbl;
        this.hundred = bbm.getBarSeries().hundred();
    }

    @Override
    protected Num calculate(int index) {
        return bbu.getValue(index).minus(bbl.getValue(index)).dividedBy(bbm.getValue(index)).multipliedBy(hundred);
    }

    @Override
    public int getUnstableBars() {
        return 0;
    }
}<|MERGE_RESOLUTION|>--- conflicted
+++ resolved
@@ -85,14 +85,8 @@
      * 构造函数。
      *
      * @param bbu the upper band Indicator.
-<<<<<<< HEAD
-     *            上带指标。
-     * @param bbm the middle band Indicator. Typically an SMAIndicator is used.
-     *            中带指标。 通常使用 SMAIndicator。
-=======
      * @param bbm the middle band Indicator. Typically an {@code SMAIndicator} is
      *            used.
->>>>>>> 94c13f01
      * @param bbl the lower band Indicator.
      *            低频段指标。
      */
