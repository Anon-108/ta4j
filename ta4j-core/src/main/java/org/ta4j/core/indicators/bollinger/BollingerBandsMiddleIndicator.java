/**
 * The MIT License (MIT)
 *
 * Copyright (c) 2017-2023 Ta4j Organization & respective
 * authors (see AUTHORS)
 *
 * Permission is hereby granted, free of charge, to any person obtaining a copy of
 * this software and associated documentation files (the "Software"), to deal in
 * the Software without restriction, including without limitation the rights to
 * use, copy, modify, merge, publish, distribute, sublicense, and/or sell copies of
 * the Software, and to permit persons to whom the Software is furnished to do so,
 * subject to the following conditions:
 *
 * The above copyright notice and this permission notice shall be included in all
 * copies or substantial portions of the Software.
 *
 * THE SOFTWARE IS PROVIDED "AS IS", WITHOUT WARRANTY OF ANY KIND, EXPRESS OR
 * IMPLIED, INCLUDING BUT NOT LIMITED TO THE WARRANTIES OF MERCHANTABILITY, FITNESS
 * FOR A PARTICULAR PURPOSE AND NONINFRINGEMENT. IN NO EVENT SHALL THE AUTHORS OR
 * COPYRIGHT HOLDERS BE LIABLE FOR ANY CLAIM, DAMAGES OR OTHER LIABILITY, WHETHER
 * IN AN ACTION OF CONTRACT, TORT OR OTHERWISE, ARISING FROM, OUT OF OR IN
 * CONNECTION WITH THE SOFTWARE OR THE USE OR OTHER DEALINGS IN THE SOFTWARE.
 */
package org.ta4j.core.indicators.bollinger;

import org.ta4j.core.Indicator;
import org.ta4j.core.indicators.CachedIndicator;
import org.ta4j.core.num.Num;

/**
<<<<<<< HEAD
 * Buy - Occurs when the price line crosses from below to above the Lower Bollinger Band. Sell - Occurs when the price line crosses from above to below the Upper Bollinger Band.
 * 买入 - 当价格线从布林带下轨线下方穿过上方时发生。卖出 - 当价格线从布林带上轨上方穿过布林带上轨线时发生。
=======
 * Buy - Occurs when the price line crosses from below to above the Lower
 * Bollinger Band.
 * 
 * <p>
 * Sell - Occurs when the price line crosses from above to below the Upper
 * Bollinger Band.
>>>>>>> 94c13f01
 */
public class BollingerBandsMiddleIndicator extends CachedIndicator<Num> {

    private final Indicator<Num> indicator;

    /**
     * Constructor.
<<<<<<< HEAD
     * 构造函数。
     * 
     * @param indicator the indicator that gives the values of the middle band
     *                  * @param indicator 给出中间波段值的指标
=======
>>>>>>> 94c13f01
     *
     * @param indicator the indicator that gives the values of the middle band
     */
    public BollingerBandsMiddleIndicator(Indicator<Num> indicator) {
        super(indicator);
        this.indicator = indicator;
    }

    @Override
    protected Num calculate(int index) {
        return indicator.getValue(index);
    }

    @Override
    public int getUnstableBars() {
        return 0;
    }

    public Indicator<Num> getIndicator() {
        return indicator;
    }

    @Override
    public String toString() {
        return getClass().getSimpleName() + " deviation: " + indicator;
    }
}<|MERGE_RESOLUTION|>--- conflicted
+++ resolved
@@ -28,17 +28,12 @@
 import org.ta4j.core.num.Num;
 
 /**
-<<<<<<< HEAD
- * Buy - Occurs when the price line crosses from below to above the Lower Bollinger Band. Sell - Occurs when the price line crosses from above to below the Upper Bollinger Band.
- * 买入 - 当价格线从布林带下轨线下方穿过上方时发生。卖出 - 当价格线从布林带上轨上方穿过布林带上轨线时发生。
-=======
  * Buy - Occurs when the price line crosses from below to above the Lower
  * Bollinger Band.
- * 
+ *
  * <p>
  * Sell - Occurs when the price line crosses from above to below the Upper
  * Bollinger Band.
->>>>>>> 94c13f01
  */
 public class BollingerBandsMiddleIndicator extends CachedIndicator<Num> {
 
@@ -46,13 +41,6 @@
 
     /**
      * Constructor.
-<<<<<<< HEAD
-     * 构造函数。
-     * 
-     * @param indicator the indicator that gives the values of the middle band
-     *                  * @param indicator 给出中间波段值的指标
-=======
->>>>>>> 94c13f01
      *
      * @param indicator the indicator that gives the values of the middle band
      */
