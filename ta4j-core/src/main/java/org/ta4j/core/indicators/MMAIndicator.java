/**
 * The MIT License (MIT)
 *
 * Copyright (c) 2017-2023 Ta4j Organization & respective
 * authors (see AUTHORS)
 *
 * Permission is hereby granted, free of charge, to any person obtaining a copy of
 * this software and associated documentation files (the "Software"), to deal in
 * the Software without restriction, including without limitation the rights to
 * use, copy, modify, merge, publish, distribute, sublicense, and/or sell copies of
 * the Software, and to permit persons to whom the Software is furnished to do so,
 * subject to the following conditions:
 *
 * The above copyright notice and this permission notice shall be included in all
 * copies or substantial portions of the Software.
 *
 * THE SOFTWARE IS PROVIDED "AS IS", WITHOUT WARRANTY OF ANY KIND, EXPRESS OR
 * IMPLIED, INCLUDING BUT NOT LIMITED TO THE WARRANTIES OF MERCHANTABILITY, FITNESS
 * FOR A PARTICULAR PURPOSE AND NONINFRINGEMENT. IN NO EVENT SHALL THE AUTHORS OR
 * COPYRIGHT HOLDERS BE LIABLE FOR ANY CLAIM, DAMAGES OR OTHER LIABILITY, WHETHER
 * IN AN ACTION OF CONTRACT, TORT OR OTHERWISE, ARISING FROM, OUT OF OR IN
 * CONNECTION WITH THE SOFTWARE OR THE USE OR OTHER DEALINGS IN THE SOFTWARE.
 */
package org.ta4j.core.indicators;

import org.ta4j.core.Indicator;
import org.ta4j.core.num.Num;

/**
 * Modified moving average indicator.
 * 修正的移动平均线指标。
 *
 * It is similar to exponential moving average but smooths more slowly. Used in Welles Wilder's indicators like ADX, RSI.
 * * 它类似于指数移动平均线，但平滑更慢。 用于 Welles Wilder 的指标，如 ADX、RSI。
 *
 *
 * Modified Moving Average（修改移动平均，MMA）是一种技术指标，与传统的简单移动平均线（SMA）类似，但在计算方法上有所不同。MMA通过调整价格数据的权重，以使得移动平均更快地反应价格的变化。
 *
 * MMA的计算过程相对简单，主要包括以下几个步骤：
 *
 * 1. 选择一个固定的时间周期（例如20个交易周期）。
 * 2. 对于每个价格数据，分别赋予相应的权重，通常是使用指数加权移动平均线（EMA）来调整权重，使得近期价格数据的权重较高。
 * 3. 将加权后的价格数据相加，并除以权重的总和，得到MMA值。
 *
 * MMA指标的数值通常波动在价格数据的周围，其特点是能够更快地反应价格的变化，相比于SMA，更加敏感。
 *
 * 交易者通常使用MMA来识别价格的趋势方向和制定买卖信号。例如，当价格上穿MMA时，可能暗示着上涨趋势的开始，为买入信号；相反，当价格下穿MMA时，可能暗示着下跌趋势的开始，为卖出信号。
 *
 * 总的来说，MMA是一种简单但有效的移动平均线指标，适用于快速市场和对价格变化更敏感的交易策略。然而，像所有技术指标一样，单独使用MMA可能会导致误导，因此建议结合其他技术指标和价格模式进行综合分析。
 *
<<<<<<< HEAD
=======
 * <p>
 * It is similar to exponential moving average but smooths more slowly. Used in
 * Welles Wilder's indicators like ADX, RSI.
>>>>>>> 94c13f01
 */
public class MMAIndicator extends AbstractEMAIndicator {

    /**
     * Constructor.
     *
<<<<<<< HEAD
     * @param indicator an indicator
     *                  一个指标
=======
     * @param indicator the {@link Indicator}
>>>>>>> 94c13f01
     * @param barCount  the MMA time frame
     *                  MMA时间框架
     */
    public MMAIndicator(Indicator<Num> indicator, int barCount) {
        super(indicator, barCount, 1.0 / barCount);
    }

    @Override
    public int getUnstableBars() {
        return getBarCount();
    }
}<|MERGE_RESOLUTION|>--- conflicted
+++ resolved
@@ -48,24 +48,16 @@
  *
  * 总的来说，MMA是一种简单但有效的移动平均线指标，适用于快速市场和对价格变化更敏感的交易策略。然而，像所有技术指标一样，单独使用MMA可能会导致误导，因此建议结合其他技术指标和价格模式进行综合分析。
  *
-<<<<<<< HEAD
-=======
  * <p>
  * It is similar to exponential moving average but smooths more slowly. Used in
  * Welles Wilder's indicators like ADX, RSI.
->>>>>>> 94c13f01
  */
 public class MMAIndicator extends AbstractEMAIndicator {
 
     /**
      * Constructor.
      *
-<<<<<<< HEAD
-     * @param indicator an indicator
-     *                  一个指标
-=======
      * @param indicator the {@link Indicator}
->>>>>>> 94c13f01
      * @param barCount  the MMA time frame
      *                  MMA时间框架
      */
