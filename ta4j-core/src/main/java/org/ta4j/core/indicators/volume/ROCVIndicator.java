--- conflicted
+++ resolved
@@ -28,7 +28,8 @@
 import org.ta4j.core.num.Num;
 
 /**
-<<<<<<< HEAD
+ * Rate of change of volume (ROCVIndicator) indicator (also called "Momentum of
+ * Volume").
  * Rate of change of volume (ROCVIndicator) indicator. Aka. Momentum of Volume
  * 成交量变化率 （ROCVIndicator） 指标。即。成交量动量
  *
@@ -53,14 +54,9 @@
  *
  * The ROCVIndicator calculation compares the current volume with the volume "n" periods ago.
  * * ROCVIndicator 计算将当前交易量与“n”个周期前的交易量进行比较。
-=======
- * Rate of change of volume (ROCVIndicator) indicator (also called "Momentum of
- * Volume").
- *
  * <p>
  * The ROCVIndicator calculation compares the current volume with the volume "n"
  * periods ago.
->>>>>>> 94c13f01
  */
 public class ROCVIndicator extends CachedIndicator<Num> {
 
