--- conflicted
+++ resolved
@@ -29,7 +29,9 @@
 
 /**
  * Open price indicator.
-<<<<<<< HEAD
+ *
+ * <p>
+ * Returns the open price of a bar.
  * 打开价格指标。
  *
  * 开盘价指标通常是指用于分析金融市场中资产开盘价变化的指标。开盘价是某一交易周期（如一天、一周或一个月）的第一笔交易的价格，通常被视为市场情绪的一种体现，因为它反映了市场在新的交易周期开始时的买卖意愿和预期。
@@ -44,17 +46,12 @@
  *
  * 开盘价指标在技术分析和市场研究中经常用于衡量市场的情绪和预期，以及分析市场走势的起点。然而，需要注意的是，单独使用开盘价指标可能不足以提供全面的市场分析，通常需要结合其他指标和分析方法一起使用。
  *
-=======
- * 
- * <p>
- * Returns the open price of a bar.
->>>>>>> 94c13f01
  */
 public class OpenPriceIndicator extends AbstractIndicator<Num> {
 
     /**
      * Constructor.
-     * 
+     *
      * @param series the bar series
      */
     public OpenPriceIndicator(BarSeries series) {
