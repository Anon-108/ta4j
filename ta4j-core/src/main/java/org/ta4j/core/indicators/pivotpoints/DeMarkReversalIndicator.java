--- conflicted
+++ resolved
@@ -62,20 +62,12 @@
     /**
      * Constructor.
      *
-<<<<<<< HEAD
-     * Calculates the DeMark reversal for the corresponding pivot level
-     * * 计算相应枢轴水平的 DeMark 反转
-     * 
-     * @param pivotPointIndicator the {@link DeMarkPivotPointIndicator} for this    reversal  此反转的 {@link DeMarkPivotPointIndicator}
-     * @param level               the {@link DeMarkPivotLevel} for this reversal   (RESISTANT, SUPPORT)  此逆转的 {@link DeMarkPivotLevel} (RESISTANT, SUPPORT)
-=======
      * Calculates the DeMark reversal for the corresponding pivot level.
      *
      * @param pivotPointIndicator the {@link DeMarkPivotPointIndicator} for this
      *                            reversal
      * @param level               the {@link DeMarkPivotLevel} for this reversal
      *                            (RESISTANT, SUPPORT)
->>>>>>> 94c13f01
      */
     public DeMarkReversalIndicator(DeMarkPivotPointIndicator pivotPointIndicator, DeMarkPivotLevel level) {
         super(pivotPointIndicator);
