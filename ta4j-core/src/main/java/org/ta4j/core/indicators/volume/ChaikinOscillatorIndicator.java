--- conflicted
+++ resolved
@@ -66,16 +66,8 @@
      * Constructor.
      *
      * @param series        the {@link BarSeries}
-<<<<<<< HEAD
-     *                      {@link BarSeries}
-     * @param shortBarCount (usually 3)
-     *                      （通常是 3 个）
-     * @param longBarCount  (usually 10)
-     *                      （通常为 10 个）
-=======
      * @param shortBarCount the bar count for {@link #emaShort} (usually 3)
      * @param longBarCount  the bar count for {@link #emaLong} (usually 10)
->>>>>>> 94c13f01
      */
     public ChaikinOscillatorIndicator(BarSeries series, int shortBarCount, int longBarCount) {
         super(series);
