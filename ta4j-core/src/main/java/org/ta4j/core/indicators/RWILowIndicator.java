--- conflicted
+++ resolved
@@ -54,12 +54,7 @@
     /**
      * Constructor.
      *
-<<<<<<< HEAD
-     * @param series   the series
-     *                 该系列
-=======
      * @param series   the bar series
->>>>>>> 94c13f01
      * @param barCount the time frame
      *                 时间范围
      */
