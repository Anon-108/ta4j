--- conflicted
+++ resolved
@@ -31,7 +31,6 @@
 
 /**
  * %B indicator.
-<<<<<<< HEAD
  * %B 指标。
  *
  * %B 指标（百分比B指标）是一个技术分析工具，用于衡量当前价格相对于布林带的位置。它由约翰·布林格（John Bollinger）创建，作为布林带系统的补充工具。
@@ -81,14 +80,12 @@
  *
  * ### 总结
  * %B 指标通过衡量当前价格相对于布林带的位置，帮助交易者识别超买和超卖状态，确认趋势，并提供交易信号。它是一个有效的工具，尤其在结合其他技术分析工具使用时，可以为交易决策提供有价值的参考。
- * 
+ *
  * @see <a
  *      href="http://stockcharts.com/school/doku.php?id=chart_school:technical_indicators:bollinger_band_perce>
-=======
  *
  * @see <a href=
  *      "http://stockcharts.com/school/doku.php?id=chart_school:technical_indicators:bollinger_band_perce">
->>>>>>> 94c13f01
  *      http://stockcharts.com/school/doku.php?id=chart_school:technical_indicators:bollinger_band_perce</a>
  */
 public class PercentBIndicator extends CachedIndicator<Num> {
@@ -99,15 +96,8 @@
 
     /**
      * Constructor.
-<<<<<<< HEAD
-     * 构造器
-     * 
-     * @param indicator an indicator (usually close price)
-     *                  一个指标（通常是收盘价）
-=======
      *
      * @param indicator the {@link Indicator} (usually {@code ClosePriceIndicator})
->>>>>>> 94c13f01
      * @param barCount  the time frame
      *                  时间框架
      * @param k         the K multiplier (usually 2.0)
