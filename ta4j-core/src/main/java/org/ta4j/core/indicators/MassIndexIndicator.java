--- conflicted
+++ resolved
@@ -71,15 +71,8 @@
         super(series);
         Indicator<Num> highLowDifferential = CombineIndicator.minus(new HighPriceIndicator(series),
                 new LowPriceIndicator(series));
-<<<<<<< HEAD
-        singleEma = new EMAIndicator(highLowDifferential, emaBarCount);
-        // Not the same formula as DoubleEMAIndicator
-        // 与 DoubleEMAIndicator 的公式不同
-        doubleEma = new EMAIndicator(singleEma, emaBarCount);
-=======
         this.singleEma = new EMAIndicator(highLowDifferential, emaBarCount);
         this.doubleEma = new EMAIndicator(singleEma, emaBarCount); // Not the same formula as DoubleEMAIndicator
->>>>>>> 94c13f01
         this.barCount = barCount;
     }
 
