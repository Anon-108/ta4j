--- conflicted
+++ resolved
@@ -29,7 +29,9 @@
 
 /**
  * Close price indicator.
-<<<<<<< HEAD
+ *
+ * <p>
+ * Returns the close price of a bar.
  * 收盘价指标。
  *
  * Close price indicator（收盘价指标）是一种简单而常用的技术分析指标，它基于资产在交易周期结束时的收盘价格。这个指标通常用于跟踪资产价格的变化，并作为其他技术指标的输入。
@@ -55,17 +57,12 @@
  * ### 总结
  * 收盘价指标是一种简单但重要的技术分析指标，它提供了资产在每个交易周期结束时的价格水平。作为技术分析的基础，收盘价常被用于价格分析、指标计算和信号生成等方面。在使用时，应结合其他指标和分析方法，并考虑市场的整体环境和其他因素的影响。
  *
-=======
- * 
- * <p>
- * Returns the close price of a bar.
->>>>>>> 94c13f01
  */
 public class ClosePriceIndicator extends AbstractIndicator<Num> {
 
     /**
      * Constructor.
-     * 
+     *
      * @param series the bar series
      */
     public ClosePriceIndicator(BarSeries series) {
