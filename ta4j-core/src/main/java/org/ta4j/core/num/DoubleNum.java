/**
 * The MIT License (MIT)
 *
 * Copyright (c) 2017-2023 Ta4j Organization & respective
 * authors (see AUTHORS)
 *
 * Permission is hereby granted, free of charge, to any person obtaining a copy of
 * this software and associated documentation files (the "Software"), to deal in
 * the Software without restriction, including without limitation the rights to
 * use, copy, modify, merge, publish, distribute, sublicense, and/or sell copies of
 * the Software, and to permit persons to whom the Software is furnished to do so,
 * subject to the following conditions:
 *
 * The above copyright notice and this permission notice shall be included in all
 * copies or substantial portions of the Software.
 *
 * THE SOFTWARE IS PROVIDED "AS IS", WITHOUT WARRANTY OF ANY KIND, EXPRESS OR
 * IMPLIED, INCLUDING BUT NOT LIMITED TO THE WARRANTIES OF MERCHANTABILITY, FITNESS
 * FOR A PARTICULAR PURPOSE AND NONINFRINGEMENT. IN NO EVENT SHALL THE AUTHORS OR
 * COPYRIGHT HOLDERS BE LIABLE FOR ANY CLAIM, DAMAGES OR OTHER LIABILITY, WHETHER
 * IN AN ACTION OF CONTRACT, TORT OR OTHERWISE, ARISING FROM, OUT OF OR IN
 * CONNECTION WITH THE SOFTWARE OR THE USE OR OTHER DEALINGS IN THE SOFTWARE.
 */
package org.ta4j.core.num;

import static org.ta4j.core.num.NaN.NaN;

import java.util.function.Function;

/**
<<<<<<< HEAD
 * Representation of Double. High performance, lower precision.
 * * 双倍的表示。 高性能，低精度。
 *
 * @apiNote the delegate should never become a NaN value. No self NaN checks    provided
 * * @apiNote 委托永远不应该成为 NaN 值。 没有提供自我 NaN 检查
=======
 * Representation of {@link Double}. High performance, lower precision.
 *
 * @apiNote the delegate should never become a NaN value. No self NaN checks are
 *          provided.
>>>>>>> 94c13f01
 */
public class DoubleNum implements Num {

    private static final long serialVersionUID = 1L;

    public static final DoubleNum ZERO = DoubleNum.valueOf(0);
    private static final DoubleNum ONE = DoubleNum.valueOf(1);
    private static final DoubleNum HUNDRED = DoubleNum.valueOf(100);

    private final static double EPS = 0.00001; // precision
    private final double delegate;

    private DoubleNum(double val) {
        delegate = val;
    }

    /**
     * Returns a {@code Num} version of the given {@code String}.
     *
     * @param val the number
     * @return the {@code Num}
     */
    public static DoubleNum valueOf(String val) {
        return new DoubleNum(Double.parseDouble(val));
    }

    /**
     * Returns a {@code Num} version of the given {@code Number}.
     *
     * @param val the number
     * @return the {@code Num}
     */
    public static DoubleNum valueOf(Number i) {
        return new DoubleNum(i.doubleValue());
    }

    /**
     * Returns a {@code DoubleNum} version of the given {@code DecimalNum}.
     * 
     * <p>
     * <b>Warning:</b> The {@code Num} returned may have inaccuracies.
     *
     * @param val the number
     * @return the {@code Num} whose value is equal to or approximately equal to the
     *         value of {@code val}.
     */
    public static DoubleNum valueOf(DecimalNum val) {
        return valueOf(val.toString());
    }

    /**
     * Returns a {@code Num} version of the given {@code int}.
     *
     * @param val the number
     * @return the {@code Num}
     */
    public static DoubleNum valueOf(int val) {
        return new DoubleNum((double) val);
    }

    /**
     * Returns a {@code Num} version of the given {@code long}.
     *
     * @param val the number
     * @return the {@code Num}
     */
    public static DoubleNum valueOf(long val) {
        return new DoubleNum((double) val);
    }

    /**
     * Returns a {@code Num} version of the given {@code short}.
     *
     * @param val the number
     * @return the {@code Num}
     */
    public static DoubleNum valueOf(short val) {
        return new DoubleNum((double) val);
    }

    /**
     * Returns a {@code Num} version of the given {@code float}.
     *
     * <p>
     * <b>Warning:</b> The {@code Num} returned may have inaccuracies.
     *
     * @param val the number
     * @return the {@code Num} whose value is equal to or approximately equal to the
     *         value of {@code val}.
     */
    public static DoubleNum valueOf(float val) {
        return new DoubleNum((double) val);
    }

    @Override
    public Num zero() {
        return ZERO;
    }

    @Override
    public Num one() {
        return ONE;
    }

    @Override
    public Num hundred() {
        return HUNDRED;
    }

    @Override
    public Function<Number, Num> function() {
        return DoubleNum::valueOf;
    }

    @Override
    public Double getDelegate() {
        return delegate;
    }

    @Override
    public String getName() {
        return this.getClass().getSimpleName();
    }

    @Override
    public Num plus(Num augend) {
        return augend.isNaN() ? NaN : new DoubleNum(delegate + ((DoubleNum) augend).delegate);
    }

    @Override
    public Num minus(Num subtrahend) {
        return subtrahend.isNaN() ? NaN : new DoubleNum(delegate - ((DoubleNum) subtrahend).delegate);
    }

    @Override
    public Num multipliedBy(Num multiplicand) {
        return multiplicand.isNaN() ? NaN : new DoubleNum(delegate * ((DoubleNum) multiplicand).delegate);
    }

    @Override
    public Num dividedBy(Num divisor) {
        if (divisor.isNaN() || divisor.isZero()) {
            return NaN;
        }
        DoubleNum divisorD = (DoubleNum) divisor;
        return new DoubleNum(delegate / divisorD.delegate);
    }

    @Override
    public Num remainder(Num divisor) {
        return divisor.isNaN() ? NaN : new DoubleNum(delegate % ((DoubleNum) divisor).delegate);
    }

    @Override
    public Num floor() {
        return new DoubleNum(Math.floor(delegate));
    }

    @Override
    public Num ceil() {
        return new DoubleNum(Math.ceil(delegate));
    }

    @Override
    public Num pow(int n) {
        return new DoubleNum(Math.pow(delegate, n));
    }

    @Override
    public Num pow(Num n) {
        return new DoubleNum(Math.pow(delegate, n.doubleValue()));
    }

    @Override
    public Num sqrt() {
        if (delegate < 0) {
            return NaN;
        }
        return new DoubleNum(Math.sqrt(delegate));
    }

    @Override
    public Num sqrt(int precision) {
        return sqrt();
    }

    @Override
    public Num abs() {
        return new DoubleNum(Math.abs(delegate));
    }

    @Override
    public Num negate() {
        return new DoubleNum(-delegate);
    }

    @Override
    public boolean isZero() {
        return delegate == 0;
    }

    @Override
    public boolean isPositive() {
        return delegate > 0;
    }

    @Override
    public boolean isPositiveOrZero() {
        return delegate >= 0;
    }

    @Override
    public boolean isNegative() {
        return delegate < 0;
    }

    @Override
    public boolean isNegativeOrZero() {
        return delegate <= 0;
    }

    @Override
    public boolean isEqual(Num other) {
        return !other.isNaN() && delegate == ((DoubleNum) other).delegate;
    }

    @Override
    public Num log() {
        if (delegate <= 0) {
            return NaN;
        }
        return new DoubleNum(Math.log(delegate));
    }

<<<<<<< HEAD
    /**
     * Checks if this value is greater than another.
     * * 检查此值是否大于另一个值。
     *
     * @param other the other value, not null
     *              另一个值，不为空
     *
     * @return true is this is greater than the specified value, false otherwise
     * * @return true 是否大于指定值，否则为 false
     */
=======
    @Override
>>>>>>> 94c13f01
    public boolean isGreaterThan(Num other) {
        return !other.isNaN() && compareTo(other) > 0;
    }

<<<<<<< HEAD
    /**
     * Checks if this value is greater than or equal to another.
     * 检查此值是否大于或等于另一个值。
     *
     * @param other the other value, not null
     *              另一个值，不为空
     *
     * @return true is this is greater than or equal to the specified value, false  otherwise
     * * @return true 是否大于等于指定值，否则为 false
     */
=======
    @Override
>>>>>>> 94c13f01
    public boolean isGreaterThanOrEqual(Num other) {
        return !other.isNaN() && compareTo(other) > -1;
    }

<<<<<<< HEAD
    /**
     * Checks if this value is less than another.
     * 检查此值是否小于另一个值。
     *
     * @param other the other value, not null
     *              另一个值，不为空
     *
     * @return true is this is less than the specified value, false otherwise
     *          如果小于指定值，则为 true，否则为 false
     */
=======
    @Override
>>>>>>> 94c13f01
    public boolean isLessThan(Num other) {
        return !other.isNaN() && compareTo(other) < 0;
    }

    @Override
    public boolean isLessThanOrEqual(Num other) {
        return !other.isNaN() && compareTo(other) < 1;
    }

    @Override
    public Num min(Num other) {
        return other.isNaN() ? NaN : new DoubleNum(Math.min(delegate, ((DoubleNum) other).delegate));
    }

    @Override
    public Num max(Num other) {
        return other.isNaN() ? NaN : new DoubleNum(Math.max(delegate, ((DoubleNum) other).delegate));
    }

    @Override
    public int hashCode() {
        return ((Double) (delegate)).hashCode();
    }

    @Override
    public String toString() {
        return Double.toString(delegate);
    }

    @Override
    public boolean equals(Object obj) {
        if (!(obj instanceof DoubleNum)) {
            return false;
        }

        DoubleNum doubleNumObj = (DoubleNum) obj;
        return Math.abs(delegate - doubleNumObj.delegate) < EPS;
    }

    @Override
    public int compareTo(Num o) {
        if (this == NaN || o == NaN) {
            return 0;
        }
        DoubleNum doubleNumO = (DoubleNum) o;
        return Double.compare(delegate, doubleNumO.delegate);
    }
}<|MERGE_RESOLUTION|>--- conflicted
+++ resolved
@@ -28,18 +28,10 @@
 import java.util.function.Function;
 
 /**
-<<<<<<< HEAD
- * Representation of Double. High performance, lower precision.
- * * 双倍的表示。 高性能，低精度。
- *
- * @apiNote the delegate should never become a NaN value. No self NaN checks    provided
- * * @apiNote 委托永远不应该成为 NaN 值。 没有提供自我 NaN 检查
-=======
  * Representation of {@link Double}. High performance, lower precision.
  *
  * @apiNote the delegate should never become a NaN value. No self NaN checks are
  *          provided.
->>>>>>> 94c13f01
  */
 public class DoubleNum implements Num {
 
@@ -78,7 +70,7 @@
 
     /**
      * Returns a {@code DoubleNum} version of the given {@code DecimalNum}.
-     * 
+     *
      * <p>
      * <b>Warning:</b> The {@code Num} returned may have inaccuracies.
      *
@@ -274,56 +266,17 @@
         return new DoubleNum(Math.log(delegate));
     }
 
-<<<<<<< HEAD
-    /**
-     * Checks if this value is greater than another.
-     * * 检查此值是否大于另一个值。
-     *
-     * @param other the other value, not null
-     *              另一个值，不为空
-     *
-     * @return true is this is greater than the specified value, false otherwise
-     * * @return true 是否大于指定值，否则为 false
-     */
-=======
-    @Override
->>>>>>> 94c13f01
+    @Override
     public boolean isGreaterThan(Num other) {
         return !other.isNaN() && compareTo(other) > 0;
     }
 
-<<<<<<< HEAD
-    /**
-     * Checks if this value is greater than or equal to another.
-     * 检查此值是否大于或等于另一个值。
-     *
-     * @param other the other value, not null
-     *              另一个值，不为空
-     *
-     * @return true is this is greater than or equal to the specified value, false  otherwise
-     * * @return true 是否大于等于指定值，否则为 false
-     */
-=======
-    @Override
->>>>>>> 94c13f01
+    @Override
     public boolean isGreaterThanOrEqual(Num other) {
         return !other.isNaN() && compareTo(other) > -1;
     }
 
-<<<<<<< HEAD
-    /**
-     * Checks if this value is less than another.
-     * 检查此值是否小于另一个值。
-     *
-     * @param other the other value, not null
-     *              另一个值，不为空
-     *
-     * @return true is this is less than the specified value, false otherwise
-     *          如果小于指定值，则为 true，否则为 false
-     */
-=======
-    @Override
->>>>>>> 94c13f01
+    @Override
     public boolean isLessThan(Num other) {
         return !other.isNaN() && compareTo(other) < 0;
     }
