/**
 * 麻省理工学院许可证 (MIT)
 *
<<<<<<< HEAD
 * 版权所有 (c) 2014-2017 Marc de Verdelhan, 2017-2021 Ta4j 组织及相关
 *作者（见作者）
=======
 * Copyright (c) 2017-2023 Ta4j Organization & respective
 * authors (see AUTHORS)
>>>>>>> 94c13f01
 *
 * 特此免费授予任何获得以下文件副本的人的许可
 * 本软件及相关文档文件（以下简称“软件”），用于处理
 * 本软件不受限制，包括但不限于以下权利
 * 使用、复制、修改、合并、发布、分发、再许可和/或出售
 * 软件，并允许向其提供软件的人这样做，
 * 须符合以下条件：
 *
 * 以上版权声明和本许可声明应包含在所有
 * 软件的副本或大部分。
 *
 * 本软件按“原样”提供，不提供任何形式的明示或
 * 暗示，包括但不限于对适销性、适用性的保证
 * 出于特定目的和非侵权。在任何情况下，作者或
 *版权持有人应对任何索赔、损害或其他责任负责，无论是
 * 在合同、侵权或其他方面的诉讼中，由、出于或在
 * 与软件或软件中的使用或其他交易的连接。
 */
/**
<<<<<<< HEAD
 * {@link org.ta4j.core.num.Num Num} interface and implementations of  接口和实现
 * {@link org.ta4j.core.num.NaN NaN}, {@link org.ta4j.core.num.DoubleNum DoubleNum} and {@link org.ta4j.core.num.DecimalNum PrecisionNum 精度数}
 *
 * The {@link org.ta4j.core.num.Num Num interface 数字接口} enables the use of different 可以使用不同的
 * delegates (Double, {@link java.math.BigDecimal BigDecimal}, ...) for storage  and calculations in {@link org.ta4j.core.BarSeries BarSeries}, {@link org.ta4j.core.Bar Bars}, {@link org.ta4j.core.Indicator Indicators} and {@link org.ta4j.core.analysis.criteria.AbstractAnalysisCriterion AnalysisCriterions}
 * * 代表 (Double, {@link java.math.BigDecimal BigDecimal}, ...) 在 {@link org.ta4j.core.BarSeries BarSeries}, {@link org.ta4j.core.Bar Bars} 中进行存储和计算 ,
 * {@link org.ta4j.core.Indicator Indicators} 和 {@link org.ta4j.core.analysis.criteria.AbstractAnalysisCriterion AnalysisCriterions}
=======
 * {@link org.ta4j.core.num.Num Num} interface and implementations of
 * {@link org.ta4j.core.num.NaN NaN}, {@link org.ta4j.core.num.DoubleNum
 * DoubleNum} and {@link org.ta4j.core.num.DecimalNum PrecisionNum}.
 *
 * <p>
 * The {@link org.ta4j.core.num.Num Num interface} enables the use of different
 * delegates (Double, {@link java.math.BigDecimal BigDecimal}, ...) for storage
 * and calculations in {@link org.ta4j.core.BarSeries BarSeries},
 * {@link org.ta4j.core.Bar Bars}, {@link org.ta4j.core.Indicator Indicators}
 * and {@link org.ta4j.core.criteria.AbstractAnalysisCriterion
 * AnalysisCriterions}.
>>>>>>> 94c13f01
 */
package org.ta4j.core.num;<|MERGE_RESOLUTION|>--- conflicted
+++ resolved
@@ -1,13 +1,8 @@
 /**
  * 麻省理工学院许可证 (MIT)
  *
-<<<<<<< HEAD
- * 版权所有 (c) 2014-2017 Marc de Verdelhan, 2017-2021 Ta4j 组织及相关
- *作者（见作者）
-=======
  * Copyright (c) 2017-2023 Ta4j Organization & respective
  * authors (see AUTHORS)
->>>>>>> 94c13f01
  *
  * 特此免费授予任何获得以下文件副本的人的许可
  * 本软件及相关文档文件（以下简称“软件”），用于处理
@@ -27,15 +22,6 @@
  * 与软件或软件中的使用或其他交易的连接。
  */
 /**
-<<<<<<< HEAD
- * {@link org.ta4j.core.num.Num Num} interface and implementations of  接口和实现
- * {@link org.ta4j.core.num.NaN NaN}, {@link org.ta4j.core.num.DoubleNum DoubleNum} and {@link org.ta4j.core.num.DecimalNum PrecisionNum 精度数}
- *
- * The {@link org.ta4j.core.num.Num Num interface 数字接口} enables the use of different 可以使用不同的
- * delegates (Double, {@link java.math.BigDecimal BigDecimal}, ...) for storage  and calculations in {@link org.ta4j.core.BarSeries BarSeries}, {@link org.ta4j.core.Bar Bars}, {@link org.ta4j.core.Indicator Indicators} and {@link org.ta4j.core.analysis.criteria.AbstractAnalysisCriterion AnalysisCriterions}
- * * 代表 (Double, {@link java.math.BigDecimal BigDecimal}, ...) 在 {@link org.ta4j.core.BarSeries BarSeries}, {@link org.ta4j.core.Bar Bars} 中进行存储和计算 ,
- * {@link org.ta4j.core.Indicator Indicators} 和 {@link org.ta4j.core.analysis.criteria.AbstractAnalysisCriterion AnalysisCriterions}
-=======
  * {@link org.ta4j.core.num.Num Num} interface and implementations of
  * {@link org.ta4j.core.num.NaN NaN}, {@link org.ta4j.core.num.DoubleNum
  * DoubleNum} and {@link org.ta4j.core.num.DecimalNum PrecisionNum}.
@@ -47,6 +33,5 @@
  * {@link org.ta4j.core.Bar Bars}, {@link org.ta4j.core.Indicator Indicators}
  * and {@link org.ta4j.core.criteria.AbstractAnalysisCriterion
  * AnalysisCriterions}.
->>>>>>> 94c13f01
  */
 package org.ta4j.core.num;