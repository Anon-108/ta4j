--- conflicted
+++ resolved
@@ -38,14 +38,9 @@
 import org.slf4j.LoggerFactory;
 
 /**
-<<<<<<< HEAD
- * Representation of arbitrary precision BigDecimal. A {@code Num} consists of a {@code BigDecimal} with arbitrary {@link MathContext} (precision and rounding mode).
- * * 任意精度 BigDecimal 的表示。 {@code Num} 由具有任意 {@link MathContext}（精度和舍入模式）的 {@code BigDecimal} 组成。
-=======
  * Representation of arbitrary precision {@link BigDecimal}. A {@code Num}
  * consists of a {@code BigDecimal} with arbitrary {@link MathContext}
  * (precision and rounding mode).
->>>>>>> 94c13f01
  *
  * @see BigDecimal
  * @see MathContext
@@ -68,7 +63,7 @@
 
     /**
      * Constructor.
-     * 
+     *
      * <p>
      * Constructs the most precise {@code Num}, because it converts a {@code String}
      * to a {@code Num} with a precision of {@link #DEFAULT_PRECISION}; only a
@@ -84,17 +79,12 @@
     }
 
     /**
-<<<<<<< HEAD
-     * Constructor. Above double precision, only String parameters can represent the value.
-     * * 构造函数。 双精度以上，只有String参数可以表示值。
-=======
      * Constructor.
-     * 
+     *
      * <p>
      * Constructs a more precise {@code Num} than from {@code double}, because it
      * converts a {@code String} to a {@code Num} with a precision of
      * {@code precision}; only a string parameter can accurately represent a value.
->>>>>>> 94c13f01
      *
      * @param val       the string representation of the Num value
      *                  Num 值的字符串表示形式
@@ -138,13 +128,7 @@
 
     /**
      * Returns a {@code Num} version of the given {@code String}.
-<<<<<<< HEAD
-     * 返回给定 {@code String} 的 {@code Num} 版本。
-     *
-     * @param val the number  号码
-     * @return the {@code Num}  {@code 编号}
-=======
-     * 
+     *
      * <p>
      * Constructs the most precise {@code Num}, because it converts a {@code String}
      * to a {@code Num} with a precision of {@link #DEFAULT_PRECISION}; only a
@@ -153,7 +137,6 @@
      * @param val the number
      * @return the {@code Num} with a precision of {@link #DEFAULT_PRECISION}
      * @throws NumberFormatException if {@code val} is {@code "NaN"}
->>>>>>> 94c13f01
      */
     public static DecimalNum valueOf(String val) {
         if (val.equalsIgnoreCase("NAN")) {
@@ -163,18 +146,6 @@
     }
 
     /**
-<<<<<<< HEAD
-     * Returns a {@code Num) version of the given {@code String} with a precision.
-     * 以精度返回给定 {@code String} 的 {@code Num) 版本。
-     *
-     * @param val the number 號碼
-     * 
-     * @param precision the precision
-     * * @param precision 精度
-     *
-     * @return the {@code Num}
-     * * @return {@code 编号}
-=======
      * Returns a {@code Num} version of the given {@code String} with a precision of
      * {@code precision}.
      *
@@ -182,7 +153,6 @@
      * @param precision the precision
      * @return the {@code Num} with a precision of {@code precision}
      * @throws NumberFormatException if {@code val} is {@code "NaN"}
->>>>>>> 94c13f01
      */
     public static DecimalNum valueOf(String val, int precision) {
         if (val.equalsIgnoreCase("NAN")) {
@@ -192,15 +162,8 @@
     }
 
     /**
-<<<<<<< HEAD
-     * Returns a {@code Num} version of the given {@code short}.
-     * * 返回给定 {@code short} 的 {@code Num} 版本。
-     *
-     * @param val the number 號碼
-     * @return the {@code Num} code 號碼
-=======
      * Returns a {@code Num} version of the given {@code Number}.
-     * 
+     *
      * <p>
      * Returns the most precise {@code Num}, because it first converts {@code val}
      * to a {@code String} and then to a {@code Num} with a precision of
@@ -210,7 +173,6 @@
      * @param val the number
      * @return the {@code Num} with a precision of {@link #DEFAULT_PRECISION}
      * @throws NumberFormatException if {@code val} is {@code "NaN"}
->>>>>>> 94c13f01
      */
     public static DecimalNum valueOf(Number val) {
         return valueOf(val.toString());
@@ -218,7 +180,7 @@
 
     /**
      * Returns a {@code DecimalNum} version of the given {@code DoubleNum}.
-     * 
+     *
      * <p>
      * Returns the most precise {@code Num}, because it first converts {@code val}
      * to a {@code String} and then to a {@code Num} with a precision of
@@ -256,12 +218,7 @@
     }
 
     /**
-<<<<<<< HEAD
-     * Returns a {@code Num} version of the given {@code float}. Using the float version could introduce inaccuracies.
-     * * 返回给定 {@code float} 的 {@code Num} 版本。 使用浮动版本可能会引入不准确性。
-=======
      * Returns a {@code Num} version of the given {@code short}.
->>>>>>> 94c13f01
      *
      * @param val the number
      *            号码
@@ -291,15 +248,6 @@
     }
 
     /**
-<<<<<<< HEAD
-     * Returns a {@code Num} version of the given {@code double}. Using the double version could introduce inaccuracies.
-     * * 返回给定 {@code double} 的 {@code Num} 版本。 使用双重版本可能会导致不准确。
-     *
-     * @param val the number
-     *            号码
-     * @return the {@code Num}
-     *              {@code 编号}
-=======
      * Returns a {@code Num} version of the given {@code double}.
      *
      * <p>
@@ -309,7 +257,6 @@
      * @return the {@code Num} whose value is equal to or approximately equal to the
      *         value of {@code val}.
      * @throws NumberFormatException if {@code val} is {@code Double.NaN}
->>>>>>> 94c13f01
      */
     public static DecimalNum valueOf(double val) {
         if (Double.isNaN(val)) {
@@ -319,16 +266,11 @@
     }
 
     /**
-<<<<<<< HEAD
-     * Returns a {@code Num} version of the given {@code Num}.
-     * 返回给定 {@code Num} 的 {@code Num} 版本。
-=======
      * Returns a {@code Num} version of the given {@code BigDecimal}.
-     * 
+     *
      * <p>
      * <b>Warning:</b> The {@code Num} returned may have inaccuracies because it
      * only inherits the precision of {@code val}.
->>>>>>> 94c13f01
      *
      * @param val the number  号码
      * @return the {@code Num}  {@code 编号}
@@ -338,19 +280,11 @@
     }
 
     /**
-<<<<<<< HEAD
-     * Returns a {@code Num} version of the given {@code Number}. Warning: This method turns the number into a string first
-     * * 返回给定 {@code Number} 的 {@code Num} 版本。 警告：此方法首先将数字转换为字符串
-     *
-     * @param val the number
-     *            号码
-=======
      * Returns a {@code Num} version of the given {@code BigDecimal} with a
      * precision of {@code precision}.
      *
      * @param val       the number
      * @param precision the precision
->>>>>>> 94c13f01
      * @return the {@code Num}
      *          {@code 编号}
      */
@@ -379,12 +313,7 @@
     }
 
     /**
-<<<<<<< HEAD
-     * Returns the underlying {@link BigDecimal} delegate
-     *  * 返回底层 {@link BigDecimal} 委托
-=======
      * Returns the underlying {@link BigDecimal} delegate.
->>>>>>> 94c13f01
      *
      * @return BigDecimal delegate instance of this instance
      *  @return 此实例的 BigDecimal 委托实例
@@ -395,12 +324,7 @@
     }
 
     /**
-<<<<<<< HEAD
-     * Returns the underlying {@link MathContext} mathContext
-     *  * 返回底层的 {@link MathContext} mathContext
-=======
      * Returns the underlying {@link MathContext} mathContext.
->>>>>>> 94c13f01
      *
      * @return MathContext of this instance
      *  @return 此实例的 MathContext
@@ -429,15 +353,6 @@
      * Returns a {@code Num} whose value is {@code (this - augend)}, with rounding according to the context settings.
      * * 返回一个 {@code Num}，其值为 {@code (this - augend)}，根据上下文设置进行四舍五入。
      *
-<<<<<<< HEAD
-     * @param subtrahend value to be subtracted from this {@code Num}.
-     *                   * 要从此 {@code Number} 中减去的 @param 减数值。
-     *
-     * @return {@code this - subtrahend}, rounded as necessary
-     * * @return {@code this - subtrahend}，根据需要四舍五入
-     *
-=======
->>>>>>> 94c13f01
      * @see BigDecimal#subtract(java.math.BigDecimal, java.math.MathContext)
      * * @see BigDecimal#subtract(java.math.BigDecimal, java.math.MathContext)
      */
@@ -456,14 +371,7 @@
      * Returns a {@code Num} whose value is {@code this * multiplicand}, with rounding according to the context settings.
      *      * Returns a {@code Num} whose value is {@code this * multiplicand}, with rounding according to the context settings.
      *
-<<<<<<< HEAD
-     * @param multiplicand value to be multiplied by this {@code Num}.
-     *                     要乘以此 {@code Number} 的值。
-     * @return {@code this * multiplicand}, rounded as necessary @see BigDecimal#multiply(java.math.BigDecimal, java.math.MathContext)
-     * * @return {@code this * multiplicand}，根据需要四舍五入 @see BigDecimal#multiply(java.math.BigDecimal, java.math.MathContext)
-=======
      * @see BigDecimal#multiply(java.math.BigDecimal, java.math.MathContext)
->>>>>>> 94c13f01
      */
     @Override
     public Num multipliedBy(Num multiplicand) {
@@ -480,15 +388,7 @@
      * Returns a {@code Num} whose value is {@code (this / divisor)}, with rounding according to the context settings.
      ** 返回一个 {@code Num}，其值为 {@code (this / divisor)}，根据上下文设置进行四舍五入。
      *
-<<<<<<< HEAD
-     * @param divisor value by which this {@code Num} is to be divided.
-     *                * @param 除数值，此 {@code Num} 将被除以。
-     *
-     * @return {@code this / divisor}, rounded as necessary @see BigDecimal#divide(java.math.BigDecimal, java.math.MathContext)
-     * * @return {@code this / divisor}，根据需要四舍五入 @see BigDecimal#divide(java.math.BigDecimal, java.math.MathContext)
-=======
      * @see BigDecimal#divide(java.math.BigDecimal, java.math.MathContext)
->>>>>>> 94c13f01
      */
     @Override
     public Num dividedBy(Num divisor) {
@@ -505,15 +405,6 @@
      * Returns a {@code Num} whose value is {@code (this % divisor)}, with rounding according to the context settings.
      * * 返回一个 {@code Num}，其值为 {@code (this % divisor)}，根据上下文设置进行四舍五入。
      *
-<<<<<<< HEAD
-     * @param divisor value by which this {@code Num} is to be divided.
-     *                * @param 除数值，此 {@code Num} 将被除以。
-     *
-     * @return {@code this % divisor}, rounded as necessary.
-     * * @return {@code this % divisor}，根据需要四舍五入。
-     *
-=======
->>>>>>> 94c13f01
      * @see BigDecimal#remainder(java.math.BigDecimal, java.math.MathContext)
      *
      */
@@ -528,32 +419,12 @@
         return new DecimalNum(result, precision);
     }
 
-<<<<<<< HEAD
-    /**
-     * Returns a {@code Num} whose value is rounded down to the nearest whole number.
-     * * 返回一个 {@code Num}，其值向下舍入到最接近的整数。
-     *
-     * @return <code>this</code> to whole Num rounded down
-     * @return <code>this</code> 为向下舍入的整数
-     */
-=======
->>>>>>> 94c13f01
     @Override
     public Num floor() {
         int precision = Math.max(mathContext.getPrecision(), DEFAULT_PRECISION);
         return new DecimalNum(delegate.setScale(0, RoundingMode.FLOOR), precision);
     }
 
-<<<<<<< HEAD
-    /**
-     * Returns a {@code Num} whose value is rounded up to the nearest whole number.
-     * * 返回一个 {@code Num} ，其值四舍五入到最接近的整数。
-     *
-     * @return <code>this</code> to whole Num rounded up
-     *          <code>this</code> 为四舍五入的整数
-     */
-=======
->>>>>>> 94c13f01
     @Override
     public Num ceil() {
         int precision = Math.max(mathContext.getPrecision(), DEFAULT_PRECISION);
@@ -561,17 +432,6 @@
     }
 
     /**
-<<<<<<< HEAD
-     * Returns a {@code Num} whose value is <code>(this<sup>n</sup>)</code>.
-     *  * 返回一个 {@code Num}，其值为 <code>(this<sup>n</sup>)</code>。
-     *
-     * @param n power to raise this {@code Num} to.
-     *          * @param n 将此 {@code Num} 提高到的权力。
-     *
-     * @return <code>this<sup>n</sup></code>
-     * * @return <code>这个<sup>n</sup></code>
-=======
->>>>>>> 94c13f01
      * @see BigDecimal#pow(int, java.math.MathContext)
      */
     @Override
@@ -582,17 +442,9 @@
     }
 
     /**
-<<<<<<< HEAD
-     * Returns the correctly rounded positive square root of this {@code Num}. /!\ Warning! Uses DEFAULT_PRECISION.
-     * * 返回此 {@code Num} 的正确舍入正平方根。 /！\ 警告！ 使用 DEFAULT_PRECISION。
-     *
-     * @return the positive square root of {@code this}
-     * * @return {@code this} 的正平方根
-=======
      * Returns a {@code Num} whose value is {@code √(this)} with {@code precision} =
      * {@link #DEFAULT_PRECISION}.
-     * 
->>>>>>> 94c13f01
+     *
      * @see DecimalNum#sqrt(int)
      */
     @Override
@@ -600,20 +452,6 @@
         return sqrt(DEFAULT_PRECISION);
     }
 
-<<<<<<< HEAD
-    /**
-     *
-     * Returns a {@code num} whose value is <code>√(this)</code>.
-     * * 返回一个 {@code num}，其值为 <code>√(this)</code>。
-     *
-     * @param precision to calculate.
-     *                  计算。
-     *
-     * @return <code>this<sup>n</sup></code>
-     *      <code>这个<sup>n</sup></code>
-     */
-=======
->>>>>>> 94c13f01
     @Override
     public Num sqrt(int precision) {
         log.trace("delegate 代表 {}", delegate);
@@ -685,16 +523,7 @@
         return DecimalNum.valueOf(estimate, precision);
     }
 
-<<<<<<< HEAD
-    /**
-     * Returns a {@code Num} whose value is the natural logarithm of this {@code Num}.
-     * * 返回一个 {@code Num}，其值为此 {@code Num} 的自然对数。
-     *
-     * @return {@code log(this)}
-     */
-=======
-    @Override
->>>>>>> 94c13f01
+    @Override
     public Num log() {
         // Algorithm: http://functions.wolfram.com/ElementaryFunctions/Log/10/
         // https://stackoverflow.com/a/6169691/6444586
@@ -725,122 +554,41 @@
         return logx;
     }
 
-<<<<<<< HEAD
-    /**
-     * Returns a {@code Num} whose value is the absolute value of this {@code Num}.
-     * * 返回一个 {@code Num}，其值为此 {@code Num} 的绝对值。
-     *
-     * @return {@code abs(this)}
-     */
-=======
->>>>>>> 94c13f01
     @Override
     public Num abs() {
         return new DecimalNum(delegate.abs(), mathContext.getPrecision());
     }
 
-<<<<<<< HEAD
-    /**
-     * Returns a {@code num} whose value is (-this), and whose scale is this.scale().
-     * * 返回一个 {@code num}，其值为 (-this)，其刻度为 this.scale()。
-     * 
-     * @return {@code negate(this)}
-     * {@code 否定 (this) }
-     */
-=======
->>>>>>> 94c13f01
     @Override
     public Num negate() {
         return new DecimalNum(delegate.negate(), mathContext.getPrecision());
     }
 
-<<<<<<< HEAD
-    /**
-     * Checks if the value is zero.
-     * * 检查值是否为零。
-     *
-     * @return true if the value is zero, false otherwise
-     * * @return 如果值为零，则返回 true，否则返回 false
-     */
-=======
->>>>>>> 94c13f01
     @Override
     public boolean isZero() {
         return delegate.signum() == 0;
     }
 
-<<<<<<< HEAD
-    /**
-     * Checks if the value is greater than zero.
-     * * 检查值是否大于零。
-     *
-     * @return true if the value is greater than zero, false otherwise
-     * * @return 如果值大于零，则返回 true，否则返回 false
-     */
-=======
->>>>>>> 94c13f01
     @Override
     public boolean isPositive() {
         return delegate.signum() > 0;
     }
 
-<<<<<<< HEAD
-    /**
-     * Checks if the value is zero or greater.
-     * * 检查值是否为零或更大。
-     *
-     * @return true if the value is zero or greater, false otherwise
-     * * @return 如果值为零或更大，则返回 true，否则返回 false
-     */
-=======
->>>>>>> 94c13f01
     @Override
     public boolean isPositiveOrZero() {
         return delegate.signum() >= 0;
     }
 
-<<<<<<< HEAD
-    /**
-     * Checks if the value is less than zero.
-     * 检查值是否小于零。
-     *
-     * @return true if the value is less than zero, false otherwise
-     * * @return 如果值小于零，则返回 true，否则返回 false
-     */
-=======
->>>>>>> 94c13f01
     @Override
     public boolean isNegative() {
         return delegate.signum() < 0;
     }
 
-<<<<<<< HEAD
-    /**
-     * Checks if the value is zero or less.
-     * 检查值是否为零或更小。
-     *
-     * @return true if the value is zero or less, false otherwise
-     * * @return 如果值为零或更小，则返回 true，否则返回 false
-     */
-=======
->>>>>>> 94c13f01
     @Override
     public boolean isNegativeOrZero() {
         return delegate.signum() <= 0;
     }
 
-<<<<<<< HEAD
-    /**
-     * Checks if this value is equal to another.
-     * * 检查此值是否等于另一个值。
-     *
-     * @param other the other value, not null
-     *              * @param other 其他值，不为空
-     * @return true is this is greater than the specified value, false otherwise
-     *           @return true 是否大于指定值，否则为 false
-     */
-=======
->>>>>>> 94c13f01
     @Override
     public boolean isEqual(Num other) {
         return !other.isNaN() && compareTo(other) == 0;
@@ -854,15 +602,8 @@
      *                  另一个值，不为空
      *
      * @param precision the int precision
-<<<<<<< HEAD
-     *                  int 精度
-     *
-     * @return true is this matches the specified value to a precision, false  otherwise
-     * * @return true 是否将指定的值匹配到精度，否则为 false
-=======
      * @return true if this matches the specified value to a precision, false
      *         otherwise
->>>>>>> 94c13f01
      */
     public boolean matches(Num other, int precision) {
         Num otherNum = DecimalNum.valueOf(other.toString(), precision);
@@ -870,15 +611,10 @@
         if (thisNum.toString().equals(otherNum.toString())) {
             return true;
         }
-<<<<<<< HEAD
-        log.debug("{} from {} does not match 不匹配", thisNum, this);
-        log.debug("{} from {} to precision 精确到 {}", otherNum, other, precision);
-=======
         if (log.isDebugEnabled()) {
             log.debug("{} from {} does not match", thisNum, this);
             log.debug("{} from {} to precision {}", otherNum, other, precision);
         }
->>>>>>> 94c13f01
         return false;
     }
 
@@ -889,36 +625,14 @@
      * @param other the other value, not null
      *              另一个值，不为空
      * @param delta the {@link Num} offset
-<<<<<<< HEAD
-     *              {@link Num} 偏移量
-     * @return true is this matches the specified value within an offset, false  otherwise
-     * @return true 是否匹配偏移量内的指定值，否则为 false
-=======
      * @return true if this matches the specified value within an offset, false
      *         otherwise
->>>>>>> 94c13f01
      */
     public boolean matches(Num other, Num delta) {
         Num result = this.minus(other);
         if (!result.isGreaterThan(delta)) {
             return true;
         }
-<<<<<<< HEAD
-        log.debug("{} does not match 不匹配", this);
-        log.debug("{} within offset 在偏移量内 {}", other, delta);
-        return false;
-    }
-
-    /**
-     * Checks if this value is greater than another.
-     * 检查此值是否大于另一个值。
-     *
-     * @param other the other value, not null
-     *              另一个值，不为空
-     * @return true is this is greater than the specified value, false otherwise
-     * * @return true 是否大于指定值，否则为 false
-     */
-=======
         if (log.isDebugEnabled()) {
             log.debug("{} does not match", this);
             log.debug("{} within offset {}", other, delta);
@@ -926,42 +640,16 @@
         return false;
     }
 
->>>>>>> 94c13f01
     @Override
     public boolean isGreaterThan(Num other) {
         return !other.isNaN() && compareTo(other) > 0;
     }
 
-<<<<<<< HEAD
-    /**
-     * Checks if this value is greater than or equal to another.
-     * 检查此值是否大于或等于另一个值。
-     *
-     * @param other the other value, not null
-     *              另一个值，不为空
-     *
-     * @return true is this is greater than or equal to the specified value, false   otherwise
-     * * @return true 是否大于等于指定值，否则为 false
-     */
-=======
->>>>>>> 94c13f01
     @Override
     public boolean isGreaterThanOrEqual(Num other) {
         return !other.isNaN() && compareTo(other) > -1;
     }
 
-<<<<<<< HEAD
-    /**
-     * Checks if this value is less than another.
-     * * 检查这个值是否小于另一个。
-     *
-     * @param other the other value, not null
-     *              另一个值，不为空
-     * @return true is this is less than the specified value, false otherwise
-     * * @return true 是否小于指定值，否则为 false
-     */
-=======
->>>>>>> 94c13f01
     @Override
     public boolean isLessThan(Num other) {
         return !other.isNaN() && compareTo(other) < 0;
@@ -978,19 +666,9 @@
     }
 
     /**
-<<<<<<< HEAD
-     * Returns the minimum of this {@code Num} and {@code other}.
-     * * 返回此 {@code Num} 和 {@code other} 的最小值。
-     *
-     * @param other value with which the minimum is to be computed
-     *              * @param 计算最小值的其他值
-     * @return the {@code Num} whose value is the lesser of this {@code Num} and   {@code other}. If they are equal, as defined by the     {@link #compareTo(Num) compareTo} method, {@code this} is returned.
-     * * @return {@code Num} 的值是这个 {@code Num} 和 {@code other} 中较小的一个。 如果它们相等，如 {@link #compareTo(Num) compareTo} 方法所定义，则返回 {@code this}。
-=======
      * @return the {@code Num} whose value is the smaller of this {@code Num} and
      *         {@code other}. If they are equal, as defined by the
      *         {@link #compareTo(Num) compareTo} method, {@code this} is returned.
->>>>>>> 94c13f01
      */
     @Override
     public Num min(Num other) {
@@ -998,20 +676,9 @@
     }
 
     /**
-<<<<<<< HEAD
-     * Returns the maximum of this {@code Num} and {@code other}.
-     * * 返回此 {@code Num} 和 {@code other} 的最大值。
-     *
-     * @param other value with which the maximum is to be computed
-     *              计算最大值的值
-     *
-     * @return the {@code Num} whose value is the greater of this {@code Num} and  {@code other}. If they are equal, as defined by the {@link #compareTo(Num) compareTo} method, {@code this} is returned.
-     * * @return {@code Num} 的值是这个 {@code Num} 和 {@code other} 中的较大者。 如果它们相等，如 {@link #compareTo(Num) compareTo} 方法所定义，则返回 {@code this}。
-=======
      * @return the {@code Num} whose value is the greater of this {@code Num} and
      *         {@code other}. If they are equal, as defined by the
      *         {@link #compareTo(Num) compareTo} method, {@code this} is returned.
->>>>>>> 94c13f01
      */
     @Override
     public Num max(Num other) {
@@ -1024,17 +691,12 @@
     }
 
     /**
-<<<<<<< HEAD
-     * {@inheritDoc} Warning: This method returns true if `this` and `obj` are both NaN.NaN.
-     * * {@inheritDoc} 警告：如果 `this` 和 `obj` 都是 NaN.NaN，则此方法返回 true。
-=======
      * <b>Warning:</b> This method returns {@code true} if {@code this} and
      * {@code obj} are both {@link NaN#NaN}.
-     * 
+     *
      * @return true if {@code this} object is the same as the {@code obj} argument,
      *         as defined by the {@link #compareTo(Num) compareTo} method; false
      *         otherwise.
->>>>>>> 94c13f01
      */
     @Override
     public boolean equals(Object obj) {
