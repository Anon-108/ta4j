--- conflicted
+++ resolved
@@ -27,17 +27,10 @@
 
 /**
  * Representation of an undefined or unrepresentable value: NaN (not a number)
-<<<<<<< HEAD
  * * 表示未定义或不可表示的值：NaN（不是数字）
  * <br>
  * Special behavior in methods such as:
  * * 方法中的特殊行为，例如：
-=======
- * 
- * <p>
- * Special behavior in methods such as:
- * 
->>>>>>> 94c13f01
  * <ul>
  * <li>{@link NaN#plus(Num)} => NaN</li>
  * <li>{@link NaN#isEqual(Num)} => true</li>
@@ -54,28 +47,17 @@
 
     private static final long serialVersionUID = 1L;
 
-<<<<<<< HEAD
-    /** static Not-a-Number instance
-     * 静态非数字实例 */
-
-=======
     /** A static Not-a-Number instance. */
->>>>>>> 94c13f01
     public static final Num NaN = new NaN();
 
     private NaN() {
     }
 
     /**
-<<<<<<< HEAD
-     * Returns a {@code Num} version of the given {@code Number}. Warning: This method turns the number into NaN.
-     * * 返回给定 {@code Number} 的 {@code Num} 版本。 警告：此方法将数字转换为 NaN。
-=======
      * Returns a {@code Num} version of the given {@code Number}.
      *
      * <p>
      * <b>Warning:</b> This method returns {@link NaN} regardless of {@link val}.
->>>>>>> 94c13f01
      *
      * @param val the number  号码
      * @return {@link #NaN}
@@ -220,22 +202,11 @@
     }
 
     /**
-<<<<<<< HEAD
-     * NaN.isEqual(NaN) -> true
-     * NaN.isEqual(NaN) -> 真
-     * 
-     * @param other the other value, not null
-     *              另一个值，不为空
-     *
-     * @return flase if both values are not NaN
-     *              如果两个值都不是 NaN，则为 false
-=======
      * <b>Warning:</b> This method returns {@code true} if {@code this} and
      * {@code obj} are both {@link #NaN}.
      *
      * @param other the other value, not null
      * @return false if both values are not {@link #NaN}; true otherwise.
->>>>>>> 94c13f01
      */
     @Override
     public boolean isEqual(Num other) {
