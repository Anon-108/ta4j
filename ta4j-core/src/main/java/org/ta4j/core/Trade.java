/**
 * The MIT License (MIT)
 *
 * Copyright (c) 2017-2023 Ta4j Organization & respective
 * authors (see AUTHORS)
 *
 * Permission is hereby granted, free of charge, to any person obtaining a copy of
 * this software and associated documentation files (the "Software"), to deal in
 * the Software without restriction, including without limitation the rights to
 * use, copy, modify, merge, publish, distribute, sublicense, and/or sell copies of
 * the Software, and to permit persons to whom the Software is furnished to do so,
 * subject to the following conditions:
 *
 * The above copyright notice and this permission notice shall be included in all
 * copies or substantial portions of the Software.
 *
 * THE SOFTWARE IS PROVIDED "AS IS", WITHOUT WARRANTY OF ANY KIND, EXPRESS OR
 * IMPLIED, INCLUDING BUT NOT LIMITED TO THE WARRANTIES OF MERCHANTABILITY, FITNESS
 * FOR A PARTICULAR PURPOSE AND NONINFRINGEMENT. IN NO EVENT SHALL THE AUTHORS OR
 * COPYRIGHT HOLDERS BE LIABLE FOR ANY CLAIM, DAMAGES OR OTHER LIABILITY, WHETHER
 * IN AN ACTION OF CONTRACT, TORT OR OTHERWISE, ARISING FROM, OUT OF OR IN
 * CONNECTION WITH THE SOFTWARE OR THE USE OR OTHER DEALINGS IN THE SOFTWARE.
 */
package org.ta4j.core;

import java.io.Serializable;
import java.util.Objects;

import org.ta4j.core.analysis.cost.CostModel;
import org.ta4j.core.analysis.cost.ZeroCostModel;
import org.ta4j.core.num.Num;

/**
<<<<<<< HEAD
 * A trade.
 * 一笔交易。
 *
 * The trade is defined by:
 * * 交易定义为：
=======
 * A {@code Trade} is defined by:
 * 
>>>>>>> 94c13f01
 * <ul>
 * <li>the index (in the {@link BarSeries bar series}) on which the trade is
 * executed
 * <li>a {@link TradeType type} (BUY or SELL)
 * <li>a pricePerAsset (optional)
 * <li>a trade amount (optional)
 * </ul>
<<<<<<< HEAD
 * * <ul>
 *   * <li>执行的索引（在 {@link BarSeries bar series} 中）
 *   * <li>a {@link TradeType type}（买入或卖出）
 *   * <li>pricePerAsset（可选）
 *   * <li>交易金额（可选）
 *   * </ul>
 *
=======
 * 
>>>>>>> 94c13f01
 * A {@link Position position} is a pair of complementary trades.
 * * {@link Position position} 是一对互补交易。
 */
public class Trade implements Serializable {

    private static final long serialVersionUID = -905474949010114150L;

<<<<<<< HEAD
    /**
     * The type of an {@link Trade trade}.
     * {@link Trade trade} 的类型。
     *
     * A BUY corresponds to a BID trade. A SELL corresponds to an ASK  trade.
     * * 买入对应于买入交易。 SELL 对应于 ASK 交易。
     */
=======
    /** The type of a {@link Trade trade}. */
>>>>>>> 94c13f01
    public enum TradeType {

        /** A BUY corresponds to a <i>BID</i> trade. */
        BUY {
            @Override
            public TradeType complementType() {
                return SELL;
            }
        },

        /** A SELL corresponds to an <i>ASK</i> trade. */
        SELL {
            @Override
            public TradeType complementType() {
                return BUY;
            }
        };

        /**
         * @return the complementary trade type
         * * @return 互补交易类型
         */
        public abstract TradeType complementType();
    }

<<<<<<< HEAD
    /**
     * Type of the trade
     * * 交易类型
     */
    private TradeType type;

    /**
     * The index the trade was executed
     * * 交易执行的指数
     */
    private int index;

    /**
     * the trade price per asset
     * * 每项资产的交易价格
     */
    private Num pricePerAsset;

    /**
     * The net price for the trade, net transaction costs
     * * 交易的净价，净交易成本
     */
    private Num netPrice;

    /**
     * the trade amount
     * * 交易金额
     */
    private Num amount;

    /**
     * The cost for executing the trade
     * * 执行交易的成本
     */
    private Num cost;

    /**
     * The cost model for trade execution
     * * 交易执行的成本模型
     */
    private CostModel costModel;
=======
    /** The type of the trade. */
    private final TradeType type;

    /** The index the trade was executed. */
    private final int index;

    /** The trade price per asset. */
    private Num pricePerAsset;

    /**
     * The net price per asset for the trade (i.e. {@link #pricePerAsset} with
     * {@link #cost}).
     */
    private Num netPrice;

    /** The trade amount. */
    private final Num amount;

    /** The cost for executing the trade. */
    private Num cost;

    /** The cost model for trade execution. */
    private transient CostModel costModel;
>>>>>>> 94c13f01

    /**
     * Constructor.
     *
     * @param index  the index the trade is executed
     *               交易执行的指数
     * @param series the bar series
     *               酒吧系列
     *
     * @param type   the trade type
     *               交易类型
     */
    protected Trade(int index, BarSeries series, TradeType type) {
        this(index, series, type, series.one());
    }

    /**
     * Constructor.
     *
     * @param index  the index the trade is executed
     *               交易执行的指数
     *
     * @param series the bar series
     *               酒吧系列
     *
     * @param type   the trade type
     *               交易类型
     *
     * @param amount the trade amount
     *               交易金额
     */
    protected Trade(int index, BarSeries series, TradeType type, Num amount) {
        this(index, series, type, amount, new ZeroCostModel());
    }

    /**
     * Constructor.
     *
     * @param index                the index the trade is executed
     *                             交易执行的指数
     *
     * @param series               the bar series
     *                             酒吧系列
     *
     * @param type                 the trade type
     *                             交易类型
     *
     * @param amount               the trade amount
     *                             交易金额
     *
     * @param transactionCostModel the cost model for trade execution cost
     *                             交易执行成本的成本模型
     */
    protected Trade(int index, BarSeries series, TradeType type, Num amount, CostModel transactionCostModel) {
        this.type = type;
        this.index = index;
        this.amount = amount;
        setPricesAndCost(series.getBar(index).getClosePrice(), amount, transactionCostModel);
    }

    /**
     * Constructor.
     *
     * @param index         the index the trade is executed
     *                      交易执行的指数
     *
     * @param type          the trade type
     *                      交易类型
     *
     * @param pricePerAsset the trade price per asset
     *                      每项资产的交易价格
     */
    protected Trade(int index, TradeType type, Num pricePerAsset) {
        this(index, type, pricePerAsset, pricePerAsset.one());
    }

    /**
     * Constructor.
     *
     * @param index         the index the trade is executed
     *                      交易执行的指数
     *
     * @param type          the trade type
     *                      交易类型
     *
     * @param pricePerAsset the trade price per asset
     *                      每项资产的交易价格
     *
     * @param amount        the trade amount
     *                      交易金额
     */
    protected Trade(int index, TradeType type, Num pricePerAsset, Num amount) {
        this(index, type, pricePerAsset, amount, new ZeroCostModel());
    }

    /**
     * Constructor.
     *
     * @param index                the index the trade is executed
     *                             交易执行的指数
     *
     * @param type                 the trade type
     *                             交易类型
     *
     * @param pricePerAsset        the trade price per asset
     *                             每项资产的交易价格
     *
     * @param amount               the trade amount
     *                             交易金额
     *
     * @param transactionCostModel the cost model for trade execution
     *                             交易执行的成本模型
     */
    protected Trade(int index, TradeType type, Num pricePerAsset, Num amount, CostModel transactionCostModel) {
        this.type = type;
        this.index = index;
        this.amount = amount;

        setPricesAndCost(pricePerAsset, amount, transactionCostModel);
    }

    /**
     * @return the trade type (BUY or SELL)
     * * @return 交易类型（买入或卖出）
     */
    public TradeType getType() {
        return type;
    }

    /**
     * @return the costs of the trade
     * * @return 交易成本
     */
    public Num getCost() {
        return cost;
    }

    /**
     * @return the index the trade is executed
     * * @return 交易执行的索引
     */
    public int getIndex() {
        return index;
    }

    /**
     * @return the trade price per asset
     * * @return 每个资产的交易价格
     */
    public Num getPricePerAsset() {
        return pricePerAsset;
    }

    /**
<<<<<<< HEAD
     * @return the trade price per asset, or, if <code>NaN</code>, the close price  from the supplied {@link BarSeries}.
     * * @return 每个资产的交易价格，或者，如果是 <code>NaN</code>，则返回提供的 {@link BarSeries} 的收盘价。
=======
     * @return the trade price per asset, or, if {@code NaN}, the close price from
     *         the supplied {@link BarSeries}.
>>>>>>> 94c13f01
     */
    public Num getPricePerAsset(BarSeries barSeries) {
        if (pricePerAsset.isNaN()) {
            return barSeries.getBar(index).getClosePrice();
        }
        return pricePerAsset;
    }

    /**
<<<<<<< HEAD
     * @return the trade price per asset, net transaction costs
     * * @return 每个资产的交易价格，净交易成本
=======
     * @return the net price per asset for the trade (i.e. {@link #pricePerAsset}
     *         with {@link #cost})
>>>>>>> 94c13f01
     */
    public Num getNetPrice() {
        return netPrice;
    }

    /**
     * @return the trade amount
     * @return 交易金额
     */
    public Num getAmount() {
        return amount;
    }

    /**
     * @return the cost model for trade execution
     * * @return 交易执行的成本模型
     */
    public CostModel getCostModel() {
        return costModel;
    }

    /**
<<<<<<< HEAD
     * Sets the raw and net prices of the trade
     * * 设置交易的原始价格和净价格
=======
     * Sets the raw and net prices of the trade.
>>>>>>> 94c13f01
     *
     * @param pricePerAsset        the raw price of the asset
     *                             资产的原始价格
     *
     * @param amount               the amount of assets ordered
     *                             订购的资产数量
     *
     * @param transactionCostModel the cost model for trade execution
     *                             交易执行的成本模型
     */
    private void setPricesAndCost(Num pricePerAsset, Num amount, CostModel transactionCostModel) {
        this.costModel = transactionCostModel;
        this.pricePerAsset = pricePerAsset;
        this.cost = transactionCostModel.calculate(this.pricePerAsset, amount);

        Num costPerAsset = cost.dividedBy(amount);
        // add transaction costs to the pricePerAsset at the trade
        // 将交易成本添加到交易的 pricePerAsset
        if (type.equals(TradeType.BUY)) {
            this.netPrice = this.pricePerAsset.plus(costPerAsset);
        } else {
            this.netPrice = this.pricePerAsset.minus(costPerAsset);
        }
    }

    /**
     * @return true if this is a BUY trade, false otherwise
     * * @return 如果这是买入交易，则返回 true，否则返回 false
     */
    public boolean isBuy() {
        return type == TradeType.BUY;
    }

    /**
     * @return true if this is a SELL trade, false otherwise
     * * @return 如果这是卖出交易，则返回 true，否则返回 false
     */
    public boolean isSell() {
        return type == TradeType.SELL;
    }

    @Override
    public int hashCode() {
        return Objects.hash(type, index, pricePerAsset, amount);
    }

    @Override
    public boolean equals(Object obj) {
        if (this == obj)
            return true;
        if (obj == null || getClass() != obj.getClass())
            return false;
        final Trade other = (Trade) obj;
        return Objects.equals(type, other.type) && Objects.equals(index, other.index)
                && Objects.equals(pricePerAsset, other.pricePerAsset) && Objects.equals(amount, other.amount);
    }

    @Override
    public String toString() {
        return "Trade{" + "type=" + type + ", index=" + index + ", price=" + pricePerAsset + ", amount=" + amount + '}';
    }

    /**
     * @param index  the index the trade is executed
     *               交易执行的指数
     *
     * @param series the bar series
     *               酒吧系列
     *
     * @return a BUY trade
     *          买入交易
     */
    public static Trade buyAt(int index, BarSeries series) {
        return new Trade(index, series, TradeType.BUY);
    }

    /**
     * @param index                the index the trade is executed
<<<<<<< HEAD
     *                             交易执行的指数
     *
     * @param price                the trade price
     *                             交易价格
     *
=======
     * @param price                the trade price per asset
>>>>>>> 94c13f01
     * @param amount               the trade amount
     *                             交易金额
     *
     * @param transactionCostModel the cost model for trade execution
     *                             交易执行的成本模型
     * @return a BUY trade
     *                       @return 买入交易
     */
    public static Trade buyAt(int index, Num price, Num amount, CostModel transactionCostModel) {
        return new Trade(index, TradeType.BUY, price, amount, transactionCostModel);
    }

    /**
     * @param index  the index the trade is executed
<<<<<<< HEAD
     *               交易执行的指数
     *
     * @param price  the trade price
     *               交易价格
     *
=======
     * @param price  the trade price per asset
>>>>>>> 94c13f01
     * @param amount the trade amount
     *               交易金额
     *
     * @return a BUY trade
     *  * @return 买入交易
     */
    public static Trade buyAt(int index, Num price, Num amount) {
        return new Trade(index, TradeType.BUY, price, amount);
    }

    /**
     * @param index  the index the trade is executed
     *               交易执行的指数
     *
     * @param series the bar series
     *               酒吧系列
     *
     * @param amount the trade amount
     *               交易金额
     *
     * @return a BUY trade
     *          * @return 买入交易
     */
    public static Trade buyAt(int index, BarSeries series, Num amount) {
        return new Trade(index, series, TradeType.BUY, amount);
    }

    /**
     * @param index                the index the trade is executed
     *                             交易执行的指数
     *
     * @param series               the bar series
     *                             酒吧系列
     *
     * @param amount               the trade amount
     *                             交易金额
     *
     * @param transactionCostModel the cost model for trade execution
     *                             交易执行的成本模型
     * @return a BUY trade
     *          买入交易
     */
    public static Trade buyAt(int index, BarSeries series, Num amount, CostModel transactionCostModel) {
        return new Trade(index, series, TradeType.BUY, amount, transactionCostModel);
    }

    /**
     * @param index  the index the trade is executed
     *               交易执行的指数
     *
     * @param series the bar series
     *               酒吧系列
     *
     * @return a SELL trade
     *          卖出交易
     */
    public static Trade sellAt(int index, BarSeries series) {
        return new Trade(index, series, TradeType.SELL);
    }

    /**
     * @param index  the index the trade is executed
<<<<<<< HEAD
     *               交易执行的指数
     *
     * @param price  the trade price
     *               交易价格
     *
=======
     * @param price  the trade price per asset
>>>>>>> 94c13f01
     * @param amount the trade amount
     *               交易金额
     *
     * @return a SELL trade
     *          卖出交易
     */
    public static Trade sellAt(int index, Num price, Num amount) {
        return new Trade(index, TradeType.SELL, price, amount);
    }

    /**
     * @param index                the index the trade is executed
<<<<<<< HEAD
     *                             交易执行的指数
     *
     * @param price                the trade price
     *                             交易价格
     *
=======
     * @param price                the trade price per asset
>>>>>>> 94c13f01
     * @param amount               the trade amount
     *                             交易金额
     *
     * @param transactionCostModel the cost model for trade execution
     *                             交易执行的成本模型
     * @return a SELL trade
     *      * @return 卖出交易
     */
    public static Trade sellAt(int index, Num price, Num amount, CostModel transactionCostModel) {
        return new Trade(index, TradeType.SELL, price, amount, transactionCostModel);
    }

    /**
     * @param index  the index the trade is executed
     *               交易执行的指数
     *
     * @param series the bar series
     *               酒吧系列
     *
     * @param amount the trade amount
     *               交易金额
     *
     * @return a SELL trade
     * @return 卖出交易
     */
    public static Trade sellAt(int index, BarSeries series, Num amount) {
        return new Trade(index, series, TradeType.SELL, amount);
    }

    /**
     * @param index                the index the trade is executed
     *                             交易执行的指数
     *
     * @param series               the bar series
     *                             酒吧系列
     *
     * @param amount               the trade amount
     *                             * @param amount 交易金额
     * @param transactionCostModel the cost model for trade execution
     *                             交易执行的成本模型
     *
     * @return a SELL trade
     * @return 卖出交易
     */
    public static Trade sellAt(int index, BarSeries series, Num amount, CostModel transactionCostModel) {
        return new Trade(index, series, TradeType.SELL, amount, transactionCostModel);
    }

    /**
     * @return the value of a trade (without transaction cost)
     * * @return 交易的价值（不含交易成本）
     */
    public Num getValue() {
        return pricePerAsset.multipliedBy(amount);
    }
}<|MERGE_RESOLUTION|>--- conflicted
+++ resolved
@@ -31,16 +31,8 @@
 import org.ta4j.core.num.Num;
 
 /**
-<<<<<<< HEAD
- * A trade.
- * 一笔交易。
+ * A {@code Trade} is defined by:
  *
- * The trade is defined by:
- * * 交易定义为：
-=======
- * A {@code Trade} is defined by:
- * 
->>>>>>> 94c13f01
  * <ul>
  * <li>the index (in the {@link BarSeries bar series}) on which the trade is
  * executed
@@ -48,17 +40,7 @@
  * <li>a pricePerAsset (optional)
  * <li>a trade amount (optional)
  * </ul>
-<<<<<<< HEAD
- * * <ul>
- *   * <li>执行的索引（在 {@link BarSeries bar series} 中）
- *   * <li>a {@link TradeType type}（买入或卖出）
- *   * <li>pricePerAsset（可选）
- *   * <li>交易金额（可选）
- *   * </ul>
  *
-=======
- * 
->>>>>>> 94c13f01
  * A {@link Position position} is a pair of complementary trades.
  * * {@link Position position} 是一对互补交易。
  */
@@ -66,17 +48,7 @@
 
     private static final long serialVersionUID = -905474949010114150L;
 
-<<<<<<< HEAD
-    /**
-     * The type of an {@link Trade trade}.
-     * {@link Trade trade} 的类型。
-     *
-     * A BUY corresponds to a BID trade. A SELL corresponds to an ASK  trade.
-     * * 买入对应于买入交易。 SELL 对应于 ASK 交易。
-     */
-=======
     /** The type of a {@link Trade trade}. */
->>>>>>> 94c13f01
     public enum TradeType {
 
         /** A BUY corresponds to a <i>BID</i> trade. */
@@ -102,49 +74,6 @@
         public abstract TradeType complementType();
     }
 
-<<<<<<< HEAD
-    /**
-     * Type of the trade
-     * * 交易类型
-     */
-    private TradeType type;
-
-    /**
-     * The index the trade was executed
-     * * 交易执行的指数
-     */
-    private int index;
-
-    /**
-     * the trade price per asset
-     * * 每项资产的交易价格
-     */
-    private Num pricePerAsset;
-
-    /**
-     * The net price for the trade, net transaction costs
-     * * 交易的净价，净交易成本
-     */
-    private Num netPrice;
-
-    /**
-     * the trade amount
-     * * 交易金额
-     */
-    private Num amount;
-
-    /**
-     * The cost for executing the trade
-     * * 执行交易的成本
-     */
-    private Num cost;
-
-    /**
-     * The cost model for trade execution
-     * * 交易执行的成本模型
-     */
-    private CostModel costModel;
-=======
     /** The type of the trade. */
     private final TradeType type;
 
@@ -168,7 +97,6 @@
 
     /** The cost model for trade execution. */
     private transient CostModel costModel;
->>>>>>> 94c13f01
 
     /**
      * Constructor.
@@ -323,13 +251,8 @@
     }
 
     /**
-<<<<<<< HEAD
-     * @return the trade price per asset, or, if <code>NaN</code>, the close price  from the supplied {@link BarSeries}.
-     * * @return 每个资产的交易价格，或者，如果是 <code>NaN</code>，则返回提供的 {@link BarSeries} 的收盘价。
-=======
      * @return the trade price per asset, or, if {@code NaN}, the close price from
      *         the supplied {@link BarSeries}.
->>>>>>> 94c13f01
      */
     public Num getPricePerAsset(BarSeries barSeries) {
         if (pricePerAsset.isNaN()) {
@@ -339,13 +262,8 @@
     }
 
     /**
-<<<<<<< HEAD
-     * @return the trade price per asset, net transaction costs
-     * * @return 每个资产的交易价格，净交易成本
-=======
      * @return the net price per asset for the trade (i.e. {@link #pricePerAsset}
      *         with {@link #cost})
->>>>>>> 94c13f01
      */
     public Num getNetPrice() {
         return netPrice;
@@ -368,12 +286,7 @@
     }
 
     /**
-<<<<<<< HEAD
-     * Sets the raw and net prices of the trade
-     * * 设置交易的原始价格和净价格
-=======
      * Sets the raw and net prices of the trade.
->>>>>>> 94c13f01
      *
      * @param pricePerAsset        the raw price of the asset
      *                             资产的原始价格
@@ -452,15 +365,7 @@
 
     /**
      * @param index                the index the trade is executed
-<<<<<<< HEAD
-     *                             交易执行的指数
-     *
-     * @param price                the trade price
-     *                             交易价格
-     *
-=======
      * @param price                the trade price per asset
->>>>>>> 94c13f01
      * @param amount               the trade amount
      *                             交易金额
      *
@@ -475,15 +380,7 @@
 
     /**
      * @param index  the index the trade is executed
-<<<<<<< HEAD
-     *               交易执行的指数
-     *
-     * @param price  the trade price
-     *               交易价格
-     *
-=======
      * @param price  the trade price per asset
->>>>>>> 94c13f01
      * @param amount the trade amount
      *               交易金额
      *
@@ -546,15 +443,7 @@
 
     /**
      * @param index  the index the trade is executed
-<<<<<<< HEAD
-     *               交易执行的指数
-     *
-     * @param price  the trade price
-     *               交易价格
-     *
-=======
      * @param price  the trade price per asset
->>>>>>> 94c13f01
      * @param amount the trade amount
      *               交易金额
      *
@@ -567,15 +456,7 @@
 
     /**
      * @param index                the index the trade is executed
-<<<<<<< HEAD
-     *                             交易执行的指数
-     *
-     * @param price                the trade price
-     *                             交易价格
-     *
-=======
      * @param price                the trade price per asset
->>>>>>> 94c13f01
      * @param amount               the trade amount
      *                             交易金额
      *
