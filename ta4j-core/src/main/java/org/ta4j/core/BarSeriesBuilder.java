/**
 * The MIT License (MIT)
 *
 * Copyright (c) 2017-2023 Ta4j Organization & respective
 * authors (see AUTHORS)
 *
 * Permission is hereby granted, free of charge, to any person obtaining a copy of
 * this software and associated documentation files (the "Software"), to deal in
 * the Software without restriction, including without limitation the rights to
 * use, copy, modify, merge, publish, distribute, sublicense, and/or sell copies of
 * the Software, and to permit persons to whom the Software is furnished to do so,
 * subject to the following conditions:
 *
 * The above copyright notice and this permission notice shall be included in all
 * copies or substantial portions of the Software.
 *
 * THE SOFTWARE IS PROVIDED "AS IS", WITHOUT WARRANTY OF ANY KIND, EXPRESS OR
 * IMPLIED, INCLUDING BUT NOT LIMITED TO THE WARRANTIES OF MERCHANTABILITY, FITNESS
 * FOR A PARTICULAR PURPOSE AND NONINFRINGEMENT. IN NO EVENT SHALL THE AUTHORS OR
 * COPYRIGHT HOLDERS BE LIABLE FOR ANY CLAIM, DAMAGES OR OTHER LIABILITY, WHETHER
 * IN AN ACTION OF CONTRACT, TORT OR OTHERWISE, ARISING FROM, OUT OF OR IN
 * CONNECTION WITH THE SOFTWARE OR THE USE OR OTHER DEALINGS IN THE SOFTWARE.
 */
package org.ta4j.core;

/**
<<<<<<< HEAD
 * Interface to build a bar series
 * 界面搭建条形序列
=======
 * Interface to build a bar series.
>>>>>>> 94c13f01
 */
public interface BarSeriesBuilder {

    /**
<<<<<<< HEAD
     * Builds the bar series with corresponding parameters
     * * 构建具有相应参数的条形系列
=======
     * Builds the bar series with corresponding parameters.
>>>>>>> 94c13f01
     *
     * @return bar series 條形序列
     */
    BarSeries build();
}<|MERGE_RESOLUTION|>--- conflicted
+++ resolved
@@ -24,22 +24,12 @@
 package org.ta4j.core;
 
 /**
-<<<<<<< HEAD
- * Interface to build a bar series
- * 界面搭建条形序列
-=======
  * Interface to build a bar series.
->>>>>>> 94c13f01
  */
 public interface BarSeriesBuilder {
 
     /**
-<<<<<<< HEAD
-     * Builds the bar series with corresponding parameters
-     * * 构建具有相应参数的条形系列
-=======
      * Builds the bar series with corresponding parameters.
->>>>>>> 94c13f01
      *
      * @return bar series 條形序列
      */
