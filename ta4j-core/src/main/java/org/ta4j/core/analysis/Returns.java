--- conflicted
+++ resolved
@@ -35,15 +35,7 @@
 import org.ta4j.core.num.Num;
 
 /**
-<<<<<<< HEAD
- * The return rates.
- * 返回比率。
- *
- * This class allows to compute the return rate of a price time-series
- * * 这个类允许计算价格时间序列的回报率
-=======
  * Allows to compute the return rate of a price time-series.
->>>>>>> 94c13f01
  */
 public class Returns implements Indicator<Num> {
 
@@ -64,36 +56,13 @@
         };
 
         /**
-<<<<<<< HEAD
-         * @return calculate a single return rate
-         * * @return 计算单次退货率
-=======
          * @return the single return rate
->>>>>>> 94c13f01
          */
         public abstract Num calculate(Num xNew, Num xOld);
     }
 
     private final ReturnType type;
 
-<<<<<<< HEAD
-    /**
-     * The bar series
-     * * 酒吧系列
-     */
-    private final BarSeries barSeries;
-
-    /**
-     * The return rates
-     * * 退货率
-     */
-    private List<Num> values;
-
-    /**
-     * Unit element for efficient arithmetic return computation
-     * * 用于高效算术返回计算的单元元素
-     */
-=======
     /** The bar series. */
     private final BarSeries barSeries;
 
@@ -101,7 +70,6 @@
     private final List<Num> values;
 
     /** Unit element for efficient arithmetic return computation. */
->>>>>>> 94c13f01
     private static Num one;
 
     /**
@@ -111,11 +79,7 @@
      * @param barSeries the bar series
      *                  bar系列
      * @param position  a single position
-<<<<<<< HEAD
-     *                  单一职位
-=======
      * @param type      the ReturnType
->>>>>>> 94c13f01
      */
     public Returns(BarSeries barSeries, Position position, ReturnType type) {
         one = barSeries.one();
@@ -135,11 +99,7 @@
      * @param barSeries     the bar series
      *                      bar系列
      * @param tradingRecord the trading record
-<<<<<<< HEAD
-     *                      交易记录
-=======
      * @param type          the ReturnType
->>>>>>> 94c13f01
      */
     public Returns(BarSeries barSeries, TradingRecord tradingRecord, ReturnType type) {
         one = barSeries.one();
@@ -199,14 +159,8 @@
      * * 计算单个头寸的现金流（包括未平仓头寸的应计现金流）。
      *
      * @param position   a single position
-<<<<<<< HEAD
-     *                   单一职位
-     * @param finalIndex index up until cash flow of open positions is considered
-     *                   索引直到考虑未平仓头寸的现金流
-=======
      * @param finalIndex the index up to which the cash flow of open positions is
      *                   considered
->>>>>>> 94c13f01
      */
     public void calculate(Position position, int finalIndex) {
         boolean isLongTrade = position.getEntry().isBuy();
@@ -271,23 +225,13 @@
     private void calculate(TradingRecord tradingRecord) {
         int endIndex = tradingRecord.getEndIndex(getBarSeries());
         // For each position...
-<<<<<<< HEAD
-        // 对于每个位置...
-        tradingRecord.getPositions().forEach(this::calculate);
-    }
-
-    /**
-     * Fills with zeroes until the end of the series.
-     * * 用零填充，直到系列结束。
-=======
         tradingRecord.getPositions().forEach(p -> calculate(p, endIndex));
     }
 
     /**
      * Pads {@link #values} with zeros up until {@code endIndex}.
-     * 
+     *
      * @param endIndex the end index
->>>>>>> 94c13f01
      */
     private void fillToTheEnd(int endIndex) {
         if (endIndex >= values.size()) {
