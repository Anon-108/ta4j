/**
 * The MIT License (MIT)
 *
 * Copyright (c) 2017-2023 Ta4j Organization & respective
 * authors (see AUTHORS)
 *
 * Permission is hereby granted, free of charge, to any person obtaining a copy of
 * this software and associated documentation files (the "Software"), to deal in
 * the Software without restriction, including without limitation the rights to
 * use, copy, modify, merge, publish, distribute, sublicense, and/or sell copies of
 * the Software, and to permit persons to whom the Software is furnished to do so,
 * subject to the following conditions:
 *
 * The above copyright notice and this permission notice shall be included in all
 * copies or substantial portions of the Software.
 *
 * THE SOFTWARE IS PROVIDED "AS IS", WITHOUT WARRANTY OF ANY KIND, EXPRESS OR
 * IMPLIED, INCLUDING BUT NOT LIMITED TO THE WARRANTIES OF MERCHANTABILITY, FITNESS
 * FOR A PARTICULAR PURPOSE AND NONINFRINGEMENT. IN NO EVENT SHALL THE AUTHORS OR
 * COPYRIGHT HOLDERS BE LIABLE FOR ANY CLAIM, DAMAGES OR OTHER LIABILITY, WHETHER
 * IN AN ACTION OF CONTRACT, TORT OR OTHERWISE, ARISING FROM, OUT OF OR IN
 * CONNECTION WITH THE SOFTWARE OR THE USE OR OTHER DEALINGS IN THE SOFTWARE.
 *
 * * 麻省理工学院许可证 (MIT)
 *  *
 *  * 版权所有 (c) 2014-2017 Marc de Verdelhan, 2017-2021 Ta4j 组织及相关
 *  *作者（见作者）
 *  *
 *  * 特此免费授予任何获得以下文件副本的人的许可
 *  * 本软件及相关文档文件（以下简称“软件”），用于处理
 *  * 本软件不受限制，包括但不限于以下权利
 *  * 使用、复制、修改、合并、发布、分发、再许可和/或出售
 *  * 软件，并允许向其提供软件的人这样做，
 *  * 须符合以下条件：
 *  *
 *  * 以上版权声明和本许可声明应包含在所有
 *  * 软件的副本或大部分。
 *  *
 *  * 本软件按“原样”提供，不提供任何形式的明示或
 *  * 暗示，包括但不限于对适销性、适用性的保证
 *  * 出于特定目的和非侵权。在任何情况下，作者或
 *  *版权持有人应对任何索赔、损害或其他责任负责，无论是
 *  * 在合同、侵权或其他方面的诉讼中，由、出于或在
 *  * 与软件或软件中的使用或其他交易的连接。
 */
/**
 * Analysis.
 * 分析。
 *
<<<<<<< HEAD
 * Contains instruments to inspect backtesting results like the {@link org.ta4j.core.analysis.CashFlow CashFlow} and other {@link org.apache.commons.collections4.functors.ComparatorPredicate.Criterion Criterions}
 * * 包含检查回测结果的工具，例如 {@link org.ta4j.core.analysis.CashFlow CashFlow}
 * 和其他 {@link org.apache.commons.collections4.functors.ComparatorPredicate.Criterion Criterions}
=======
 * <p>
 * This package contains instruments to inspect backtesting results like the
 * {@link org.ta4j.core.analysis.CashFlow CashFlow} and to calculate
 * {@link org.ta4j.core.analysis.cost.CostModel trading costs}.
>>>>>>> 94c13f01
 */
package org.ta4j.core.analysis;<|MERGE_RESOLUTION|>--- conflicted
+++ resolved
@@ -47,15 +47,9 @@
  * Analysis.
  * 分析。
  *
-<<<<<<< HEAD
- * Contains instruments to inspect backtesting results like the {@link org.ta4j.core.analysis.CashFlow CashFlow} and other {@link org.apache.commons.collections4.functors.ComparatorPredicate.Criterion Criterions}
- * * 包含检查回测结果的工具，例如 {@link org.ta4j.core.analysis.CashFlow CashFlow}
- * 和其他 {@link org.apache.commons.collections4.functors.ComparatorPredicate.Criterion Criterions}
-=======
  * <p>
  * This package contains instruments to inspect backtesting results like the
  * {@link org.ta4j.core.analysis.CashFlow CashFlow} and to calculate
  * {@link org.ta4j.core.analysis.cost.CostModel trading costs}.
->>>>>>> 94c13f01
  */
 package org.ta4j.core.analysis;