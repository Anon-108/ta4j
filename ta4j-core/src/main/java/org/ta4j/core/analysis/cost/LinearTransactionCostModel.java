--- conflicted
+++ resolved
@@ -33,15 +33,7 @@
  */
 public class LinearTransactionCostModel implements CostModel {
 
-<<<<<<< HEAD
-    /**
-     * Slope of the linear model - fee per position
-     */
-=======
-    private static final long serialVersionUID = -8808559507754156097L;
-
     /** The slope of the linear model (fee per position). */
->>>>>>> a4dc788d
     private final double feePerPosition;
 
     /**
