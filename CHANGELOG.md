Changelog for `ta4j`, roughly following [keepachangelog.com](http://keepachangelog.com/en/1.0.0/) from version 0.9 onwards.

## 0.16 (unreleased)

### Breaking
- **Upgraded to Java 11**
- **VersusBuyAndHoldCriterion** renamed to **`VersusEnterAndHoldCriterion`**
- **BarSeries** constructors use any instance of Num instead of Num-Function
- **GrossReturnCriterion** renamed to **`ReturnCriterion`**
- **NetProfitCriterion** and **GrossProfitCriterion** replaced by **`ProfitCriterion`**
- **NetLossCriterion** and **GrossLossCriterion** replaced by **`LossCriterion`**
- **LosingPositionsRatioCriterion** replaced by **`PositionsRatioCriterion`**
- **WinningPositionsRatioCriterion** replaced by **`PositionsRatioCriterion`**
- **Strategy#unstablePeriod** renamed to **`Strategy#unstableBars*`**
- **DateTimeIndicator** moved to package **`indicators/helpers`**

### Fixed
-  **Fixed** **ParabolicSarIndicator** fixed calculation for sporadic indices
- **ExpectancyCriterion** fixed calculation

### Changed
- **BarSeriesManager** consider finishIndex when running backtest
- **BacktestExecutor** evaluates strategies in parallel when possible
- **CachedIndicator** synchronize on getValue()


### Removed/Deprecated

### Added
- added `TradingRecord.getStartIndex()` and `TradingRecord.getEndIndex()` to track start and end of the recording
- added **SuperTrendIndicator**
- added **SuperTrendUpperBandIndicator**
- added **SuperTrendLowerBandIndicator**
- added **Donchian Channel indicators (Upper, Lower, and Middle)**
- added `Indicator.getUnstableBars()`
- added `TransformIndicator.pow()`
<<<<<<< HEAD
- added `MovingAverageCrossOverRangeBacktest.java` and `ETH-USD-PT5M-2023-3-13_2023-3-15.json` test data file to demonstrate parallel strategy evaluation
=======
- added javadoc improvements for percentage criteria
>>>>>>> 9124b6f2

### Fixed
- **Fixed** **CashFlow** fixed calculation with custom startIndex and endIndex
- **Fixed** **Returns** fixed calculation with custom startIndex and endIndex
- **Fixed** **ExpectedShortfallCriterion** fixed calculation with custom startIndex and endIndex
- **Fixed** **MaximumDrawDownCriterion** fixed calculation with custom startIndex and endIndex
- **Fixed** **EnterAndHoldReturnCriterion** fixed calculation with custom startIndex and endIndex
- **Fixed** **VersusEnterAndHoldCriterion** fixed calculation with custom startIndex and endIndex
- **Fixed** **BarSeriesManager** consider finishIndex when running backtest

## 0.15 (released September 11, 2022)

### Breaking
- **NumberOfConsecutiveWinningPositions** renamed to **`NumberOfConsecutivePositions`**
- **DifferencePercentage** renamed to **`DifferencePercentageIndicator`**
- **BuyAndHoldCriterion** renamed to **`EnterAndHoldCriterion`**
- **DXIndicator** moved to adx-package
- **PlusDMIndicator** moved to adx-package
- **MinusDMIndicator** moved to adx-package
- `analysis/criterion`-package moved to root
- `cost`-package moved to `analysis/cost`-package
- **AroonXXX** indicators moved to aroon package

### Fixed
- **LosingPositionsRatioCriterion** correct betterThan
- **VersusBuyAndHoldCriterionTest** NaN-Error.
- **Fixed** **`ChaikinOscillatorIndicatorTest`**
- **DecimalNum#remainder()** adds NaN-check
- **Fixed** **ParabolicSarIndicatorTest** fixed openPrice always 0 and highPrice lower than lowPrice
- **UlcerIndexIndicator** using the max price of current period instead of the highest value of last n bars
- **DurationBarAggregator** fixed aggregation of bars with gaps


### Changed
- **KeltnerChannelMiddleIndicator** changed superclass to AbstractIndicator; add GetBarCount() and toString()
- **KeltnerChannelUpperIndicator** add constructor to accept pre-constructed ATR; add GetBarCount() and toString()
- **KeltnerChannelLowerIndicator** add constructor to accept pre-constructed ATR; add GetBarCount() and toString()
- **BarSeriesManager** removed empty args constructor
- **Open|High|Low|Close** do not cache price values anymore
- **DifferenceIndicator(i1,i2)** replaced by the more flexible CombineIndicator.minus(i1,i2)
- **DoubleNum** replace redundant `toString()` call in `DoubleNum.valueOf(Number i)` with `i.doubleValue()`
- **ZeroCostModel** now extends from `FixedTransactionCostModel`

### Removed/Deprecated
- **Num** removed Serializable
- **PriceIndicator** removed

### Added
- **NumericIndicator** new class providing a fluent and lightweight api for indicator creation
- **AroonFacade**, **BollingerBandFacade**, **KeltnerChannelFacade** new classes providing a facade for indicator groups by using lightweight `NumericIndicators`
- **AbstractEMAIndicator** added getBarCount() to support future enhancements
- **ATRIndicator** "uncached" by changing superclass to AbstractIndicator; added constructor to accept TRIndicator and getter for same; added toString(); added getBarCount() to support future enhancements
- :tada: **Enhancement** added possibility to use CostModels when backtesting with the BacktestExecutor
- :tada: **Enhancement** added Num#zero, Num#one, Num#hundred
- :tada: **Enhancement** added possibility to use CostModels when backtesting with the BacktestExecutor
- :tada: **Enhancement** added Indicator#stream() method
- :tada: **Enhancement** added a new CombineIndicator, which can combine the values of two Num Indicators with a given combine-function
- **Example** added a json serialization and deserialization example of BarSeries using google-gson library
- **EnterAndHoldCriterion** added constructor with TradeType to begin with buy or sell
- :tada: **Enhancement** added Position#getStartingType() method
- :tada: **Enhancement** added **`SqnCriterion`**
- :tada: **Enhancement** added **`StandardDeviationCriterion`**
- :tada: **Enhancement** added **`RelativeStandardDeviationCriterion`**
- :tada: **Enhancement** added **`StandardErrorCriterion`**
- :tada: **Enhancement** added **`VarianceCriterion`**
- :tada: **Enhancement** added **`AverageCriterion`**
- :tada: **Enhancement** added javadoc for all rules to make clear which rule makes use of a TradingRecord
- **Enhancement** prevent Object[] allocation for varargs log.trace and log.debug calls by wrapping them in `if` blocks
- :tada: **Enhancement** added **`FixedTransactionCostModel`**
- :tada: **Enhancement** added **`AnalysisCriterion.PositionFilter`** to handle both sides within one Criterion.

## 0.14 (released April 25, 2021)

### Breaking
- **Breaking:** **`PrecisionNum`** renamed to **`DecimalNum`**
- **Breaking:** **`AverageProfitableTradesCriterion`** renamed to **`WinningTradesRatioCriterion`**
- **Breaking:** **`AverageProfitCriterion`** renamed to **`AverageReturnPerBarCriterion`**
- **Breaking:** **`BuyAndHoldCriterion`** renamed to **`BuyAndHoldReturnCriterion`**
- **Breaking:** **`RewardRiskRatioCriterion`** renamed to **`ReturnOverMaxDrawdownCriterion`**
- **Breaking:** **`ProfitLossCriterion`** moved to PnL-Package
- **Breaking:** **`ProfitLossPercentageCriterion`** moved to PnL-Package
- **Breaking:** **`TotalProfitCriterion`** renamed to **`GrossReturnCriterion`** and moved to PnL-Package.
- **Breaking:** **`TotalProfit2Criterion`** renamed to **`GrossProfitCriterion`** and moved to PnL-Package.
- **Breaking:** **`TotalLossCriterion`** renamed to **`NetLossCriterion`** and moved to PnL-Package.
- **Breaking:** package "tradereports" renamed to "reports"
- **Breaking:** **`NumberOfTradesCriterion`** renamed to **`NumberOfPositionsCriterion`**
- **Breaking:** **`NumberOfLosingTradesCriterion`** renamed to **`NumberOfLosingPositionsCriterion`**
- **Breaking:** **`NumberOfWinningTradesCriterion`** renamed to **`NumberOfWinningPositionsCriterion`**
- **Breaking:** **`NumberOfBreakEvenTradesCriterion`** renamed to **`NumberOfBreakEvenPositionsCriterion`**
- **Breaking:** **`WinningTradesRatioCriterion`** renamed to **`WinningPositionsRatioCriterion`**
- **Breaking:** **`TradeStatsReport`** renamed to **`PositionStatsReport`**
- **Breaking:** **`TradeStatsReportGenerator`** renamed to **`PositionStatsReportGenerator`**
- **Breaking:** **`TradeOpenedMinimumBarCountRule`** renamed to **`OpenedPositionMinimumBarCountRule`**
- **Breaking:** **`Trade.class`** renamed to **`Position.class`**
- **Breaking:** **`Order.class`** renamed to **`Trade.class`**
- **Breaking:** package "tradereports" renamed to "reports"
- **Breaking:** package "trading/rules" renamed to "rules"
- **Breaking:** remove Serializable from all indicators
- **Breaking:** Bar#trades: changed type from int to long


### Fixed
- **Fixed `Trade`**: problem with profit calculations on short trades.
- **Fixed `TotalLossCriterion`**: problem with profit calculations on short trades.
- **Fixed `BarSeriesBuilder`**: removed the Serializable interface
- **Fixed `ParabolicSarIndicator`**: problem with calculating in special cases
- **Fixed `BaseTimeSeries`**: can now be serialized
- **Fixed `ProfitLossPercentageCriterion`**: use entryPrice#getValue() instead of entryPrice#getPricePerAsset()

### Changed
- **Trade**: Changed the way Nums are created.
- **WinningTradesRatioCriterion** (previously AverageProfitableTradesCriterion): Changed to calculate trade profits using Trade's getProfit().
- **BuyAndHoldReturnCriterion** (previously BuyAndHoldCriterion): Changed to calculate trade profits using Trade's getProfit().
- **ExpectedShortfallCriterion**: Removed unnecessary primitive boxing.
- **NumberOfBreakEvenTradesCriterion**: Changed to calculate trade profits using Trade's getProfit().
- **NumberOfLosingTradesCriterion**: Changed to calculate trade profits using Trade's getProfit().
- **NumberOfWinningTradesCriterion**: Changed to calculate trade profits using Trade's getProfit().
- **ProfitLossPercentageCriterion**: Changed to calculate trade profits using Trade's entry and exit prices.
- **TotalLossCriterion**: Changed to calculate trade profits using Trade's getProfit().
- **TotalReturnCriterion** (previously TotalProfitCriterion): Changed to calculate trade profits using Trade's getProfit().
- **WMAIndicator**: reduced complexity of WMAIndicator implementation

### Removed/Deprecated
- **MultiplierIndicator**: replaced by TransformIndicator.
- **AbsoluteIndicator**: replaced by TransformIndicator.

### Added
- **Enhancement** Improvements on gitignore
- **Enhancement** Added TradeOpenedMinimumBarCountRule - rule to specify minimum bar count for opened trade.
- **Enhancement** Added DateTimeIndicator a new Indicator for dates.
- **Enhancement** Added DayOfWeekRule for specifying days of the week to trade.
- **Enhancement** Added TimeRangeRule for trading within time ranges.
- **Enhancement** Added floor() and ceil() to Num.class
- **Enhancement** Added getters getLow() and getUp() in CrossedDownIndicatorRule
- **Enhancement** Added BarSeriesUtils: common helpers and shortcuts for BarSeries methods.
- **Enhancement** Improvements for PreviousValueIndicator: more descriptive toString() method, validation of n-th previous bars in
- **Enhancement** Added Percentage Volume Oscillator Indicator, PVOIndicator.
- **Enhancement** Added Distance From Moving Average Indicator, DistanceFromMAIndicator.
- **Enhancement** Added Know Sure Thing Indicator, KSTIndicator.
 constructor of PreviousValueIndicator
- :tada: **Enhancement** added getGrossProfit() and getGrossProfit(BarSeries) on Trade.
- :tada: **Enhancement** added getPricePerAsset(BarSeries) on Order.
- :tada: **Enhancement** added convertBarSeries(BarSeries, conversionFunction) to BarSeriesUtils.
- :tada: **Enhancement** added UnstableIndicator.
- :tada: **Enhancement** added Chainrule.
- :tada: **Enhancement** added BarSeriesUtils#sortBars.
- :tada: **Enhancement** added BarSeriesUtils#addBars.
- :tada: **Enhancement** added Num.negate() to negate a Num value.
- :tada: **Enhancement** added **`GrossLossCriterion.class`**.
- :tada: **Enhancement** added **`NetProfitCriterion.class`**.
- :tada: **Enhancement** added chooseBest() method with parameter tradeType in AnalysisCriterion.
- :tada: **Enhancement** added **`AverageLossCriterion.class`**.
- :tada: **Enhancement** added **`AverageProfitCriterion.class`**.
- :tada: **Enhancement** added **`ProfitLossRatioCriterion.class`**.
- :tada: **Enhancement** added **`ExpectancyCriterion.class`**.
- :tada: **Enhancement** added **`ConsecutiveWinningPositionsCriterion.class`**.
- :tada: **Enhancement** added **`LosingPositionsRatioCriterion.class`**
- :tada: **Enhancement** added Position#hasProfit.
- :tada: **Enhancement** added Position#hasLoss.
- :tada: **Enhancement** exposed both EMAs in MACD indicator


## 0.13 (released November 5, 2019)

### Breaking
- **Breaking** Refactored from Max/Min to High/Low in Bar class
- **Breaking** Removed redundant constructors from BaseBar class
- **Breaking** Renamed `TimeSeries` to `BarSeries`

### Fixed
- **Fixed `BaseBarSeries`**: problem with getSubList for series with specified `maximumBarCount`.
- **Fixed return `BigDecimal` instead of `Number` in**: `PrecisionNum.getDelegate`.
- **Fixed `java.lang.ClassCastException` in**: `PrecisionNum.equals()`.
- **Fixed `java.lang.ClassCastException` in**: `DoubleNum.equals()`.
- **Fixed `java.lang.NullPointerException` in**: `NumberOfBarsCriterion.calculate(TimeSeries, Trade)` for opened trade.
- **Fixed `java.lang.NullPointerException` in**: `AverageProfitableTradesCriterion.calculate(TimeSeries, Trade)` for opened trade.
- **StopGainRule**: now correctly handles stops for sell orders
- **StopLossRule**: now correctly handles stops for sell orders
- **ProfitLossCriterion**: fixed to work properly for short trades
- **PivotPointIndicator**: fixed possible npe if first bar is not in same period
- **`IchimokuChikouSpanIndicator`**: fixed calculations - applied correct formula.
- **CloseLocationValueIndicator**: fixed special case, return zero instead of NaN if high price == low price

### Changed
- **PrecisionNum**: improve performance for methods isZero/isPositive/isPositiveOrZero/isNegative/isNegativeOrZero.
- **BaseTimeSeriesBuilder** moved from inner class to own class
- **TrailingStopLossRule** added ability to look back the last x bars for calculating the trailing stop loss

### Added
- **Enhancement** Added getters for AroonDownIndicator and AroonUpIndicator in AroonOscillatorIndicator
- **Enhancement** Added common constructors in BaseBar for BigDecimal, Double and String values
- **Enhancement** Added constructor in BaseBar with trades property
- **Enhancement** Added BaseBarBuilder and ConvertibleBaseBarBuilder - BaseBar builder classes
- **Enhancement** Added BarAggregator and TimeSeriesAggregator to allow aggregates bars and time series
- **Enhancement** Added LWMA Linearly Weighted Moving Average Indicator
- **Enhancement** Implemented trading cost models (linear transaction and borrowing cost models)
- **Enhancement** Implemented Value at Risk Analysis Criterion
- **Enhancement** Implemented Expected Shortfall Analysis Criterion
- **Enhancement** Implemented Returns class to analyze the time series of return rates. Supports logarithmic and arithmetic returns
- **Enhancement** Implemented a way to find the best result for multiple strategies by submitting a range of numbers while backtesting
- **Enhancement** Implemented NumberOfBreakEvenTradesCriterion for counting break even trades
- **Enhancement** Implemented NumberOfLosingTradesCriterion for counting losing trades
- **Enhancement** Implemented NumberOfWinningTradesCriterion for counting winning trades
- **Enhancement** Implemented NumberOfWinningTradesCriterion for counting winning trades
- **Enhancement** Implemented ProfitLossPercentageCriterion for calculating the total performance percentage of your trades
- **Enhancement** Implemented TotalProfit2Criterion for calculating the total profit of your trades
- **Enhancement** Implemented TotalLossCriterion for calculating the total loss of your trades
- **Enhancement** Added ADX indicator based strategy to ta4j-examples
- **Enhancement** TrailingStopLossRule: added possibility of calculations of TrailingStopLossRule also for open, high, low price. Added getter
for currentStopLossLimitActivation
- **Enhancement** Add constructors with parameters to allow custom implementation of ReportGenerators in BacktestExecutor
- **Enhancement** Added license checker goal on CI's pipeline
- **Enhancement** Added source format checker goal on CI's pipeline

### Removed/Deprecated

## 0.12 (released September 10, 2018)

### Breaking:
   - `Decimal` class has been replaced by new `Num` interface. Enables using `Double`, `BigDecimal` and custom data types for calculations.
   - Big changes in `TimeSeries` and `BaseTimeSeries`. Multiple new `addBar(..)` functions in `TimeSeries` allow to add data directly to the series


### Fixed
- **TradingBotOnMovingTimeSeries**: fixed calculations and ArithmeticException Overflow
- **Fixed wrong indexing in**: `Indicator.toDouble()`.
- **PrecisionNum.sqrt()**: using DecimalFormat.parse().
- **RandomWalk[High|Low]Indicator**: fixed formula (max/min of formula with n iterating from 2 to barCount)

### Changed
- **ALL INDICATORS**: `Decimal` replaced by `Num`.
- **ALL CRITERION**: Calculations modified to use `Num`.
- **AbstractIndicator**: new `AbstractIndicator#numOf(Number n)` function as counterpart of dropped `Decimal.valueOf(double|int|..)`
- **TimeSeries | Bar**: preferred way to add bar data to a `TimeSeries` is directly to the series via new `TimeSeries#addBar(time,open,high,..)` functions. It ensures to use the correct `Num` implementation of the series
- **XlsTestsUtils**: now processes xls with one or more days between data rows (daily, weekly, monthly, etc).  Also handle xls #DIV/0! calculated cells (imported as NaN.NaN)
- **CachedIndicator**: Last bar is not cached to support real time indicators
- **TimeSeries | Bar **: added new `#addPrice(price)` function that adds price to (last) bar.
- Parameter **timeFrame** renamed to **barCount**.
- **Various Rules**: added constructor that provides `Number` parameters
- **AroonUpIndicator**: redundant TimeSeries call was removed from constructor
- **AroonDownIndicator**: redundant TimeSeries call was removed from constructor
- **BaseTimeSeries**: added setDefaultFunction() to SeriesBuilder for setting the default Num type function for all new TimeSeries built by that SeriesBuilder, updated BuildTimeSeries example
- **<various>CriterionTest**: changed from explicit constructor calls to `AbstractCriterionTest.getCriterion()` calls.
- **ChopIndicator**: transparent fixes
- **StochasticRSIIndicator**: comments and params names changes to reduce confusion
- **ConvergenceDivergenceIndicator**: remove unused method
- **ChopIndicatorTest**: spelling, TODO: add better tests
- **Various Indicators**: remove double math operations, change `Math.sqrt(double)` to `Num.sqrt()`, other small improvements
- **RandomWalk[High|Low]Indicator**: renamed to `RWI[High|Low]Indicator`

### Added
- **BaseTimeSeries.SeriesBuilder**: simplifies creation of BaseTimeSeries.
- **Num**: Extracted interface of dropped `Decimal` class
- **DoubleNum**: `Num` implementation to support calculations based on `double` primitive
- **BigDecimalNum**: Default `Num` implementation of `BaseTimeSeries`
- **DifferencePercentageIndicator**: New indicator to get the difference in percentage from last value
- **PrecisionNum**: `Num` implementation to support arbitrary precision
- **TestUtils**: removed convenience methods for permuted parameters, fixed all unit tests
- **TestUtils**: added parameterized abstract test classes to allow two test runs with `DoubleNum` and `BigDecimalNum`
- **ChopIndicator** new common indicator of market choppiness (low volatility), and related 'ChopIndicatorTest' JUnit test and 'CandlestickChartWithChopIndicator' example
- **BollingerBandWidthIndicator**: added missing constructor documentation.
- **BollingerBandsLowerIndicator**: added missing constructor documentation.
- **BollingerBandsMiddleIndicator**: added missing constructor documentation.
- **TrailingStopLossRule**: new rule that is satisfied if trailing stop loss is reached
- **Num**: added Num sqrt(int) and Num sqrt()
- **pom.xml**: added support to generate ta4j-core OSGi artifact.

### Removed/Deprecated
- **Decimal**: _removed_. Replaced by `Num` interface
- **TimeSeries#addBar(Bar bar)**: _deprecated_. Use `TimeSeries#addBar(Time, open, high, low, ...)`
- **BaseTimeSeries**: _Constructor_ `BaseTimeSeries(TimeSeries defaultSeries, int seriesBeginIndex, int seriesEndIndex)` _removed_. Use `TimeSeries.getSubseries(int i, int i)` instead
- **FisherIndicator**: commented constructor removed.
- **TestUtils**: removed convenience methods for permuted parameters, fixed all unit tests
- **BaseTimeSeries**: _Constructor_ `BaseTimeSeries(TimeSeries defaultSeries, int seriesBeginIndex, int seriesEndIndex)` _removed_. Use `TimeSeries.getSubseries(int i, int i)` instead
- **BigDecimalNum**: _removed_.  Replaced by `PrecisionNum`
- **AbstractCriterionTest**: removed constructor `AbstractCriterionTest(Function<Number, Num)`.  Use `AbstractCriterionTest(CriterionFactory, Function<Number, Num>)`.
- **<various>Indicator**: removed redundant `private TimeSeries`

## 0.11 (released January 25, 2018)

- **BREAKING**: Tick has been renamed to **Bar**

### Fixed
- **ATRIndicator**: fixed calculations
- **PlusDI, MinusDI, ADX**: fixed calculations
- **LinearTransactionCostCriterion**: fixed calculations, added xls file and unit tests
- **FisherIndicator**: fixed calculations
- **ConvergenceDivergenceIndicator**: fixed NPE of optional "minStrenght"-property

### Changed
- **TotalProfitCriterion**: If not `NaN` the criterion uses the price of the `Order` and not just the close price of underlying `TimeSeries`
- **Order**: Now constructors and static `sell/buyAt(..)` functions need a price and amount parameter to satisfy correct be
behaviour of criterions (entry/exit prices can differ from corresponding close prices in `Order`)
- **JustOnceRule**: now it is possible to add another rule so that this rule is satisfied if the inner rule is satisfied for the first time
- **MeanDeviationIndicator**: moved to statistics package
- **Decimal**: use `BigDecimal::valueof` instead of instantiating a new BigDecimal for double, int and long
    - now `Decimal` extends `Number`
- **Strategy:** can now have a optional parameter "name".
- **Tick:** `Tick` has been renamed to **`Bar`** for a more appropriate description of the price movement over a set period of time.
- **MMAIndicator**: restructured and moved from `helpers` to `indicators` package
- **AverageTrueRangeIndicator**: renamed to **ATRIndicator**
- **AverageDirectionalMovementDownIndicator**: renamed to **ADXIndicator**
-  **ADXIndicator**: added new two argument constructor
- **DirectionalMovementPlusIndicator** and **DirectionalMovementPlusIndicator**: renamed to **PlusDIIndicator** and **MinusDIIndicator**
- **XlsTestsUtils**: rewritten to provide getSeries(), getIndicator(), getFinalCriterionValue(), and getTradingRecord() in support of XLSCriterionTest and XLSIndicatorTest.
- **IndicatorFactory**: made generic and renamed createIndicator() to getIndicator()
- **RSIIndicatorTest**: example showing usage of new generic unit testing of indicators
- **LinearTransactionCostCriterionTest**: example showing usage of new generic unit testing of criteria

## Added
- **ConvergenceDivergenceIndicator**: new Indicator for positive/negative convergence and divergence.
- **BooleanTransformIndicator**: new indicator to transform any decimal indicator to a boolean indicator by using logical operations.
- **DecimalTransformIndicator**: new indicator to transforms any indicator by using common math operations.
- **Decimal**: added functions `Decimal valueOf(BigDecimal)` and `BigDecimal getDelegate()`
- **AbstractEMAIndicator**: new abstract indicator for ema based indicators like MMAIndicator
- **PearsonCorrelationIndicator**: new statistic indicator with pearson correlation
- **TimeSeries**: new method `getSubSeries(int, int)` to create a sub series of the TimeSeries that stores bars exclusively between `startIndex` and `endIndex` parameters
- **IIIIndicator**: Intraday Intensity Index
- **CriterionFactory**: new functional interface to support CriterionTest
- **IndicatorTest**: new class for storing an indicator factory, allows for generic calls like getIndicator(D data, P... params) after the factory is set once in the constructor call.  Facilitates standardization across unit tests.
- **CriterionTest**: new class for storing a criterion factory, allows for generic calls like getCriterion(P... params) after the factory is set once in the constructor call.  Facilitates standardization across unit tests.
- **ExternalIndicatorTest**: new interface for fetching indicators and time series from external sources
- **ExternalCriterionTest**: new interface for fetching criteria, trading records, and time series from external sources
- **XLSIndicatorTest**: new class implementing ExternalIndicatorTest for XLS files, for use in XLS unit tests
- **XLSCriterionTest**: new class implementing ExternalCriterionTest for XLS files, for use in XLS unit tests

## Removed
- **TraillingStopLossIndicator**: no need for this as indicator. No further calculations possible after price falls below stop loss. Use `StopLossRule` or `DifferenceIndicator`

## Deprecated
- **BaseTimeSeries**: Constructor: `BaseTimeSeries(TimeSeries defaultSeries, int seriesBeginIndex, int seriesEndIndex)` use `getSubSeries(int, int)`
- **Decimal**: Method `toDouble()` use `doubleValue()`

## 0.10 (released October 30, 2017)

### VERY Important note!!!!

with the release 0.10 we have changed the previous java package definition to org.ta4j or to be more specific to org.ta4j.core (the new organisation). You have to reorganize all your refernces to the new packages!
In eclipse you can do this easily by selecting your sources and run "Organize imports"
_Changed ownership of the ta4j repository_: from mdeverdelhan/ta4j (stopped the maintenance) to ta4j/ta4j (new organization)

### Fixed
- **ParabolicSarIndicator**: wrong calculation fixed
- **KAMAIndicator**: stack overflow bug fixed
- **AroonUpIndicator and AroonDownIndicator**: wrong calculations fixed and can handle NaN values now

### Changed
- **BREAKING**: **new package structure**: change eu.verdelhan.ta4j to org.ta4j.ta4j-core
- **new package adx**: new location of AverageDirectionalMovementIndicator and DMI+/DMI-
- **Ownership of the ta4j repository**: from mdeverdelhan/ta4j (stopped the maintenance) to ta4j/ta4j (new organization)
- **ParabolicSarIndicator**: old constructor removed (there was no need for time frame parameter after big fix). Three new constructors for default and custom parameters.
- **HighestValueIndicator and LowestValueIndicator:** ignore also NaN values if they are at the current index


## Added
- **AroonOscillatorIndicator**: new indicator based on AroonUp/DownIndicator
- **AroonUpIndicator** and **AroonDownIndicator**: New constructor with parameter for custom indicator for min price and max price calculation
- **ROCVIndicator**: rate of Change of Volume
- **DirectionalMovementPlusIndicator**: new indicator for Directional Movement System (DMI+)
- **DirectionalMovementDownIndicator**: new indicator for Directional Movement System (DMI-)
- **ChaikinOscillatorIndicator**: new indicator.
- **InSlopeRule**: new rule that is satisfied if the slope of two indicators are within a boundary
- **IsEqualRule**: new rule that is satisfied if two indicators are equal
- **AroonUpIndicator** and **AroonDownIndicator**: new constructor with parameter for custom indicator for min price and max price calculation
- **Pivot Point Indicators Package**: new package with Indicators for calculating standard, Fibonacci and DeMark pivot points and reversals
    - **PivotPointIndicator**: new indicator for calculating the standard pivot point
        - **StandardReversalIndicator**: new indicator for calculating the standard reversals (R3,R2,R1,S1,S2,S3)
        - **FibonacciReversalIndicator**: new indicator for calculating the Fibonacci reversals (R3,R2,R1,S1,S2,S3)
    - **DeMarkPivotPointIndicator**: new indicator for calculating the DeMark pivot point
        - **DeMarkReversalIndicator**: new indicator for calculating the DeMark resistance and the DeMark support
- **IsFallingRule**: new rule that is satisfied if indicator strictly decreases within the timeFrame.
- **IsRisingRule**: new rule that is satisfied if indicator strictly increases within the timeFrame.
- **IsLowestRule**: new rule that is satisfied if indicator is the lowest within the timeFrame.
- **IsHighestRule**: new rule that is satisfied if indicator is the highest within the timeFrame.

## 0.9 (released September 7, 2017)
  - **BREAKING** drops Java 7 support
  - use `java.time` instead of `java.util.Date`
  * Added interfaces for some API basic objects
  * Cleaned whole API
  * Reordered indicators
  * Added PreviousValueIndicator
  * Fixed #162 - Added amount field into Tick constructor
  * Fixed #183 - addTrade bad calculation
  * Fixed #153, #170 - Updated StopGainRule and StopLossRule for short trades
  * Removed dependency to Joda-time
  * Dropped Java 6 and Java 7 compatibility
  * Fixed #120 - ZLEMAIndicator StackOverflowError
  * Added stochastic RSI indicator
  * Added smoothed RSI indicator
  * Fixed examples
  * Fixed #81 - Tick uses Period of 24H when it possibly means 1 Day
  * Fixed #80 - TimeSeries always iterates over all the data
  * Removed the `timePeriod` field in time series
  * Fixed #102 - RSIIndicator returns NaN when rsi == 100
  * Added periodical growth rate indicator
  * Fixed #105 - Strange calculation with Ichimoku Indicator
  * Added Random Walk Index (high/low) indicators
  * Improved performance for Williams %R indicator
  * Moved mock indicators to regular scope (renamed in Fixed*Indicator)

## 0.8 (released February 25, 2016)

  * Fixed StackOverflowErrors on recursive indicators (see #60 and #68)
  * Fixed #74 - Question on backtesting strategies with indicators calculated with enough ticks
  * Added Chande Momentum Oscillator indicator
  * Added cumulated losses/gains indicators
  * Added Range Action Verification Index indicator
  * Added MVWAP indicator
  * Added VWAP indicator
  * Added Chandelier exit indicators
  * Improved Decimal performances
  * Added Fisher indicator
  * Added KAMA indicator
  * Added Detrended Price Oscillator
  * Added Ichimoku clouds indicators
  * Added statistical indicators: Simple linear regression, Correlation coefficient, Variance, Covariance, Standard error
  * Moved standard deviation
  * Added Bollinger BandWidth and %B indicator
  * Added Keltner channel indicators
  * Added Ulcer Index and Mass Index indicators
  * Added a trailing stop-loss indicator
  * Added Coppock Curve indicator
  * Added sum indicator
  * Added candle indicators: Real body, Upper/Lower shadow, Doji, 3 black crows, 3 white soldiers, Bullish/Bearish Harami, Bullish/Bearish Engulfing
  * Added absolute indicator
  * Added Hull Moving Average indicator
  * Updated Bollinger Bands (variable multiplier, see #53)
  * Fixed #39 - Possible update for TimeSeries.run()
  * Added Chaikin Money Flow indicator
  * Improved volume indicator
  * Added Close Location Value indicator
  * Added Positive Volume Index and Negative Volume Index indicators
  * Added zero-lag EMA indicator

## 0.7 (released May 21, 2015)

  * Fixed #35 - Fix max drawdown criterion
  * Improved documentation: user's guide & contributor's guidelines
  * Fixed #37 - Update Tick.toString method
  * Fixed #36 - Missing 'Period timePeriod' in full Tick constructor
  * Updated examples
  * Improved analysis criteria (to use actual entry/exit prices instead of close prices)
  * Added price and amount to `Order`
  * Added helpers for order creation
  * Renamed `Operation` to `Order`
  * Added a record/history of a trading session (`TradingRecord`)
  * Moved the trading logic from strategies to rules
  * Refactored trade operations
  * Added a difference indicator
  * Small other API changes

## 0.6 (released February 5, 2015)

  * Added `NaN` to Decimals
  * Renamed `TADecimal` to `Decimal`
  * Fixed #24 - Error in standard deviation calculation
  * Added moving time series (& cache: #25)
  * Refactored time series and ticks
  * Added entry-pass filter and exit-pass filter strategies
  * Replaced `JustBuyOnceStrategy` and `CombinedBuyAndSellStrategy` by `JustEnterOnceStrategy` and `CombinedEntryAndExitStrategy` respectively
  * Added examples
  * Added operation type helpers
  * Added strategy execution traces through SLF4J
  * Removed `.summarize(...)` methods and `Decision` (analysis)
  * Improved performance of some indicators and strategies
  * Generalized cache to all indicators (#20)
  * Removed AssertJ dependency
  * Fixed #16 - Division by zero in updated WalkForward example

## 0.5 (released October 22, 2014)

  * Switched doubles for TADecimals (BigDecimals) in indicators
  * Semantic improvement for IndicatorOverIndicatorStrategy
  * Fixed #11 - UnknownFormatConversionException when using toString() for 4 strategies
  * Added a maximum value starter strategy
  * Added linear transaction cost (analysis criterion)
  * Removed evaluators (replaced by `.chooseBest(...)` and `.betterThan(...)` methods)
  * Added triple EMA indicator
  * Added double EMA indicator
  * Removed slicers (replaced by `.split(...)` methods)
  * Removed runner (replaced by `.run(...)` methods)
  * Added more tests
  * Removed `ConstrainedTimeSeries` (replaced by `.subseries(...)` methods)
  * Added/refactored examples (including walk-forward and candlestick chart)

## 0.4 (released May 28, 2014)

  * Fixed #2 - Tests failing in JDK8
  * Added indicators: Mean deviation, Commodity channel index, Percentage price oscillator (tests)
  * Added distance between indicator and constant
  * Added opposite strategy
  * Removed some runners
  * Added strategy runs on whole series
  * Refactored slicers
  * Removed log4j dependency
  * Added examples

## 0.3 (released March 11, 2014)

  * First public release
  * 100% Pure Java - works on any Java Platform version 6 or later
  * More than 40 technical indicators (Aroon, ATR, moving averages, parabolic SAR, RSI, etc.)
  * A powerful engine for building custom trading strategies
  * Utilities to run and compare strategies
  * Minimal 3rd party dependencies
  * MIT license<|MERGE_RESOLUTION|>--- conflicted
+++ resolved
@@ -34,11 +34,8 @@
 - added **Donchian Channel indicators (Upper, Lower, and Middle)**
 - added `Indicator.getUnstableBars()`
 - added `TransformIndicator.pow()`
-<<<<<<< HEAD
 - added `MovingAverageCrossOverRangeBacktest.java` and `ETH-USD-PT5M-2023-3-13_2023-3-15.json` test data file to demonstrate parallel strategy evaluation
-=======
 - added javadoc improvements for percentage criteria
->>>>>>> 9124b6f2
 
 ### Fixed
 - **Fixed** **CashFlow** fixed calculation with custom startIndex and endIndex
