--- conflicted
+++ resolved
@@ -2,7 +2,6 @@
 
 ## 0.16 (unreleased)
 
-<<<<<<< HEAD
 ### Fixed
 - **Fixed** **CashFlow** fixed calculation with custom startIndex and endIndex
 - **Fixed** **Returns** fixed calculation with custom startIndex and endIndex
@@ -14,8 +13,7 @@
 ### Added
 - added `TradingRecord.getStartIndex()` and `TradingRecord.getEndIndex()` to track start and end of the recording
 
-=======
->>>>>>> 56a17c6f
+
 ## 0.15 (released September 11, 2022)
 
 ### Breaking
