--- conflicted
+++ resolved
@@ -67,25 +67,6 @@
          */
 
         // Total profit
-<<<<<<< HEAD
-        // 总利润
-        GrossReturnCriterion totalReturn = new GrossReturnCriterion();
-        System.out.println("Total return 总回报: " + totalReturn.calculate(series, tradingRecord));
-        // Number of bars 条数
-        System.out.println("Number of bars 条数: " + new NumberOfBarsCriterion().calculate(series, tradingRecord));
-        // Average profit (per bar) 平均回报（每根柱）
-        System.out.println(
-                "Average return (per bar) 平均回报（每根柱）: " + new AverageReturnPerBarCriterion().calculate(series, tradingRecord));
-        // Number of positions  持仓数
-        System.out.println("Number of positions  持仓数: " + new NumberOfPositionsCriterion().calculate(series, tradingRecord));
-        // Profitable position ratio 赢得倉位比
-        System.out.println(
-                "Winning positions ratio 赢得倉位比: " + new WinningPositionsRatioCriterion().calculate(series, tradingRecord));
-        // Maximum drawdown 最大回撤
-        System.out.println("Maximum drawdown 最大回撤: " + new MaximumDrawdownCriterion().calculate(series, tradingRecord));
-        // Reward-risk ratio 回报风险比
-        System.out.println("Return over maximum drawdown 返回超过最大回撤: "
-=======
         ReturnCriterion totalReturn = new ReturnCriterion();
         System.out.println("Total return: " + totalReturn.calculate(series, tradingRecord));
         // Number of bars
@@ -102,24 +83,15 @@
         System.out.println("Maximum drawdown: " + new MaximumDrawdownCriterion().calculate(series, tradingRecord));
         // Reward-risk ratio
         System.out.println("Return over maximum drawdown: "
->>>>>>> 94c13f01
                 + new ReturnOverMaxDrawdownCriterion().calculate(series, tradingRecord));
         // Total transaction cost 总交易成本（1000 美元起）
         System.out.println("Total transaction cost (from $1000) 总交易成本（1000 美元起）: "
                 + new LinearTransactionCostCriterion(1000, 0.005).calculate(series, tradingRecord));
-<<<<<<< HEAD
-        // Buy-and-hold 买入并持有
-        System.out.println("Buy-and-hold return 买入并持有回报: " + new BuyAndHoldReturnCriterion().calculate(series, tradingRecord));
-        // Total profit vs buy-and-hold 总利润与买入并持有
-        System.out.println("Custom strategy return vs buy-and-hold strategy return 自定义策略回报与买入并持有策略回报: "
-                + new VersusBuyAndHoldCriterion(totalReturn).calculate(series, tradingRecord));
-=======
         // Buy-and-hold
         System.out
                 .println("Buy-and-hold return: " + new EnterAndHoldReturnCriterion().calculate(series, tradingRecord));
         // Total profit vs buy-and-hold
         System.out.println("Custom strategy return vs buy-and-hold strategy return: "
                 + new VersusEnterAndHoldCriterion(totalReturn).calculate(series, tradingRecord));
->>>>>>> 94c13f01
     }
 }