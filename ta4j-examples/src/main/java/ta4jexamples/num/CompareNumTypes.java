--- conflicted
+++ resolved
@@ -53,14 +53,6 @@
 
     public static void main(String args[]) {
         BaseBarSeriesBuilder barSeriesBuilder = new BaseBarSeriesBuilder();
-<<<<<<< HEAD
-        BarSeries seriesD = barSeriesBuilder.withName("Sample Series Double 样品系列双    ").withNumTypeOf(DoubleNum::valueOf)
-                .build();
-        BarSeries seriesP = barSeriesBuilder.withName("Sample Series DecimalNum 32 样本系列 DecimalNum 32").withNumTypeOf(DecimalNum::valueOf)
-                .build();
-        BarSeries seriesPH = barSeriesBuilder.withName("Sample Series DecimalNum 256 样本系列 DecimalNum 256")
-                .withNumTypeOf(number -> DecimalNum.valueOf(number.toString(), 256)).build();
-=======
         BarSeries seriesD = barSeriesBuilder.withName("Sample Series Double    ")
                 .withNumTypeOf(DoubleNum::valueOf)
                 .build();
@@ -70,7 +62,6 @@
         BarSeries seriesPH = barSeriesBuilder.withName("Sample Series DecimalNum 256")
                 .withNumTypeOf(number -> DecimalNum.valueOf(number.toString(), 256))
                 .build();
->>>>>>> 94c13f01
 
         int[] randoms = new Random().ints(NUMBARS, 80, 100).toArray();
         for (int i = 0; i < randoms.length; i++) {
