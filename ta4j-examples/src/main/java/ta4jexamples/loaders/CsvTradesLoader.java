/**
 * The MIT License (MIT)
 *
 * Copyright (c) 2017-2023 Ta4j Organization & respective
 * authors (see AUTHORS)
 *
 * Permission is hereby granted, free of charge, to any person obtaining a copy of
 * this software and associated documentation files (the "Software"), to deal in
 * the Software without restriction, including without limitation the rights to
 * use, copy, modify, merge, publish, distribute, sublicense, and/or sell copies of
 * the Software, and to permit persons to whom the Software is furnished to do so,
 * subject to the following conditions:
 *
 * The above copyright notice and this permission notice shall be included in all
 * copies or substantial portions of the Software.
 *
 * THE SOFTWARE IS PROVIDED "AS IS", WITHOUT WARRANTY OF ANY KIND, EXPRESS OR
 * IMPLIED, INCLUDING BUT NOT LIMITED TO THE WARRANTIES OF MERCHANTABILITY, FITNESS
 * FOR A PARTICULAR PURPOSE AND NONINFRINGEMENT. IN NO EVENT SHALL THE AUTHORS OR
 * COPYRIGHT HOLDERS BE LIABLE FOR ANY CLAIM, DAMAGES OR OTHER LIABILITY, WHETHER
 * IN AN ACTION OF CONTRACT, TORT OR OTHERWISE, ARISING FROM, OUT OF OR IN
 * CONNECTION WITH THE SOFTWARE OR THE USE OR OTHER DEALINGS IN THE SOFTWARE.
 */
package ta4jexamples.loaders;

import java.io.InputStream;
import java.io.InputStreamReader;
import java.time.Duration;
import java.time.Instant;
import java.time.ZoneId;
import java.time.ZonedDateTime;
import java.util.Collections;
import java.util.List;
import java.util.ListIterator;
import java.util.logging.Level;
import java.util.logging.Logger;

import org.ta4j.core.Bar;
import org.ta4j.core.BarSeries;
import org.ta4j.core.BaseBar;
import org.ta4j.core.BaseBarSeries;
import org.ta4j.core.num.Num;

import com.opencsv.CSVReader;

/**
 * This class builds a Ta4j bar series from a CSV file containing trades.
 * * 此类从包含交易的 CSV 文件构建 Ta4j 条形系列。
 */
public class CsvTradesLoader {

    /**
     * @return the bar series from Bitstamp (bitcoin exchange) trades
     * * @return 来自 Bitstamp（比特币交易所）交易的 bar 系列
     */
    public static BarSeries loadBitstampSeries() {

        // Reading all lines of the CSV file
        // 读取 CSV 文件的所有行
        InputStream stream = CsvTradesLoader.class.getClassLoader()
                .getResourceAsStream("bitstamp_trades_from_20131125_usd.csv");
        List<String[]> lines = null;
        assert stream != null;
        try (CSVReader csvReader = new com.opencsv.CSVReader(new InputStreamReader(stream))) {
            lines = csvReader.readAll();
<<<<<<< HEAD
            lines.remove(0); // Removing header line // 删除标题行
        } catch (IOException ioe) {
            Logger.getLogger(CsvTradesLoader.class.getName()).log(Level.SEVERE, "Unable to load trades from CSV 无法从 CSV 加载交易", ioe);
        } finally {
            if (csvReader != null) {
                try {
                    csvReader.close();
                } catch (IOException ioe) {
                    ioe.printStackTrace();
                }
            }
=======
            lines.remove(0); // Removing header line
        } catch (Exception ioe) {
            Logger.getLogger(CsvTradesLoader.class.getName()).log(Level.SEVERE, "Unable to load trades from CSV", ioe);
>>>>>>> 94c13f01
        }

        BarSeries series = new BaseBarSeries();
        if ((lines != null) && !lines.isEmpty()) {

            // Getting the first and last trades timestamps
            // 获取第一笔和最后一笔交易的时间戳
            ZonedDateTime beginTime = ZonedDateTime
                    .ofInstant(Instant.ofEpochMilli(Long.parseLong(lines.get(0)[0]) * 1000), ZoneId.systemDefault());
            ZonedDateTime endTime = ZonedDateTime.ofInstant(
                    Instant.ofEpochMilli(Long.parseLong(lines.get(lines.size() - 1)[0]) * 1000),
                    ZoneId.systemDefault());
            if (beginTime.isAfter(endTime)) {
                Instant beginInstant = beginTime.toInstant();
                Instant endInstant = endTime.toInstant();
                beginTime = ZonedDateTime.ofInstant(endInstant, ZoneId.systemDefault());
                endTime = ZonedDateTime.ofInstant(beginInstant, ZoneId.systemDefault());
                // Since the CSV file has the most recent trades at the top of the file, we'll reverse the list to feed  the List<Bar> correctly.
                // 由于 CSV 文件在文件顶部有最近的交易，我们将反转列表以正确输入 List<Bar>。
                Collections.reverse(lines);
            }
            // build the list of populated bars
            // 建立填充柱的列表
            buildSeries(series, beginTime, endTime, 300, lines);
        }

        return series;
    }

    /**
     * Builds a list of populated bars from csv data.
     * * 从 csv 数据构建填充条的列表。
     *
     * @param beginTime the begin time of the whole period
     *                  整个时段的开始时间
     * @param endTime   the end time of the whole period
     *                  整个周期的结束时间
     * @param duration  the bar duration (in seconds)
     *                  条形持续时间（以秒为单位）
     * @param lines     the csv data returned by CSVReader.readAll()
     *                  CSVReader.readAll() 返回的 csv 数据
     */
    private static void buildSeries(BarSeries series, ZonedDateTime beginTime, ZonedDateTime endTime, int duration,
            List<String[]> lines) {

        Duration barDuration = Duration.ofSeconds(duration);
        ZonedDateTime barEndTime = beginTime;
        ListIterator<String[]> iterator = lines.listIterator();
        // line number of trade data
        // 交易数据的行号
        int i = 0;
        do {
            // build a bar
            // 建立一个酒吧
            barEndTime = barEndTime.plus(barDuration);
            Bar bar = new BaseBar(barDuration, barEndTime, series.function());
            do {
                // get a trade
<<<<<<< HEAD
                // 获得一笔交易
                String[] tradeLine = lines.get(i);
=======
                String[] tradeLine = iterator.next();
>>>>>>> 94c13f01
                ZonedDateTime tradeTimeStamp = ZonedDateTime
                        .ofInstant(Instant.ofEpochMilli(Long.parseLong(tradeLine[0]) * 1000), ZoneId.systemDefault());
                // if the trade happened during the bar
                // 如果交易发生在柱期间
                if (bar.inPeriod(tradeTimeStamp)) {
                    // add the trade to the bar
<<<<<<< HEAD
                    // 将交易添加到柱
                    double tradePrice = Double.parseDouble(tradeLine[1]);
                    double tradeVolume = Double.parseDouble(tradeLine[2]);
                    bar.addTrade(tradeVolume, tradePrice, series.function());
=======
                    Num tradePrice = series.numOf(Double.parseDouble(tradeLine[1]));
                    Num tradeVolume = series.numOf(Double.parseDouble(tradeLine[2]));
                    bar.addTrade(tradeVolume, tradePrice);
>>>>>>> 94c13f01
                } else {
                    // the trade happened after the end of the bar go to the next bar but stay with the same trade (don't increment i) this break will drop us after the inner "while", skipping the increment
                    // 交易发生在柱结束后转到下一个柱，但保持相同的交易（不要增加 i）这个中断将在内部“while”之后放弃我们，跳过增量
                    break;
                }
                i++;
<<<<<<< HEAD
            } while (i < lines.size());
            // if the bar has any trades add it to the bars list this is where the break drops to
            // 如果柱有任何交易，则将其添加到柱列表中，这是突破下降的位置
=======
            } while (iterator.hasNext());
            // if the bar has any trades add it to the bars list
            // this is where the break drops to
>>>>>>> 94c13f01
            if (bar.getTrades() > 0) {
                series.addBar(bar);
            }
        } while (barEndTime.isBefore(endTime));
    }

    public static void main(String[] args) {
        BarSeries series = CsvTradesLoader.loadBitstampSeries();

        System.out.println("Series: " + series.getName() + " (" + series.getSeriesPeriodDescription() + ")");
        System.out.println("Number of bars: " + series.getBarCount());
        System.out.println("First bar: \n" + "\tVolume: " + series.getBar(0).getVolume() + "\n" + "\tNumber of trades: "
                + series.getBar(0).getTrades() + "\n" + "\tClose price: " + series.getBar(0).getClosePrice());
    }
}<|MERGE_RESOLUTION|>--- conflicted
+++ resolved
@@ -63,23 +63,9 @@
         assert stream != null;
         try (CSVReader csvReader = new com.opencsv.CSVReader(new InputStreamReader(stream))) {
             lines = csvReader.readAll();
-<<<<<<< HEAD
-            lines.remove(0); // Removing header line // 删除标题行
-        } catch (IOException ioe) {
-            Logger.getLogger(CsvTradesLoader.class.getName()).log(Level.SEVERE, "Unable to load trades from CSV 无法从 CSV 加载交易", ioe);
-        } finally {
-            if (csvReader != null) {
-                try {
-                    csvReader.close();
-                } catch (IOException ioe) {
-                    ioe.printStackTrace();
-                }
-            }
-=======
             lines.remove(0); // Removing header line
         } catch (Exception ioe) {
             Logger.getLogger(CsvTradesLoader.class.getName()).log(Level.SEVERE, "Unable to load trades from CSV", ioe);
->>>>>>> 94c13f01
         }
 
         BarSeries series = new BaseBarSeries();
@@ -138,43 +124,25 @@
             Bar bar = new BaseBar(barDuration, barEndTime, series.function());
             do {
                 // get a trade
-<<<<<<< HEAD
-                // 获得一笔交易
-                String[] tradeLine = lines.get(i);
-=======
                 String[] tradeLine = iterator.next();
->>>>>>> 94c13f01
                 ZonedDateTime tradeTimeStamp = ZonedDateTime
                         .ofInstant(Instant.ofEpochMilli(Long.parseLong(tradeLine[0]) * 1000), ZoneId.systemDefault());
                 // if the trade happened during the bar
                 // 如果交易发生在柱期间
                 if (bar.inPeriod(tradeTimeStamp)) {
                     // add the trade to the bar
-<<<<<<< HEAD
-                    // 将交易添加到柱
-                    double tradePrice = Double.parseDouble(tradeLine[1]);
-                    double tradeVolume = Double.parseDouble(tradeLine[2]);
-                    bar.addTrade(tradeVolume, tradePrice, series.function());
-=======
                     Num tradePrice = series.numOf(Double.parseDouble(tradeLine[1]));
                     Num tradeVolume = series.numOf(Double.parseDouble(tradeLine[2]));
                     bar.addTrade(tradeVolume, tradePrice);
->>>>>>> 94c13f01
                 } else {
                     // the trade happened after the end of the bar go to the next bar but stay with the same trade (don't increment i) this break will drop us after the inner "while", skipping the increment
                     // 交易发生在柱结束后转到下一个柱，但保持相同的交易（不要增加 i）这个中断将在内部“while”之后放弃我们，跳过增量
                     break;
                 }
                 i++;
-<<<<<<< HEAD
-            } while (i < lines.size());
-            // if the bar has any trades add it to the bars list this is where the break drops to
-            // 如果柱有任何交易，则将其添加到柱列表中，这是突破下降的位置
-=======
             } while (iterator.hasNext());
             // if the bar has any trades add it to the bars list
             // this is where the break drops to
->>>>>>> 94c13f01
             if (bar.getTrades() > 0) {
                 series.addBar(bar);
             }
