--- conflicted
+++ resolved
@@ -112,11 +112,7 @@
     }
 
     private static BarSeries buildManuallyDoubleNum() {
-<<<<<<< HEAD
-        BarSeries series = new BaseBarSeries("mySeries", DoubleNum::valueOf); // uses DoubleNum // 使用双数
-=======
         BarSeries series = new BaseBarSeries("mySeries", DoubleNum.ZERO); // uses DoubleNum
->>>>>>> 94c13f01
         ZonedDateTime endTime = ZonedDateTime.now();
         series.addBar(endTime, 105.42, 112.99, 104.01, 111.42, 1337);
         series.addBar(endTime.plusDays(1), 111.43, 112.83, 107.77, 107.99, 1234);
@@ -127,11 +123,7 @@
     }
 
     private static BarSeries buildManuallyAndAddBarManually() {
-<<<<<<< HEAD
-        BarSeries series = new BaseBarSeries("mySeries", DoubleNum::valueOf); // uses DoubleNum // 使用双数
-=======
         BarSeries series = new BaseBarSeries("mySeries", DoubleNum.ZERO); // uses DoubleNum
->>>>>>> 94c13f01
 
         // create bars and add them to the series. The bars must have the same Num type as the series
         // 创建条形并将它们添加到系列中。 条形必须具有与系列相同的 Num 类型
