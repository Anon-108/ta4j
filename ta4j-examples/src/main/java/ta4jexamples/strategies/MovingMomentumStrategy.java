--- conflicted
+++ resolved
@@ -108,12 +108,6 @@
         System.out.println("Number of positions for the strategy 策略的职位数: " + tradingRecord.getPositionCount());
 
         // Analysis
-<<<<<<< HEAD
-        // 分析
-        System.out.println(
-                "Total profit for the strategy 策略的总利润: " + new GrossReturnCriterion().calculate(series, tradingRecord));
-=======
         System.out.println("Total profit for the strategy: " + new ReturnCriterion().calculate(series, tradingRecord));
->>>>>>> 94c13f01
     }
 }