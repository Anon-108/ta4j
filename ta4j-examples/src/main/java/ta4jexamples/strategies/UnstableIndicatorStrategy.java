--- conflicted
+++ resolved
@@ -82,15 +82,9 @@
 
     public static void test(String name, Stream<Double> closePrices) {
         // Getting the bar series
-<<<<<<< HEAD
-        // 获取柱状系列
-        BarSeries series = new BaseBarSeriesBuilder().withBars(
-                closePrices.map(close -> new BaseBar(MINUTE, TIME, 0, 0, 0, close, 0)).collect(Collectors.toList()))
-=======
         BarSeries series = new BaseBarSeriesBuilder()
                 .withBars(closePrices.map(close -> new BaseBar(MINUTE, TIME, 0, 0, 0, close, 0))
                         .collect(Collectors.toList()))
->>>>>>> 94c13f01
                 .build();
 
         // Building the trading strategy
