--- conflicted
+++ resolved
@@ -53,7 +53,7 @@
 public class ADXStrategy {
 
     /**
-     * @param series a bar series 酒吧系列
+     * @param series a bar series
      * @return an adx indicator based strategy
      * * @return 一个基于 adx 指标的策略
      */
@@ -97,15 +97,9 @@
         // 运行策略
         BarSeriesManager seriesManager = new BarSeriesManager(series);
         TradingRecord tradingRecord = seriesManager.run(strategy);
-        System.out.println("Number of positions for the strategy 策略的职位数: " + tradingRecord.getPositionCount());
+        System.out.println("Number of positions for the strategy 策略的仓位数: " + tradingRecord.getPositionCount());
 
         // Analysis
-<<<<<<< HEAD
-        // 分析
-        System.out.println(
-                "Total return for the strategy 策略的总回报: " + new GrossReturnCriterion().calculate(series, tradingRecord));
-=======
         System.out.println("Total return for the strategy: " + new ReturnCriterion().calculate(series, tradingRecord));
->>>>>>> 94c13f01
     }
 }